/*
 *  Copyright (C) 1995  Linus Torvalds
 *  Copyright (C) 2001, 2002 Andi Kleen, SuSE Labs.
 *  Copyright (C) 2008-2009, Red Hat Inc., Ingo Molnar
 */
<<<<<<< HEAD
#include <linux/interrupt.h>
#include <linux/mmiotrace.h>
#include <linux/bootmem.h>
#include <linux/compiler.h>
#include <linux/highmem.h>
#include <linux/kprobes.h>
#include <linux/uaccess.h>
#include <linux/vmalloc.h>
#include <linux/vt_kern.h>
#include <linux/signal.h>
#include <linux/kernel.h>
#include <linux/ptrace.h>
#include <linux/string.h>
#include <linux/module.h>
#include <linux/kdebug.h>
#include <linux/errno.h>
#include <linux/magic.h>
#include <linux/sched.h>
#include <linux/types.h>
#include <linux/init.h>
#include <linux/mman.h>
#include <linux/tty.h>
#include <linux/smp.h>
#include <linux/mm.h>
#include <linux/perf_counter.h>

#include <asm-generic/sections.h>

#include <asm/tlbflush.h>
#include <asm/pgalloc.h>
#include <asm/segment.h>
#include <asm/system.h>
#include <asm/proto.h>
#include <asm/traps.h>
#include <asm/desc.h>
=======
#include <linux/magic.h>		/* STACK_END_MAGIC		*/
#include <linux/sched.h>		/* test_thread_flag(), ...	*/
#include <linux/kdebug.h>		/* oops_begin/end, ...		*/
#include <linux/module.h>		/* search_exception_table	*/
#include <linux/bootmem.h>		/* max_low_pfn			*/
#include <linux/kprobes.h>		/* __kprobes, ...		*/
#include <linux/mmiotrace.h>		/* kmmio_handler, ...		*/

#include <asm/traps.h>			/* dotraplinkage, ...		*/
#include <asm/pgalloc.h>		/* pgd_*(), ...			*/
>>>>>>> 991ec02c

/*
 * Page fault error code bits:
 *
 *   bit 0 ==	 0: no page found	1: protection fault
 *   bit 1 ==	 0: read access		1: write access
 *   bit 2 ==	 0: kernel-mode access	1: user-mode access
 *   bit 3 ==				1: use of reserved bit detected
 *   bit 4 ==				1: fault was an instruction fetch
 */
enum x86_pf_error_code {

	PF_PROT		=		1 << 0,
	PF_WRITE	=		1 << 1,
	PF_USER		=		1 << 2,
	PF_RSVD		=		1 << 3,
	PF_INSTR	=		1 << 4,
};

/*
 * Returns 0 if mmiotrace is disabled, or if the fault is not
 * handled by mmiotrace:
 */
static inline int kmmio_fault(struct pt_regs *regs, unsigned long addr)
{
	if (unlikely(is_kmmio_active()))
		if (kmmio_handler(regs, addr) == 1)
			return -1;
	return 0;
}

static inline int notify_page_fault(struct pt_regs *regs)
{
	int ret = 0;

	/* kprobe_running() needs smp_processor_id() */
	if (kprobes_built_in() && !user_mode_vm(regs)) {
		preempt_disable();
		if (kprobe_running() && kprobe_fault_handler(regs, 14))
			ret = 1;
		preempt_enable();
	}

	return ret;
}

/*
 * Prefetch quirks:
 *
 * 32-bit mode:
 *
 *   Sometimes AMD Athlon/Opteron CPUs report invalid exceptions on prefetch.
 *   Check that here and ignore it.
 *
 * 64-bit mode:
 *
 *   Sometimes the CPU reports invalid exceptions on prefetch.
 *   Check that here and ignore it.
 *
 * Opcode checker based on code by Richard Brunner.
 */
static inline int
check_prefetch_opcode(struct pt_regs *regs, unsigned char *instr,
		      unsigned char opcode, int *prefetch)
{
	unsigned char instr_hi = opcode & 0xf0;
	unsigned char instr_lo = opcode & 0x0f;

	switch (instr_hi) {
	case 0x20:
	case 0x30:
		/*
		 * Values 0x26,0x2E,0x36,0x3E are valid x86 prefixes.
		 * In X86_64 long mode, the CPU will signal invalid
		 * opcode if some of these prefixes are present so
		 * X86_64 will never get here anyway
		 */
		return ((instr_lo & 7) == 0x6);
#ifdef CONFIG_X86_64
	case 0x40:
		/*
		 * In AMD64 long mode 0x40..0x4F are valid REX prefixes
		 * Need to figure out under what instruction mode the
		 * instruction was issued. Could check the LDT for lm,
		 * but for now it's good enough to assume that long
		 * mode only uses well known segments or kernel.
		 */
		return (!user_mode(regs)) || (regs->cs == __USER_CS);
#endif
	case 0x60:
		/* 0x64 thru 0x67 are valid prefixes in all modes. */
		return (instr_lo & 0xC) == 0x4;
	case 0xF0:
		/* 0xF0, 0xF2, 0xF3 are valid prefixes in all modes. */
		return !instr_lo || (instr_lo>>1) == 1;
	case 0x00:
		/* Prefetch instruction is 0x0F0D or 0x0F18 */
		if (probe_kernel_address(instr, opcode))
			return 0;

		*prefetch = (instr_lo == 0xF) &&
			(opcode == 0x0D || opcode == 0x18);
		return 0;
	default:
		return 0;
	}
}

static int
is_prefetch(struct pt_regs *regs, unsigned long error_code, unsigned long addr)
{
	unsigned char *max_instr;
	unsigned char *instr;
	int prefetch = 0;

	/*
	 * If it was a exec (instruction fetch) fault on NX page, then
	 * do not ignore the fault:
	 */
	if (error_code & PF_INSTR)
		return 0;

	instr = (void *)convert_ip_to_linear(current, regs);
	max_instr = instr + 15;

	if (user_mode(regs) && instr >= (unsigned char *)TASK_SIZE)
		return 0;

	while (instr < max_instr) {
		unsigned char opcode;

		if (probe_kernel_address(instr, opcode))
			break;

		instr++;

		if (!check_prefetch_opcode(regs, instr, opcode, &prefetch))
			break;
	}
	return prefetch;
}

static void
force_sig_info_fault(int si_signo, int si_code, unsigned long address,
		     struct task_struct *tsk)
{
	siginfo_t info;

	info.si_signo	= si_signo;
	info.si_errno	= 0;
	info.si_code	= si_code;
	info.si_addr	= (void __user *)address;

	force_sig_info(si_signo, &info, tsk);
}

DEFINE_SPINLOCK(pgd_lock);
LIST_HEAD(pgd_list);

#ifdef CONFIG_X86_32
static inline pmd_t *vmalloc_sync_one(pgd_t *pgd, unsigned long address)
{
	unsigned index = pgd_index(address);
	pgd_t *pgd_k;
	pud_t *pud, *pud_k;
	pmd_t *pmd, *pmd_k;

	pgd += index;
	pgd_k = init_mm.pgd + index;

	if (!pgd_present(*pgd_k))
		return NULL;

	/*
	 * set_pgd(pgd, *pgd_k); here would be useless on PAE
	 * and redundant with the set_pmd() on non-PAE. As would
	 * set_pud.
	 */
	pud = pud_offset(pgd, address);
	pud_k = pud_offset(pgd_k, address);
	if (!pud_present(*pud_k))
		return NULL;

	pmd = pmd_offset(pud, address);
	pmd_k = pmd_offset(pud_k, address);
	if (!pmd_present(*pmd_k))
		return NULL;

	if (!pmd_present(*pmd))
		set_pmd(pmd, *pmd_k);
	else
		BUG_ON(pmd_page(*pmd) != pmd_page(*pmd_k));

	return pmd_k;
}

void vmalloc_sync_all(void)
{
	unsigned long address;

	if (SHARED_KERNEL_PMD)
		return;

	for (address = VMALLOC_START & PMD_MASK;
	     address >= TASK_SIZE && address < FIXADDR_TOP;
	     address += PMD_SIZE) {

		unsigned long flags;
		struct page *page;

		spin_lock_irqsave(&pgd_lock, flags);
		list_for_each_entry(page, &pgd_list, lru) {
			if (!vmalloc_sync_one(page_address(page), address))
				break;
		}
		spin_unlock_irqrestore(&pgd_lock, flags);
	}
}

/*
 * 32-bit:
 *
 *   Handle a fault on the vmalloc or module mapping area
 */
static noinline int vmalloc_fault(unsigned long address)
{
	unsigned long pgd_paddr;
	pmd_t *pmd_k;
	pte_t *pte_k;

	/* Make sure we are in vmalloc area: */
	if (!(address >= VMALLOC_START && address < VMALLOC_END))
		return -1;

	/*
	 * Synchronize this task's top level page-table
	 * with the 'reference' page table.
	 *
	 * Do _not_ use "current" here. We might be inside
	 * an interrupt in the middle of a task switch..
	 */
	pgd_paddr = read_cr3();
	pmd_k = vmalloc_sync_one(__va(pgd_paddr), address);
	if (!pmd_k)
		return -1;

	pte_k = pte_offset_kernel(pmd_k, address);
	if (!pte_present(*pte_k))
		return -1;

	return 0;
}

/*
 * Did it hit the DOS screen memory VA from vm86 mode?
 */
static inline void
check_v8086_mode(struct pt_regs *regs, unsigned long address,
		 struct task_struct *tsk)
{
	unsigned long bit;

	if (!v8086_mode(regs))
		return;

	bit = (address - 0xA0000) >> PAGE_SHIFT;
	if (bit < 32)
		tsk->thread.screen_bitmap |= 1 << bit;
}

static void dump_pagetable(unsigned long address)
{
	__typeof__(pte_val(__pte(0))) page;

	page = read_cr3();
	page = ((__typeof__(page) *) __va(page))[address >> PGDIR_SHIFT];

#ifdef CONFIG_X86_PAE
	printk("*pdpt = %016Lx ", page);
	if ((page >> PAGE_SHIFT) < max_low_pfn
	    && page & _PAGE_PRESENT) {
		page &= PAGE_MASK;
		page = ((__typeof__(page) *) __va(page))[(address >> PMD_SHIFT)
							& (PTRS_PER_PMD - 1)];
		printk(KERN_CONT "*pde = %016Lx ", page);
		page &= ~_PAGE_NX;
	}
#else
	printk("*pde = %08lx ", page);
#endif

	/*
	 * We must not directly access the pte in the highpte
	 * case if the page table is located in highmem.
	 * And let's rather not kmap-atomic the pte, just in case
	 * it's allocated already:
	 */
	if ((page >> PAGE_SHIFT) < max_low_pfn
	    && (page & _PAGE_PRESENT)
	    && !(page & _PAGE_PSE)) {

		page &= PAGE_MASK;
		page = ((__typeof__(page) *) __va(page))[(address >> PAGE_SHIFT)
							& (PTRS_PER_PTE - 1)];
		printk("*pte = %0*Lx ", sizeof(page)*2, (u64)page);
	}

	printk("\n");
}

#else /* CONFIG_X86_64: */

void vmalloc_sync_all(void)
{
	unsigned long address;

	for (address = VMALLOC_START & PGDIR_MASK; address <= VMALLOC_END;
	     address += PGDIR_SIZE) {

		const pgd_t *pgd_ref = pgd_offset_k(address);
		unsigned long flags;
		struct page *page;

		if (pgd_none(*pgd_ref))
			continue;

		spin_lock_irqsave(&pgd_lock, flags);
		list_for_each_entry(page, &pgd_list, lru) {
			pgd_t *pgd;
			pgd = (pgd_t *)page_address(page) + pgd_index(address);
			if (pgd_none(*pgd))
				set_pgd(pgd, *pgd_ref);
			else
				BUG_ON(pgd_page_vaddr(*pgd) != pgd_page_vaddr(*pgd_ref));
		}
		spin_unlock_irqrestore(&pgd_lock, flags);
	}
}

/*
 * 64-bit:
 *
 *   Handle a fault on the vmalloc area
 *
 * This assumes no large pages in there.
 */
static noinline int vmalloc_fault(unsigned long address)
{
	pgd_t *pgd, *pgd_ref;
	pud_t *pud, *pud_ref;
	pmd_t *pmd, *pmd_ref;
	pte_t *pte, *pte_ref;

	/* Make sure we are in vmalloc area: */
	if (!(address >= VMALLOC_START && address < VMALLOC_END))
		return -1;

	/*
	 * Copy kernel mappings over when needed. This can also
	 * happen within a race in page table update. In the later
	 * case just flush:
	 */
	pgd = pgd_offset(current->active_mm, address);
	pgd_ref = pgd_offset_k(address);
	if (pgd_none(*pgd_ref))
		return -1;

	if (pgd_none(*pgd))
		set_pgd(pgd, *pgd_ref);
	else
		BUG_ON(pgd_page_vaddr(*pgd) != pgd_page_vaddr(*pgd_ref));

	/*
	 * Below here mismatches are bugs because these lower tables
	 * are shared:
	 */

	pud = pud_offset(pgd, address);
	pud_ref = pud_offset(pgd_ref, address);
	if (pud_none(*pud_ref))
		return -1;

	if (pud_none(*pud) || pud_page_vaddr(*pud) != pud_page_vaddr(*pud_ref))
		BUG();

	pmd = pmd_offset(pud, address);
	pmd_ref = pmd_offset(pud_ref, address);
	if (pmd_none(*pmd_ref))
		return -1;

	if (pmd_none(*pmd) || pmd_page(*pmd) != pmd_page(*pmd_ref))
		BUG();

	pte_ref = pte_offset_kernel(pmd_ref, address);
	if (!pte_present(*pte_ref))
		return -1;

	pte = pte_offset_kernel(pmd, address);

	/*
	 * Don't use pte_page here, because the mappings can point
	 * outside mem_map, and the NUMA hash lookup cannot handle
	 * that:
	 */
	if (!pte_present(*pte) || pte_pfn(*pte) != pte_pfn(*pte_ref))
		BUG();

	return 0;
}

static const char errata93_warning[] =
KERN_ERR "******* Your BIOS seems to not contain a fix for K8 errata #93\n"
KERN_ERR "******* Working around it, but it may cause SEGVs or burn power.\n"
KERN_ERR "******* Please consider a BIOS update.\n"
KERN_ERR "******* Disabling USB legacy in the BIOS may also help.\n";

/*
 * No vm86 mode in 64-bit mode:
 */
static inline void
check_v8086_mode(struct pt_regs *regs, unsigned long address,
		 struct task_struct *tsk)
{
}

static int bad_address(void *p)
{
	unsigned long dummy;

	return probe_kernel_address((unsigned long *)p, dummy);
}

static void dump_pagetable(unsigned long address)
{
	pgd_t *pgd;
	pud_t *pud;
	pmd_t *pmd;
	pte_t *pte;

	pgd = (pgd_t *)read_cr3();

	pgd = __va((unsigned long)pgd & PHYSICAL_PAGE_MASK);

	pgd += pgd_index(address);
	if (bad_address(pgd))
		goto bad;

	printk("PGD %lx ", pgd_val(*pgd));

	if (!pgd_present(*pgd))
		goto out;

	pud = pud_offset(pgd, address);
	if (bad_address(pud))
		goto bad;

	printk("PUD %lx ", pud_val(*pud));
	if (!pud_present(*pud) || pud_large(*pud))
		goto out;

	pmd = pmd_offset(pud, address);
	if (bad_address(pmd))
		goto bad;

	printk("PMD %lx ", pmd_val(*pmd));
	if (!pmd_present(*pmd) || pmd_large(*pmd))
		goto out;

	pte = pte_offset_kernel(pmd, address);
	if (bad_address(pte))
		goto bad;

	printk("PTE %lx", pte_val(*pte));
out:
	printk("\n");
	return;
bad:
	printk("BAD\n");
}

#endif /* CONFIG_X86_64 */

/*
 * Workaround for K8 erratum #93 & buggy BIOS.
 *
 * BIOS SMM functions are required to use a specific workaround
 * to avoid corruption of the 64bit RIP register on C stepping K8.
 *
 * A lot of BIOS that didn't get tested properly miss this.
 *
 * The OS sees this as a page fault with the upper 32bits of RIP cleared.
 * Try to work around it here.
 *
 * Note we only handle faults in kernel here.
 * Does nothing on 32-bit.
 */
static int is_errata93(struct pt_regs *regs, unsigned long address)
{
#ifdef CONFIG_X86_64
	if (address != regs->ip)
		return 0;

	if ((address >> 32) != 0)
		return 0;

	address |= 0xffffffffUL << 32;
	if ((address >= (u64)_stext && address <= (u64)_etext) ||
	    (address >= MODULES_VADDR && address <= MODULES_END)) {
		printk_once(errata93_warning);
		regs->ip = address;
		return 1;
	}
#endif
	return 0;
}

/*
 * Work around K8 erratum #100 K8 in compat mode occasionally jumps
 * to illegal addresses >4GB.
 *
 * We catch this in the page fault handler because these addresses
 * are not reachable. Just detect this case and return.  Any code
 * segment in LDT is compatibility mode.
 */
static int is_errata100(struct pt_regs *regs, unsigned long address)
{
#ifdef CONFIG_X86_64
	if ((regs->cs == __USER32_CS || (regs->cs & (1<<2))) && (address >> 32))
		return 1;
#endif
	return 0;
}

static int is_f00f_bug(struct pt_regs *regs, unsigned long address)
{
#ifdef CONFIG_X86_F00F_BUG
	unsigned long nr;

	/*
	 * Pentium F0 0F C7 C8 bug workaround:
	 */
	if (boot_cpu_data.f00f_bug) {
		nr = (address - idt_descr.address) >> 3;

		if (nr == 6) {
			do_invalid_op(regs, 0);
			return 1;
		}
	}
#endif
	return 0;
}

static const char nx_warning[] = KERN_CRIT
"kernel tried to execute NX-protected page - exploit attempt? (uid: %d)\n";

static void
show_fault_oops(struct pt_regs *regs, unsigned long error_code,
		unsigned long address)
{
	if (!oops_may_print())
		return;

	if (error_code & PF_INSTR) {
		unsigned int level;

		pte_t *pte = lookup_address(address, &level);

		if (pte && pte_present(*pte) && !pte_exec(*pte))
			printk(nx_warning, current_uid());
	}

	printk(KERN_ALERT "BUG: unable to handle kernel ");
	if (address < PAGE_SIZE)
		printk(KERN_CONT "NULL pointer dereference");
	else
		printk(KERN_CONT "paging request");

	printk(KERN_CONT " at %p\n", (void *) address);
	printk(KERN_ALERT "IP:");
	printk_address(regs->ip, 1);

	dump_pagetable(address);
}

static noinline void
pgtable_bad(struct pt_regs *regs, unsigned long error_code,
	    unsigned long address)
{
	struct task_struct *tsk;
	unsigned long flags;
	int sig;

	flags = oops_begin();
	tsk = current;
	sig = SIGKILL;

	printk(KERN_ALERT "%s: Corrupted page table at address %lx\n",
	       tsk->comm, address);
	dump_pagetable(address);

	tsk->thread.cr2		= address;
	tsk->thread.trap_no	= 14;
	tsk->thread.error_code	= error_code;

	if (__die("Bad pagetable", regs, error_code))
		sig = 0;

	oops_end(flags, regs, sig);
}

static noinline void
no_context(struct pt_regs *regs, unsigned long error_code,
	   unsigned long address)
{
	struct task_struct *tsk = current;
	unsigned long *stackend;
	unsigned long flags;
	int sig;

	/* Are we prepared to handle this kernel fault? */
	if (fixup_exception(regs))
		return;

	/*
	 * 32-bit:
	 *
	 *   Valid to do another page fault here, because if this fault
	 *   had been triggered by is_prefetch fixup_exception would have
	 *   handled it.
	 *
	 * 64-bit:
	 *
	 *   Hall of shame of CPU/BIOS bugs.
	 */
	if (is_prefetch(regs, error_code, address))
		return;

	if (is_errata93(regs, address))
		return;

	/*
	 * Oops. The kernel tried to access some bad page. We'll have to
	 * terminate things with extreme prejudice:
	 */
	flags = oops_begin();

	show_fault_oops(regs, error_code, address);

	stackend = end_of_stack(tsk);
	if (*stackend != STACK_END_MAGIC)
		printk(KERN_ALERT "Thread overran stack, or stack corrupted\n");

	tsk->thread.cr2		= address;
	tsk->thread.trap_no	= 14;
	tsk->thread.error_code	= error_code;

	sig = SIGKILL;
	if (__die("Oops", regs, error_code))
		sig = 0;

	/* Executive summary in case the body of the oops scrolled away */
	printk(KERN_EMERG "CR2: %016lx\n", address);

	oops_end(flags, regs, sig);
}

/*
 * Print out info about fatal segfaults, if the show_unhandled_signals
 * sysctl is set:
 */
static inline void
show_signal_msg(struct pt_regs *regs, unsigned long error_code,
		unsigned long address, struct task_struct *tsk)
{
	if (!unhandled_signal(tsk, SIGSEGV))
		return;

	if (!printk_ratelimit())
		return;

	printk(KERN_CONT "%s%s[%d]: segfault at %lx ip %p sp %p error %lx",
		task_pid_nr(tsk) > 1 ? KERN_INFO : KERN_EMERG,
		tsk->comm, task_pid_nr(tsk), address,
		(void *)regs->ip, (void *)regs->sp, error_code);

	print_vma_addr(KERN_CONT " in ", regs->ip);

	printk(KERN_CONT "\n");
}

static void
__bad_area_nosemaphore(struct pt_regs *regs, unsigned long error_code,
		       unsigned long address, int si_code)
{
	struct task_struct *tsk = current;

	/* User mode accesses just cause a SIGSEGV */
	if (error_code & PF_USER) {
		/*
		 * It's possible to have interrupts off here:
		 */
		local_irq_enable();

		/*
		 * Valid to do another page fault here because this one came
		 * from user space:
		 */
		if (is_prefetch(regs, error_code, address))
			return;

		if (is_errata100(regs, address))
			return;

		if (unlikely(show_unhandled_signals))
			show_signal_msg(regs, error_code, address, tsk);

		/* Kernel addresses are always protection faults: */
		tsk->thread.cr2		= address;
		tsk->thread.error_code	= error_code | (address >= TASK_SIZE);
		tsk->thread.trap_no	= 14;

		force_sig_info_fault(SIGSEGV, si_code, address, tsk);

		return;
	}

	if (is_f00f_bug(regs, address))
		return;

	no_context(regs, error_code, address);
}

static noinline void
bad_area_nosemaphore(struct pt_regs *regs, unsigned long error_code,
		     unsigned long address)
{
	__bad_area_nosemaphore(regs, error_code, address, SEGV_MAPERR);
}

static void
__bad_area(struct pt_regs *regs, unsigned long error_code,
	   unsigned long address, int si_code)
{
	struct mm_struct *mm = current->mm;

	/*
	 * Something tried to access memory that isn't in our memory map..
	 * Fix it, but check if it's kernel or user first..
	 */
	up_read(&mm->mmap_sem);

	__bad_area_nosemaphore(regs, error_code, address, si_code);
}

static noinline void
bad_area(struct pt_regs *regs, unsigned long error_code, unsigned long address)
{
	__bad_area(regs, error_code, address, SEGV_MAPERR);
}

static noinline void
bad_area_access_error(struct pt_regs *regs, unsigned long error_code,
		      unsigned long address)
{
	__bad_area(regs, error_code, address, SEGV_ACCERR);
}

/* TODO: fixup for "mm-invoke-oom-killer-from-page-fault.patch" */
static void
out_of_memory(struct pt_regs *regs, unsigned long error_code,
	      unsigned long address)
{
	/*
	 * We ran out of memory, call the OOM killer, and return the userspace
	 * (which will retry the fault, or kill us if we got oom-killed):
	 */
	up_read(&current->mm->mmap_sem);

	pagefault_out_of_memory();
}

static void
do_sigbus(struct pt_regs *regs, unsigned long error_code, unsigned long address)
{
	struct task_struct *tsk = current;
	struct mm_struct *mm = tsk->mm;

	up_read(&mm->mmap_sem);

	/* Kernel mode? Handle exceptions or die: */
	if (!(error_code & PF_USER))
		no_context(regs, error_code, address);

	/* User-space => ok to do another page fault: */
	if (is_prefetch(regs, error_code, address))
		return;

	tsk->thread.cr2		= address;
	tsk->thread.error_code	= error_code;
	tsk->thread.trap_no	= 14;

	force_sig_info_fault(SIGBUS, BUS_ADRERR, address, tsk);
}

static noinline void
mm_fault_error(struct pt_regs *regs, unsigned long error_code,
	       unsigned long address, unsigned int fault)
{
	if (fault & VM_FAULT_OOM) {
		out_of_memory(regs, error_code, address);
	} else {
		if (fault & VM_FAULT_SIGBUS)
			do_sigbus(regs, error_code, address);
		else
			BUG();
	}
}

static int spurious_fault_check(unsigned long error_code, pte_t *pte)
{
	if ((error_code & PF_WRITE) && !pte_write(*pte))
		return 0;

	if ((error_code & PF_INSTR) && !pte_exec(*pte))
		return 0;

	return 1;
}

/*
 * Handle a spurious fault caused by a stale TLB entry.
 *
 * This allows us to lazily refresh the TLB when increasing the
 * permissions of a kernel page (RO -> RW or NX -> X).  Doing it
 * eagerly is very expensive since that implies doing a full
 * cross-processor TLB flush, even if no stale TLB entries exist
 * on other processors.
 *
 * There are no security implications to leaving a stale TLB when
 * increasing the permissions on a page.
 */
static noinline int
spurious_fault(unsigned long error_code, unsigned long address)
{
	pgd_t *pgd;
	pud_t *pud;
	pmd_t *pmd;
	pte_t *pte;
	int ret;

	/* Reserved-bit violation or user access to kernel space? */
	if (error_code & (PF_USER | PF_RSVD))
		return 0;

	pgd = init_mm.pgd + pgd_index(address);
	if (!pgd_present(*pgd))
		return 0;

	pud = pud_offset(pgd, address);
	if (!pud_present(*pud))
		return 0;

	if (pud_large(*pud))
		return spurious_fault_check(error_code, (pte_t *) pud);

	pmd = pmd_offset(pud, address);
	if (!pmd_present(*pmd))
		return 0;

	if (pmd_large(*pmd))
		return spurious_fault_check(error_code, (pte_t *) pmd);

	pte = pte_offset_kernel(pmd, address);
	if (!pte_present(*pte))
		return 0;

	ret = spurious_fault_check(error_code, pte);
	if (!ret)
		return 0;

	/*
	 * Make sure we have permissions in PMD.
	 * If not, then there's a bug in the page tables:
	 */
	ret = spurious_fault_check(error_code, (pte_t *) pmd);
	WARN_ONCE(!ret, "PMD has incorrect permission bits\n");

	return ret;
}

int show_unhandled_signals = 1;

static inline int
access_error(unsigned long error_code, int write, struct vm_area_struct *vma)
{
	if (write) {
		/* write, present and write, not present: */
		if (unlikely(!(vma->vm_flags & VM_WRITE)))
			return 1;
		return 0;
	}

	/* read, present: */
	if (unlikely(error_code & PF_PROT))
		return 1;

	/* read, not present: */
	if (unlikely(!(vma->vm_flags & (VM_READ | VM_EXEC | VM_WRITE))))
		return 1;

	return 0;
}

static int fault_in_kernel_space(unsigned long address)
{
	return address >= TASK_SIZE_MAX;
}

/*
 * This routine handles page faults.  It determines the address,
 * and the problem, and then passes it off to one of the appropriate
 * routines.
 */
dotraplinkage void __kprobes
do_page_fault(struct pt_regs *regs, unsigned long error_code)
{
	struct vm_area_struct *vma;
	struct task_struct *tsk;
	unsigned long address;
	struct mm_struct *mm;
	int write;
	int fault;

	tsk = current;
	mm = tsk->mm;

	prefetchw(&mm->mmap_sem);

	/* Get the faulting address: */
	address = read_cr2();

	if (unlikely(kmmio_fault(regs, address)))
		return;

	/*
	 * We fault-in kernel-space virtual memory on-demand. The
	 * 'reference' page table is init_mm.pgd.
	 *
	 * NOTE! We MUST NOT take any locks for this case. We may
	 * be in an interrupt or a critical region, and should
	 * only copy the information from the master page table,
	 * nothing more.
	 *
	 * This verifies that the fault happens in kernel space
	 * (error_code & 4) == 0, and that the fault was not a
	 * protection error (error_code & 9) == 0.
	 */
	if (unlikely(fault_in_kernel_space(address))) {
		if (!(error_code & (PF_RSVD|PF_USER|PF_PROT)) &&
		    vmalloc_fault(address) >= 0)
			return;

		/* Can handle a stale RO->RW TLB: */
		if (spurious_fault(error_code, address))
			return;

		/* kprobes don't want to hook the spurious faults: */
		if (notify_page_fault(regs))
			return;
		/*
		 * Don't take the mm semaphore here. If we fixup a prefetch
		 * fault we could otherwise deadlock:
		 */
		bad_area_nosemaphore(regs, error_code, address);

		return;
	}

	/* kprobes don't want to hook the spurious faults: */
	if (unlikely(notify_page_fault(regs)))
		return;
	/*
	 * It's safe to allow irq's after cr2 has been saved and the
	 * vmalloc fault has been handled.
	 *
	 * User-mode registers count as a user access even for any
	 * potential system fault or CPU buglet:
	 */
	if (user_mode_vm(regs)) {
		local_irq_enable();
		error_code |= PF_USER;
	} else {
		if (regs->flags & X86_EFLAGS_IF)
			local_irq_enable();
	}

	if (unlikely(error_code & PF_RSVD))
		pgtable_bad(regs, error_code, address);

	perf_swcounter_event(PERF_COUNT_SW_PAGE_FAULTS, 1, 0, regs, address);

	/*
	 * If we're in an interrupt, have no user context or are running
	 * in an atomic region then we must not take the fault:
	 */
	if (unlikely(in_atomic() || !mm)) {
		bad_area_nosemaphore(regs, error_code, address);
		return;
	}

	/*
	 * When running in the kernel we expect faults to occur only to
	 * addresses in user space.  All other faults represent errors in
	 * the kernel and should generate an OOPS.  Unfortunately, in the
	 * case of an erroneous fault occurring in a code path which already
	 * holds mmap_sem we will deadlock attempting to validate the fault
	 * against the address space.  Luckily the kernel only validly
	 * references user space from well defined areas of code, which are
	 * listed in the exceptions table.
	 *
	 * As the vast majority of faults will be valid we will only perform
	 * the source reference check when there is a possibility of a
	 * deadlock. Attempt to lock the address space, if we cannot we then
	 * validate the source. If this is invalid we can skip the address
	 * space check, thus avoiding the deadlock:
	 */
	if (unlikely(!down_read_trylock(&mm->mmap_sem))) {
		if ((error_code & PF_USER) == 0 &&
		    !search_exception_tables(regs->ip)) {
			bad_area_nosemaphore(regs, error_code, address);
			return;
		}
		down_read(&mm->mmap_sem);
	} else {
		/*
		 * The above down_read_trylock() might have succeeded in
		 * which case we'll have missed the might_sleep() from
		 * down_read():
		 */
		might_sleep();
	}

	vma = find_vma(mm, address);
	if (unlikely(!vma)) {
		bad_area(regs, error_code, address);
		return;
	}
	if (likely(vma->vm_start <= address))
		goto good_area;
	if (unlikely(!(vma->vm_flags & VM_GROWSDOWN))) {
		bad_area(regs, error_code, address);
		return;
	}
	if (error_code & PF_USER) {
		/*
		 * Accessing the stack below %sp is always a bug.
		 * The large cushion allows instructions like enter
		 * and pusha to work. ("enter $65535, $31" pushes
		 * 32 pointers and then decrements %sp by 65535.)
		 */
		if (unlikely(address + 65536 + 32 * sizeof(unsigned long) < regs->sp)) {
			bad_area(regs, error_code, address);
			return;
		}
	}
	if (unlikely(expand_stack(vma, address))) {
		bad_area(regs, error_code, address);
		return;
	}

	/*
	 * Ok, we have a good vm_area for this memory access, so
	 * we can handle it..
	 */
good_area:
	write = error_code & PF_WRITE;

	if (unlikely(access_error(error_code, write, vma))) {
		bad_area_access_error(regs, error_code, address);
		return;
	}

	/*
	 * If for any reason at all we couldn't handle the fault,
	 * make sure we exit gracefully rather than endlessly redo
	 * the fault:
	 */
	fault = handle_mm_fault(mm, vma, address, write);

	if (unlikely(fault & VM_FAULT_ERROR)) {
		mm_fault_error(regs, error_code, address, fault);
		return;
	}

	if (fault & VM_FAULT_MAJOR) {
		tsk->maj_flt++;
		perf_swcounter_event(PERF_COUNT_SW_PAGE_FAULTS_MAJ, 1, 0,
				     regs, address);
	} else {
		tsk->min_flt++;
		perf_swcounter_event(PERF_COUNT_SW_PAGE_FAULTS_MIN, 1, 0,
				     regs, address);
	}

	check_v8086_mode(regs, address, tsk);

	up_read(&mm->mmap_sem);
}<|MERGE_RESOLUTION|>--- conflicted
+++ resolved
@@ -3,43 +3,6 @@
  *  Copyright (C) 2001, 2002 Andi Kleen, SuSE Labs.
  *  Copyright (C) 2008-2009, Red Hat Inc., Ingo Molnar
  */
-<<<<<<< HEAD
-#include <linux/interrupt.h>
-#include <linux/mmiotrace.h>
-#include <linux/bootmem.h>
-#include <linux/compiler.h>
-#include <linux/highmem.h>
-#include <linux/kprobes.h>
-#include <linux/uaccess.h>
-#include <linux/vmalloc.h>
-#include <linux/vt_kern.h>
-#include <linux/signal.h>
-#include <linux/kernel.h>
-#include <linux/ptrace.h>
-#include <linux/string.h>
-#include <linux/module.h>
-#include <linux/kdebug.h>
-#include <linux/errno.h>
-#include <linux/magic.h>
-#include <linux/sched.h>
-#include <linux/types.h>
-#include <linux/init.h>
-#include <linux/mman.h>
-#include <linux/tty.h>
-#include <linux/smp.h>
-#include <linux/mm.h>
-#include <linux/perf_counter.h>
-
-#include <asm-generic/sections.h>
-
-#include <asm/tlbflush.h>
-#include <asm/pgalloc.h>
-#include <asm/segment.h>
-#include <asm/system.h>
-#include <asm/proto.h>
-#include <asm/traps.h>
-#include <asm/desc.h>
-=======
 #include <linux/magic.h>		/* STACK_END_MAGIC		*/
 #include <linux/sched.h>		/* test_thread_flag(), ...	*/
 #include <linux/kdebug.h>		/* oops_begin/end, ...		*/
@@ -47,10 +10,10 @@
 #include <linux/bootmem.h>		/* max_low_pfn			*/
 #include <linux/kprobes.h>		/* __kprobes, ...		*/
 #include <linux/mmiotrace.h>		/* kmmio_handler, ...		*/
+#include <linux/perf_counter.h>		/* perf_swcounter_event		*/
 
 #include <asm/traps.h>			/* dotraplinkage, ...		*/
 #include <asm/pgalloc.h>		/* pgd_*(), ...			*/
->>>>>>> 991ec02c
 
 /*
  * Page fault error code bits:
