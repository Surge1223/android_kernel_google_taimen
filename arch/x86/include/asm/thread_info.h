/* thread_info.h: low-level thread information
 *
 * Copyright (C) 2002  David Howells (dhowells@redhat.com)
 * - Incorporating suggestions made by Linus Torvalds and Dave Miller
 */

#ifndef _ASM_X86_THREAD_INFO_H
#define _ASM_X86_THREAD_INFO_H

#include <linux/compiler.h>
#include <asm/page.h>
#include <asm/percpu.h>
#include <asm/types.h>

/*
 * TOP_OF_KERNEL_STACK_PADDING is a number of unused bytes that we
 * reserve at the top of the kernel stack.  We do it because of a nasty
 * 32-bit corner case.  On x86_32, the hardware stack frame is
 * variable-length.  Except for vm86 mode, struct pt_regs assumes a
 * maximum-length frame.  If we enter from CPL 0, the top 8 bytes of
 * pt_regs don't actually exist.  Ordinarily this doesn't matter, but it
 * does in at least one case:
 *
 * If we take an NMI early enough in SYSENTER, then we can end up with
 * pt_regs that extends above sp0.  On the way out, in the espfix code,
 * we can read the saved SS value, but that value will be above sp0.
 * Without this offset, that can result in a page fault.  (We are
 * careful that, in this case, the value we read doesn't matter.)
 *
 * In vm86 mode, the hardware frame is much longer still, so add 16
 * bytes to make room for the real-mode segments.
 *
 * x86_64 has a fixed-length stack frame.
 */
#ifdef CONFIG_X86_32
# ifdef CONFIG_VM86
#  define TOP_OF_KERNEL_STACK_PADDING 16
# else
#  define TOP_OF_KERNEL_STACK_PADDING 8
# endif
#else
# define TOP_OF_KERNEL_STACK_PADDING 0
#endif

/*
 * low level task data that entry.S needs immediate access to
 * - this struct should fit entirely inside of one cache line
 * - this struct shares the supervisor stack pages
 */
#ifndef __ASSEMBLY__
struct task_struct;
#include <asm/processor.h>
#include <linux/atomic.h>

struct thread_info {
	struct task_struct	*task;		/* main task structure */
	__u32			flags;		/* low level flags */
	__u32			status;		/* thread synchronous flags */
	__u32			cpu;		/* current CPU */
	mm_segment_t		addr_limit;
	unsigned int		sig_on_uaccess_error:1;
	unsigned int		uaccess_err:1;	/* uaccess failed */
};

#define INIT_THREAD_INFO(tsk)			\
{						\
	.task		= &tsk,			\
	.flags		= 0,			\
	.cpu		= 0,			\
	.addr_limit	= KERNEL_DS,		\
}

#define init_thread_info	(init_thread_union.thread_info)
#define init_stack		(init_thread_union.stack)

#else /* !__ASSEMBLY__ */

#include <asm/asm-offsets.h>

#endif

/*
 * thread information flags
 * - these are process state flags that various assembly files
 *   may need to access
 * - pending work-to-be-done flags are in LSW
 * - other flags in MSW
 * Warning: layout of LSW is hardcoded in entry.S
 */
#define TIF_SYSCALL_TRACE	0	/* syscall trace active */
#define TIF_NOTIFY_RESUME	1	/* callback before returning to user */
#define TIF_SIGPENDING		2	/* signal pending */
#define TIF_NEED_RESCHED	3	/* rescheduling necessary */
#define TIF_SINGLESTEP		4	/* reenable singlestep on user return*/
#define TIF_SYSCALL_EMU		6	/* syscall emulation active */
#define TIF_SYSCALL_AUDIT	7	/* syscall auditing active */
#define TIF_SECCOMP		8	/* secure computing */
#define TIF_USER_RETURN_NOTIFY	11	/* notify kernel of userspace return */
#define TIF_UPROBE		12	/* breakpointed or singlestepping */
#define TIF_NOTSC		16	/* TSC is not accessible in userland */
#define TIF_IA32		17	/* IA32 compatibility process */
#define TIF_FORK		18	/* ret_from_fork */
#define TIF_NOHZ		19	/* in adaptive nohz mode */
#define TIF_MEMDIE		20	/* is terminating due to OOM killer */
#define TIF_POLLING_NRFLAG	21	/* idle is polling for TIF_NEED_RESCHED */
#define TIF_IO_BITMAP		22	/* uses I/O bitmap */
#define TIF_FORCED_TF		24	/* true if TF in eflags artificially */
#define TIF_BLOCKSTEP		25	/* set when we want DEBUGCTLMSR_BTF */
#define TIF_LAZY_MMU_UPDATES	27	/* task is updating the mmu lazily */
#define TIF_SYSCALL_TRACEPOINT	28	/* syscall tracepoint instrumentation */
#define TIF_ADDR32		29	/* 32-bit address space on 64 bits */
#define TIF_X32			30	/* 32-bit native x86-64 binary */

#define _TIF_SYSCALL_TRACE	(1 << TIF_SYSCALL_TRACE)
#define _TIF_NOTIFY_RESUME	(1 << TIF_NOTIFY_RESUME)
#define _TIF_SIGPENDING		(1 << TIF_SIGPENDING)
#define _TIF_SINGLESTEP		(1 << TIF_SINGLESTEP)
#define _TIF_NEED_RESCHED	(1 << TIF_NEED_RESCHED)
#define _TIF_SYSCALL_EMU	(1 << TIF_SYSCALL_EMU)
#define _TIF_SYSCALL_AUDIT	(1 << TIF_SYSCALL_AUDIT)
#define _TIF_SECCOMP		(1 << TIF_SECCOMP)
#define _TIF_USER_RETURN_NOTIFY	(1 << TIF_USER_RETURN_NOTIFY)
#define _TIF_UPROBE		(1 << TIF_UPROBE)
#define _TIF_NOTSC		(1 << TIF_NOTSC)
#define _TIF_IA32		(1 << TIF_IA32)
#define _TIF_FORK		(1 << TIF_FORK)
#define _TIF_NOHZ		(1 << TIF_NOHZ)
#define _TIF_POLLING_NRFLAG	(1 << TIF_POLLING_NRFLAG)
#define _TIF_IO_BITMAP		(1 << TIF_IO_BITMAP)
#define _TIF_FORCED_TF		(1 << TIF_FORCED_TF)
#define _TIF_BLOCKSTEP		(1 << TIF_BLOCKSTEP)
#define _TIF_LAZY_MMU_UPDATES	(1 << TIF_LAZY_MMU_UPDATES)
#define _TIF_SYSCALL_TRACEPOINT	(1 << TIF_SYSCALL_TRACEPOINT)
#define _TIF_ADDR32		(1 << TIF_ADDR32)
#define _TIF_X32		(1 << TIF_X32)

/* work to do in syscall_trace_enter() */
#define _TIF_WORK_SYSCALL_ENTRY	\
	(_TIF_SYSCALL_TRACE | _TIF_SYSCALL_EMU | _TIF_SYSCALL_AUDIT |	\
	 _TIF_SECCOMP | _TIF_SINGLESTEP | _TIF_SYSCALL_TRACEPOINT |	\
	 _TIF_NOHZ)

/* work to do on any return to user space */
#define _TIF_ALLWORK_MASK						\
	((0x0000FFFF & ~_TIF_SECCOMP) | _TIF_SYSCALL_TRACEPOINT |	\
	_TIF_NOHZ)

/* flags to check in __switch_to() */
#define _TIF_WORK_CTXSW							\
	(_TIF_IO_BITMAP|_TIF_NOTSC|_TIF_BLOCKSTEP)

#define _TIF_WORK_CTXSW_PREV (_TIF_WORK_CTXSW|_TIF_USER_RETURN_NOTIFY)
#define _TIF_WORK_CTXSW_NEXT (_TIF_WORK_CTXSW)

#define STACK_WARN		(THREAD_SIZE/8)

/*
 * macros/functions for gaining access to the thread information structure
 *
 * preempt_count needs to be 1 initially, until the scheduler is functional.
 */
#ifndef __ASSEMBLY__

static inline struct thread_info *current_thread_info(void)
{
	return (struct thread_info *)(current_top_of_stack() - THREAD_SIZE);
}

<<<<<<< HEAD
static inline unsigned long current_stack_pointer(void)
{
	unsigned long sp;
#ifdef CONFIG_X86_64
	asm("mov %%rsp,%0" : "=g" (sp));
#else
	asm("mov %%esp,%0" : "=g" (sp));
#endif
	return sp;
}

/*
 * Walks up the stack frames to make sure that the specified object is
 * entirely contained by a single stack frame.
 *
 * Returns:
 *		 1 if within a frame
 *		-1 if placed across a frame boundary (or outside stack)
 *		 0 unable to determine (no frame pointers, etc)
 */
static inline int arch_within_stack_frames(const void * const stack,
					   const void * const stackend,
					   const void *obj, unsigned long len)
{
#if defined(CONFIG_FRAME_POINTER)
	const void *frame = NULL;
	const void *oldframe;

	oldframe = __builtin_frame_address(1);
	if (oldframe)
		frame = __builtin_frame_address(2);
	/*
	 * low ----------------------------------------------> high
	 * [saved bp][saved ip][args][local vars][saved bp][saved ip]
	 *                     ^----------------^
	 *               allow copies only within here
	 */
	while (stack <= frame && frame < stackend) {
		/*
		 * If obj + len extends past the last frame, this
		 * check won't pass and the next frame will be 0,
		 * causing us to bail out and correctly report
		 * the copy as invalid.
		 */
		if (obj + len <= frame)
			return obj >= oldframe + 2 * sizeof(void *) ? 1 : -1;
		oldframe = frame;
		frame = *(const void * const *)frame;
	}
	return -1;
#else
	return 0;
#endif
}

=======
>>>>>>> f0d0a93b
#else /* !__ASSEMBLY__ */

#ifdef CONFIG_X86_64
# define cpu_current_top_of_stack (cpu_tss + TSS_sp0)
#endif

/* Load thread_info address into "reg" */
#define GET_THREAD_INFO(reg) \
	_ASM_MOV PER_CPU_VAR(cpu_current_top_of_stack),reg ; \
	_ASM_SUB $(THREAD_SIZE),reg ;

/*
 * ASM operand which evaluates to a 'thread_info' address of
 * the current task, if it is known that "reg" is exactly "off"
 * bytes below the top of the stack currently.
 *
 * ( The kernel stack's size is known at build time, it is usually
 *   2 or 4 pages, and the bottom  of the kernel stack contains
 *   the thread_info structure. So to access the thread_info very
 *   quickly from assembly code we can calculate down from the
 *   top of the kernel stack to the bottom, using constant,
 *   build-time calculations only. )
 *
 * For example, to fetch the current thread_info->flags value into %eax
 * on x86-64 defconfig kernels, in syscall entry code where RSP is
 * currently at exactly SIZEOF_PTREGS bytes away from the top of the
 * stack:
 *
 *      mov ASM_THREAD_INFO(TI_flags, %rsp, SIZEOF_PTREGS), %eax
 *
 * will translate to:
 *
 *      8b 84 24 b8 c0 ff ff      mov    -0x3f48(%rsp), %eax
 *
 * which is below the current RSP by almost 16K.
 */
#define ASM_THREAD_INFO(field, reg, off) ((field)+(off)-THREAD_SIZE)(reg)

#endif

/*
 * Thread-synchronous status.
 *
 * This is different from the flags in that nobody else
 * ever touches our thread-synchronous status, so we don't
 * have to worry about atomic accesses.
 */
#define TS_COMPAT		0x0002	/* 32bit syscall active (64BIT)*/
#define TS_RESTORE_SIGMASK	0x0008	/* restore signal mask in do_signal() */

#ifndef __ASSEMBLY__
#define HAVE_SET_RESTORE_SIGMASK	1
static inline void set_restore_sigmask(void)
{
	struct thread_info *ti = current_thread_info();
	ti->status |= TS_RESTORE_SIGMASK;
	WARN_ON(!test_bit(TIF_SIGPENDING, (unsigned long *)&ti->flags));
}
static inline void clear_restore_sigmask(void)
{
	current_thread_info()->status &= ~TS_RESTORE_SIGMASK;
}
static inline bool test_restore_sigmask(void)
{
	return current_thread_info()->status & TS_RESTORE_SIGMASK;
}
static inline bool test_and_clear_restore_sigmask(void)
{
	struct thread_info *ti = current_thread_info();
	if (!(ti->status & TS_RESTORE_SIGMASK))
		return false;
	ti->status &= ~TS_RESTORE_SIGMASK;
	return true;
}

static inline bool is_ia32_task(void)
{
#ifdef CONFIG_X86_32
	return true;
#endif
#ifdef CONFIG_IA32_EMULATION
	if (current_thread_info()->status & TS_COMPAT)
		return true;
#endif
	return false;
}

/*
 * Force syscall return via IRET by making it look as if there was
 * some work pending. IRET is our most capable (but slowest) syscall
 * return path, which is able to restore modified SS, CS and certain
 * EFLAGS values that other (fast) syscall return instructions
 * are not able to restore properly.
 */
#define force_iret() set_thread_flag(TIF_NOTIFY_RESUME)

#endif	/* !__ASSEMBLY__ */

#ifndef __ASSEMBLY__
extern void arch_task_cache_init(void);
extern int arch_dup_task_struct(struct task_struct *dst, struct task_struct *src);
extern void arch_release_task_struct(struct task_struct *tsk);
#endif
#endif /* _ASM_X86_THREAD_INFO_H */<|MERGE_RESOLUTION|>--- conflicted
+++ resolved
@@ -166,64 +166,6 @@
 	return (struct thread_info *)(current_top_of_stack() - THREAD_SIZE);
 }
 
-<<<<<<< HEAD
-static inline unsigned long current_stack_pointer(void)
-{
-	unsigned long sp;
-#ifdef CONFIG_X86_64
-	asm("mov %%rsp,%0" : "=g" (sp));
-#else
-	asm("mov %%esp,%0" : "=g" (sp));
-#endif
-	return sp;
-}
-
-/*
- * Walks up the stack frames to make sure that the specified object is
- * entirely contained by a single stack frame.
- *
- * Returns:
- *		 1 if within a frame
- *		-1 if placed across a frame boundary (or outside stack)
- *		 0 unable to determine (no frame pointers, etc)
- */
-static inline int arch_within_stack_frames(const void * const stack,
-					   const void * const stackend,
-					   const void *obj, unsigned long len)
-{
-#if defined(CONFIG_FRAME_POINTER)
-	const void *frame = NULL;
-	const void *oldframe;
-
-	oldframe = __builtin_frame_address(1);
-	if (oldframe)
-		frame = __builtin_frame_address(2);
-	/*
-	 * low ----------------------------------------------> high
-	 * [saved bp][saved ip][args][local vars][saved bp][saved ip]
-	 *                     ^----------------^
-	 *               allow copies only within here
-	 */
-	while (stack <= frame && frame < stackend) {
-		/*
-		 * If obj + len extends past the last frame, this
-		 * check won't pass and the next frame will be 0,
-		 * causing us to bail out and correctly report
-		 * the copy as invalid.
-		 */
-		if (obj + len <= frame)
-			return obj >= oldframe + 2 * sizeof(void *) ? 1 : -1;
-		oldframe = frame;
-		frame = *(const void * const *)frame;
-	}
-	return -1;
-#else
-	return 0;
-#endif
-}
-
-=======
->>>>>>> f0d0a93b
 #else /* !__ASSEMBLY__ */
 
 #ifdef CONFIG_X86_64
