/*
 * mm/mmap.c
 *
 * Written by obz.
 *
 * Address space accounting code	<alan@lxorguk.ukuu.org.uk>
 */

#define pr_fmt(fmt) KBUILD_MODNAME ": " fmt

#include <linux/kernel.h>
#include <linux/slab.h>
#include <linux/backing-dev.h>
#include <linux/mm.h>
#include <linux/vmacache.h>
#include <linux/shm.h>
#include <linux/mman.h>
#include <linux/pagemap.h>
#include <linux/swap.h>
#include <linux/syscalls.h>
#include <linux/capability.h>
#include <linux/init.h>
#include <linux/file.h>
#include <linux/fs.h>
#include <linux/personality.h>
#include <linux/security.h>
#include <linux/hugetlb.h>
#include <linux/profile.h>
#include <linux/export.h>
#include <linux/mount.h>
#include <linux/mempolicy.h>
#include <linux/rmap.h>
#include <linux/mmu_notifier.h>
#include <linux/mmdebug.h>
#include <linux/perf_event.h>
#include <linux/audit.h>
#include <linux/khugepaged.h>
#include <linux/uprobes.h>
#include <linux/rbtree_augmented.h>
#include <linux/sched/sysctl.h>
#include <linux/notifier.h>
#include <linux/memory.h>
#include <linux/printk.h>
#include <linux/userfaultfd_k.h>

#include <asm/uaccess.h>
#include <asm/cacheflush.h>
#include <asm/tlb.h>
#include <asm/mmu_context.h>

#include "internal.h"

#ifndef arch_mmap_check
#define arch_mmap_check(addr, len, flags)	(0)
#endif

#ifndef arch_rebalance_pgtables
#define arch_rebalance_pgtables(addr, len)		(addr)
#endif

#ifdef CONFIG_HAVE_ARCH_MMAP_RND_BITS
const int mmap_rnd_bits_min = CONFIG_ARCH_MMAP_RND_BITS_MIN;
const int mmap_rnd_bits_max = CONFIG_ARCH_MMAP_RND_BITS_MAX;
int mmap_rnd_bits __read_mostly = CONFIG_ARCH_MMAP_RND_BITS;
#endif
#ifdef CONFIG_HAVE_ARCH_MMAP_RND_COMPAT_BITS
const int mmap_rnd_compat_bits_min = CONFIG_ARCH_MMAP_RND_COMPAT_BITS_MIN;
const int mmap_rnd_compat_bits_max = CONFIG_ARCH_MMAP_RND_COMPAT_BITS_MAX;
int mmap_rnd_compat_bits __read_mostly = CONFIG_ARCH_MMAP_RND_COMPAT_BITS;
#endif


static void unmap_region(struct mm_struct *mm,
		struct vm_area_struct *vma, struct vm_area_struct *prev,
		unsigned long start, unsigned long end);

/* description of effects of mapping type and prot in current implementation.
 * this is due to the limited x86 page protection hardware.  The expected
 * behavior is in parens:
 *
 * map_type	prot
 *		PROT_NONE	PROT_READ	PROT_WRITE	PROT_EXEC
 * MAP_SHARED	r: (no) no	r: (yes) yes	r: (no) yes	r: (no) yes
 *		w: (no) no	w: (no) no	w: (yes) yes	w: (no) no
 *		x: (no) no	x: (no) yes	x: (no) yes	x: (yes) yes
 *
 * MAP_PRIVATE	r: (no) no	r: (yes) yes	r: (no) yes	r: (no) yes
 *		w: (no) no	w: (no) no	w: (copy) copy	w: (no) no
 *		x: (no) no	x: (no) yes	x: (no) yes	x: (yes) yes
 *
 */
pgprot_t protection_map[16] = {
	__P000, __P001, __P010, __P011, __P100, __P101, __P110, __P111,
	__S000, __S001, __S010, __S011, __S100, __S101, __S110, __S111
};

pgprot_t vm_get_page_prot(unsigned long vm_flags)
{
	return __pgprot(pgprot_val(protection_map[vm_flags &
				(VM_READ|VM_WRITE|VM_EXEC|VM_SHARED)]) |
			pgprot_val(arch_vm_get_page_prot(vm_flags)));
}
EXPORT_SYMBOL(vm_get_page_prot);

static pgprot_t vm_pgprot_modify(pgprot_t oldprot, unsigned long vm_flags)
{
	return pgprot_modify(oldprot, vm_get_page_prot(vm_flags));
}

/* Update vma->vm_page_prot to reflect vma->vm_flags. */
void vma_set_page_prot(struct vm_area_struct *vma)
{
	unsigned long vm_flags = vma->vm_flags;

	vma->vm_page_prot = vm_pgprot_modify(vma->vm_page_prot, vm_flags);
	if (vma_wants_writenotify(vma)) {
		vm_flags &= ~VM_SHARED;
		vma->vm_page_prot = vm_pgprot_modify(vma->vm_page_prot,
						     vm_flags);
	}
}


int sysctl_overcommit_memory __read_mostly = OVERCOMMIT_GUESS;  /* heuristic overcommit */
int sysctl_overcommit_ratio __read_mostly = 50;	/* default is 50% */
unsigned long sysctl_overcommit_kbytes __read_mostly;
int sysctl_max_map_count __read_mostly = DEFAULT_MAX_MAP_COUNT;
unsigned long sysctl_user_reserve_kbytes __read_mostly = 1UL << 17; /* 128MB */
unsigned long sysctl_admin_reserve_kbytes __read_mostly = 1UL << 13; /* 8MB */
/*
 * Make sure vm_committed_as in one cacheline and not cacheline shared with
 * other variables. It can be updated by several CPUs frequently.
 */
struct percpu_counter vm_committed_as ____cacheline_aligned_in_smp;

/*
 * The global memory commitment made in the system can be a metric
 * that can be used to drive ballooning decisions when Linux is hosted
 * as a guest. On Hyper-V, the host implements a policy engine for dynamically
 * balancing memory across competing virtual machines that are hosted.
 * Several metrics drive this policy engine including the guest reported
 * memory commitment.
 */
unsigned long vm_memory_committed(void)
{
	return percpu_counter_read_positive(&vm_committed_as);
}
EXPORT_SYMBOL_GPL(vm_memory_committed);

/*
 * Check that a process has enough memory to allocate a new virtual
 * mapping. 0 means there is enough memory for the allocation to
 * succeed and -ENOMEM implies there is not.
 *
 * We currently support three overcommit policies, which are set via the
 * vm.overcommit_memory sysctl.  See Documentation/vm/overcommit-accounting
 *
 * Strict overcommit modes added 2002 Feb 26 by Alan Cox.
 * Additional code 2002 Jul 20 by Robert Love.
 *
 * cap_sys_admin is 1 if the process has admin privileges, 0 otherwise.
 *
 * Note this is a helper function intended to be used by LSMs which
 * wish to use this logic.
 */
int __vm_enough_memory(struct mm_struct *mm, long pages, int cap_sys_admin)
{
	long free, allowed, reserve;

	VM_WARN_ONCE(percpu_counter_read(&vm_committed_as) <
			-(s64)vm_committed_as_batch * num_online_cpus(),
			"memory commitment underflow");

	vm_acct_memory(pages);

	/*
	 * Sometimes we want to use more memory than we have
	 */
	if (sysctl_overcommit_memory == OVERCOMMIT_ALWAYS)
		return 0;

	if (sysctl_overcommit_memory == OVERCOMMIT_GUESS) {
		free = global_page_state(NR_FREE_PAGES);
		free += global_page_state(NR_FILE_PAGES);

		/*
		 * shmem pages shouldn't be counted as free in this
		 * case, they can't be purged, only swapped out, and
		 * that won't affect the overall amount of available
		 * memory in the system.
		 */
		free -= global_page_state(NR_SHMEM);

		free += get_nr_swap_pages();

		/*
		 * Any slabs which are created with the
		 * SLAB_RECLAIM_ACCOUNT flag claim to have contents
		 * which are reclaimable, under pressure.  The dentry
		 * cache and most inode caches should fall into this
		 */
		free += global_page_state(NR_SLAB_RECLAIMABLE);

		/*
		 * Leave reserved pages. The pages are not for anonymous pages.
		 */
		if (free <= totalreserve_pages)
			goto error;
		else
			free -= totalreserve_pages;

		/*
		 * Reserve some for root
		 */
		if (!cap_sys_admin)
			free -= sysctl_admin_reserve_kbytes >> (PAGE_SHIFT - 10);

		if (free > pages)
			return 0;

		goto error;
	}

	allowed = vm_commit_limit();
	/*
	 * Reserve some for root
	 */
	if (!cap_sys_admin)
		allowed -= sysctl_admin_reserve_kbytes >> (PAGE_SHIFT - 10);

	/*
	 * Don't let a single process grow so big a user can't recover
	 */
	if (mm) {
		reserve = sysctl_user_reserve_kbytes >> (PAGE_SHIFT - 10);
		allowed -= min_t(long, mm->total_vm / 32, reserve);
	}

	if (percpu_counter_read_positive(&vm_committed_as) < allowed)
		return 0;
error:
	vm_unacct_memory(pages);

	return -ENOMEM;
}

/*
 * Requires inode->i_mapping->i_mmap_rwsem
 */
static void __remove_shared_vm_struct(struct vm_area_struct *vma,
		struct file *file, struct address_space *mapping)
{
	if (vma->vm_flags & VM_DENYWRITE)
		atomic_inc(&file_inode(file)->i_writecount);
	if (vma->vm_flags & VM_SHARED)
		mapping_unmap_writable(mapping);

	flush_dcache_mmap_lock(mapping);
	vma_interval_tree_remove(vma, &mapping->i_mmap);
	flush_dcache_mmap_unlock(mapping);
}

/*
 * Unlink a file-based vm structure from its interval tree, to hide
 * vma from rmap and vmtruncate before freeing its page tables.
 */
void unlink_file_vma(struct vm_area_struct *vma)
{
	struct file *file = vma->vm_file;

	if (file) {
		struct address_space *mapping = file->f_mapping;
		i_mmap_lock_write(mapping);
		__remove_shared_vm_struct(vma, file, mapping);
		i_mmap_unlock_write(mapping);
	}
}

/*
 * Close a vm structure and free it, returning the next.
 */
static struct vm_area_struct *remove_vma(struct vm_area_struct *vma)
{
	struct vm_area_struct *next = vma->vm_next;

	might_sleep();
	if (vma->vm_ops && vma->vm_ops->close)
		vma->vm_ops->close(vma);
	if (vma->vm_file)
		fput(vma->vm_file);
	mpol_put(vma_policy(vma));
	kmem_cache_free(vm_area_cachep, vma);
	return next;
}

static unsigned long do_brk(unsigned long addr, unsigned long len);

SYSCALL_DEFINE1(brk, unsigned long, brk)
{
	unsigned long retval;
	unsigned long newbrk, oldbrk;
	struct mm_struct *mm = current->mm;
	struct vm_area_struct *next;
	unsigned long min_brk;
	bool populate;

	down_write(&mm->mmap_sem);

#ifdef CONFIG_COMPAT_BRK
	/*
	 * CONFIG_COMPAT_BRK can still be overridden by setting
	 * randomize_va_space to 2, which will still cause mm->start_brk
	 * to be arbitrarily shifted
	 */
	if (current->brk_randomized)
		min_brk = mm->start_brk;
	else
		min_brk = mm->end_data;
#else
	min_brk = mm->start_brk;
#endif
	if (brk < min_brk)
		goto out;

	/*
	 * Check against rlimit here. If this check is done later after the test
	 * of oldbrk with newbrk then it can escape the test and let the data
	 * segment grow beyond its set limit the in case where the limit is
	 * not page aligned -Ram Gupta
	 */
	if (check_data_rlimit(rlimit(RLIMIT_DATA), brk, mm->start_brk,
			      mm->end_data, mm->start_data))
		goto out;

	newbrk = PAGE_ALIGN(brk);
	oldbrk = PAGE_ALIGN(mm->brk);
	if (oldbrk == newbrk)
		goto set_brk;

	/* Always allow shrinking brk. */
	if (brk <= mm->brk) {
		if (!do_munmap(mm, newbrk, oldbrk-newbrk))
			goto set_brk;
		goto out;
	}

	/* Check against existing mmap mappings. */
	next = find_vma(mm, oldbrk);
	if (next && newbrk + PAGE_SIZE > vm_start_gap(next))
		goto out;

	/* Ok, looks good - let it rip. */
	if (do_brk(oldbrk, newbrk-oldbrk) != oldbrk)
		goto out;

set_brk:
	mm->brk = brk;
	populate = newbrk > oldbrk && (mm->def_flags & VM_LOCKED) != 0;
	up_write(&mm->mmap_sem);
	if (populate)
		mm_populate(oldbrk, newbrk - oldbrk);
	return brk;

out:
	retval = mm->brk;
	up_write(&mm->mmap_sem);
	return retval;
}

static long vma_compute_subtree_gap(struct vm_area_struct *vma)
{
	unsigned long max, prev_end, subtree_gap;

	/*
	 * Note: in the rare case of a VM_GROWSDOWN above a VM_GROWSUP, we
	 * allow two stack_guard_gaps between them here, and when choosing
	 * an unmapped area; whereas when expanding we only require one.
	 * That's a little inconsistent, but keeps the code here simpler.
	 */
	max = vm_start_gap(vma);
	if (vma->vm_prev) {
		prev_end = vm_end_gap(vma->vm_prev);
		if (max > prev_end)
			max -= prev_end;
		else
			max = 0;
	}
	if (vma->vm_rb.rb_left) {
		subtree_gap = rb_entry(vma->vm_rb.rb_left,
				struct vm_area_struct, vm_rb)->rb_subtree_gap;
		if (subtree_gap > max)
			max = subtree_gap;
	}
	if (vma->vm_rb.rb_right) {
		subtree_gap = rb_entry(vma->vm_rb.rb_right,
				struct vm_area_struct, vm_rb)->rb_subtree_gap;
		if (subtree_gap > max)
			max = subtree_gap;
	}
	return max;
}

#ifdef CONFIG_DEBUG_VM_RB
static int browse_rb(struct rb_root *root)
{
	int i = 0, j, bug = 0;
	struct rb_node *nd, *pn = NULL;
	unsigned long prev = 0, pend = 0;

	for (nd = rb_first(root); nd; nd = rb_next(nd)) {
		struct vm_area_struct *vma;
		vma = rb_entry(nd, struct vm_area_struct, vm_rb);
		if (vma->vm_start < prev) {
			pr_emerg("vm_start %lx < prev %lx\n",
				  vma->vm_start, prev);
			bug = 1;
		}
		if (vma->vm_start < pend) {
			pr_emerg("vm_start %lx < pend %lx\n",
				  vma->vm_start, pend);
			bug = 1;
		}
		if (vma->vm_start > vma->vm_end) {
			pr_emerg("vm_start %lx > vm_end %lx\n",
				  vma->vm_start, vma->vm_end);
			bug = 1;
		}
		if (vma->rb_subtree_gap != vma_compute_subtree_gap(vma)) {
			pr_emerg("free gap %lx, correct %lx\n",
			       vma->rb_subtree_gap,
			       vma_compute_subtree_gap(vma));
			bug = 1;
		}
		i++;
		pn = nd;
		prev = vma->vm_start;
		pend = vma->vm_end;
	}
	j = 0;
	for (nd = pn; nd; nd = rb_prev(nd))
		j++;
	if (i != j) {
		pr_emerg("backwards %d, forwards %d\n", j, i);
		bug = 1;
	}
	return bug ? -1 : i;
}

static void validate_mm_rb(struct rb_root *root, struct vm_area_struct *ignore)
{
	struct rb_node *nd;

	for (nd = rb_first(root); nd; nd = rb_next(nd)) {
		struct vm_area_struct *vma;
		vma = rb_entry(nd, struct vm_area_struct, vm_rb);
		VM_BUG_ON_VMA(vma != ignore &&
			vma->rb_subtree_gap != vma_compute_subtree_gap(vma),
			vma);
	}
}

static void validate_mm(struct mm_struct *mm)
{
	int bug = 0;
	int i = 0;
	unsigned long highest_address = 0;
	struct vm_area_struct *vma = mm->mmap;

	while (vma) {
		struct anon_vma *anon_vma = vma->anon_vma;
		struct anon_vma_chain *avc;

		if (anon_vma) {
			anon_vma_lock_read(anon_vma);
			list_for_each_entry(avc, &vma->anon_vma_chain, same_vma)
				anon_vma_interval_tree_verify(avc);
			anon_vma_unlock_read(anon_vma);
		}

		highest_address = vm_end_gap(vma);
		vma = vma->vm_next;
		i++;
	}
	if (i != mm->map_count) {
		pr_emerg("map_count %d vm_next %d\n", mm->map_count, i);
		bug = 1;
	}
	if (highest_address != mm->highest_vm_end) {
		pr_emerg("mm->highest_vm_end %lx, found %lx\n",
			  mm->highest_vm_end, highest_address);
		bug = 1;
	}
	i = browse_rb(&mm->mm_rb);
	if (i != mm->map_count) {
		if (i != -1)
			pr_emerg("map_count %d rb %d\n", mm->map_count, i);
		bug = 1;
	}
	VM_BUG_ON_MM(bug, mm);
}
#else
#define validate_mm_rb(root, ignore) do { } while (0)
#define validate_mm(mm) do { } while (0)
#endif

RB_DECLARE_CALLBACKS(static, vma_gap_callbacks, struct vm_area_struct, vm_rb,
		     unsigned long, rb_subtree_gap, vma_compute_subtree_gap)

/*
 * Update augmented rbtree rb_subtree_gap values after vma->vm_start or
 * vma->vm_prev->vm_end values changed, without modifying the vma's position
 * in the rbtree.
 */
static void vma_gap_update(struct vm_area_struct *vma)
{
	/*
	 * As it turns out, RB_DECLARE_CALLBACKS() already created a callback
	 * function that does exacltly what we want.
	 */
	vma_gap_callbacks_propagate(&vma->vm_rb, NULL);
}

static inline void vma_rb_insert(struct vm_area_struct *vma,
				 struct rb_root *root)
{
	/* All rb_subtree_gap values must be consistent prior to insertion */
	validate_mm_rb(root, NULL);

	rb_insert_augmented(&vma->vm_rb, root, &vma_gap_callbacks);
}

static void vma_rb_erase(struct vm_area_struct *vma, struct rb_root *root)
{
	/*
	 * All rb_subtree_gap values must be consistent prior to erase,
	 * with the possible exception of the vma being erased.
	 */
	validate_mm_rb(root, vma);

	/*
	 * Note rb_erase_augmented is a fairly large inline function,
	 * so make sure we instantiate it only once with our desired
	 * augmented rbtree callbacks.
	 */
	rb_erase_augmented(&vma->vm_rb, root, &vma_gap_callbacks);
}

/*
 * vma has some anon_vma assigned, and is already inserted on that
 * anon_vma's interval trees.
 *
 * Before updating the vma's vm_start / vm_end / vm_pgoff fields, the
 * vma must be removed from the anon_vma's interval trees using
 * anon_vma_interval_tree_pre_update_vma().
 *
 * After the update, the vma will be reinserted using
 * anon_vma_interval_tree_post_update_vma().
 *
 * The entire update must be protected by exclusive mmap_sem and by
 * the root anon_vma's mutex.
 */
static inline void
anon_vma_interval_tree_pre_update_vma(struct vm_area_struct *vma)
{
	struct anon_vma_chain *avc;

	list_for_each_entry(avc, &vma->anon_vma_chain, same_vma)
		anon_vma_interval_tree_remove(avc, &avc->anon_vma->rb_root);
}

static inline void
anon_vma_interval_tree_post_update_vma(struct vm_area_struct *vma)
{
	struct anon_vma_chain *avc;

	list_for_each_entry(avc, &vma->anon_vma_chain, same_vma)
		anon_vma_interval_tree_insert(avc, &avc->anon_vma->rb_root);
}

static int find_vma_links(struct mm_struct *mm, unsigned long addr,
		unsigned long end, struct vm_area_struct **pprev,
		struct rb_node ***rb_link, struct rb_node **rb_parent)
{
	struct rb_node **__rb_link, *__rb_parent, *rb_prev;

	__rb_link = &mm->mm_rb.rb_node;
	rb_prev = __rb_parent = NULL;

	while (*__rb_link) {
		struct vm_area_struct *vma_tmp;

		__rb_parent = *__rb_link;
		vma_tmp = rb_entry(__rb_parent, struct vm_area_struct, vm_rb);

		if (vma_tmp->vm_end > addr) {
			/* Fail if an existing vma overlaps the area */
			if (vma_tmp->vm_start < end)
				return -ENOMEM;
			__rb_link = &__rb_parent->rb_left;
		} else {
			rb_prev = __rb_parent;
			__rb_link = &__rb_parent->rb_right;
		}
	}

	*pprev = NULL;
	if (rb_prev)
		*pprev = rb_entry(rb_prev, struct vm_area_struct, vm_rb);
	*rb_link = __rb_link;
	*rb_parent = __rb_parent;
	return 0;
}

static unsigned long count_vma_pages_range(struct mm_struct *mm,
		unsigned long addr, unsigned long end)
{
	unsigned long nr_pages = 0;
	struct vm_area_struct *vma;

	/* Find first overlaping mapping */
	vma = find_vma_intersection(mm, addr, end);
	if (!vma)
		return 0;

	nr_pages = (min(end, vma->vm_end) -
		max(addr, vma->vm_start)) >> PAGE_SHIFT;

	/* Iterate over the rest of the overlaps */
	for (vma = vma->vm_next; vma; vma = vma->vm_next) {
		unsigned long overlap_len;

		if (vma->vm_start > end)
			break;

		overlap_len = min(end, vma->vm_end) - vma->vm_start;
		nr_pages += overlap_len >> PAGE_SHIFT;
	}

	return nr_pages;
}

void __vma_link_rb(struct mm_struct *mm, struct vm_area_struct *vma,
		struct rb_node **rb_link, struct rb_node *rb_parent)
{
	/* Update tracking information for the gap following the new vma. */
	if (vma->vm_next)
		vma_gap_update(vma->vm_next);
	else
		mm->highest_vm_end = vm_end_gap(vma);

	/*
	 * vma->vm_prev wasn't known when we followed the rbtree to find the
	 * correct insertion point for that vma. As a result, we could not
	 * update the vma vm_rb parents rb_subtree_gap values on the way down.
	 * So, we first insert the vma with a zero rb_subtree_gap value
	 * (to be consistent with what we did on the way down), and then
	 * immediately update the gap to the correct value. Finally we
	 * rebalance the rbtree after all augmented values have been set.
	 */
	rb_link_node(&vma->vm_rb, rb_parent, rb_link);
	vma->rb_subtree_gap = 0;
	vma_gap_update(vma);
	vma_rb_insert(vma, &mm->mm_rb);
}

static void __vma_link_file(struct vm_area_struct *vma)
{
	struct file *file;

	file = vma->vm_file;
	if (file) {
		struct address_space *mapping = file->f_mapping;

		if (vma->vm_flags & VM_DENYWRITE)
			atomic_dec(&file_inode(file)->i_writecount);
		if (vma->vm_flags & VM_SHARED)
			atomic_inc(&mapping->i_mmap_writable);

		flush_dcache_mmap_lock(mapping);
		vma_interval_tree_insert(vma, &mapping->i_mmap);
		flush_dcache_mmap_unlock(mapping);
	}
}

static void
__vma_link(struct mm_struct *mm, struct vm_area_struct *vma,
	struct vm_area_struct *prev, struct rb_node **rb_link,
	struct rb_node *rb_parent)
{
	__vma_link_list(mm, vma, prev, rb_parent);
	__vma_link_rb(mm, vma, rb_link, rb_parent);
}

static void vma_link(struct mm_struct *mm, struct vm_area_struct *vma,
			struct vm_area_struct *prev, struct rb_node **rb_link,
			struct rb_node *rb_parent)
{
	struct address_space *mapping = NULL;

	if (vma->vm_file) {
		mapping = vma->vm_file->f_mapping;
		i_mmap_lock_write(mapping);
	}

	__vma_link(mm, vma, prev, rb_link, rb_parent);
	__vma_link_file(vma);

	if (mapping)
		i_mmap_unlock_write(mapping);

	mm->map_count++;
	validate_mm(mm);
}

/*
 * Helper for vma_adjust() in the split_vma insert case: insert a vma into the
 * mm's list and rbtree.  It has already been inserted into the interval tree.
 */
static void __insert_vm_struct(struct mm_struct *mm, struct vm_area_struct *vma)
{
	struct vm_area_struct *prev;
	struct rb_node **rb_link, *rb_parent;

	if (find_vma_links(mm, vma->vm_start, vma->vm_end,
			   &prev, &rb_link, &rb_parent))
		BUG();
	__vma_link(mm, vma, prev, rb_link, rb_parent);
	mm->map_count++;
}

static inline void
__vma_unlink(struct mm_struct *mm, struct vm_area_struct *vma,
		struct vm_area_struct *prev)
{
	struct vm_area_struct *next;

	vma_rb_erase(vma, &mm->mm_rb);
	prev->vm_next = next = vma->vm_next;
	if (next)
		next->vm_prev = prev;

	/* Kill the cache */
	vmacache_invalidate(mm);
}

/*
 * We cannot adjust vm_start, vm_end, vm_pgoff fields of a vma that
 * is already present in an i_mmap tree without adjusting the tree.
 * The following helper function should be used when such adjustments
 * are necessary.  The "insert" vma (if any) is to be inserted
 * before we drop the necessary locks.
 */
int vma_adjust(struct vm_area_struct *vma, unsigned long start,
	unsigned long end, pgoff_t pgoff, struct vm_area_struct *insert)
{
	struct mm_struct *mm = vma->vm_mm;
	struct vm_area_struct *next = vma->vm_next;
	struct vm_area_struct *importer = NULL;
	struct address_space *mapping = NULL;
	struct rb_root *root = NULL;
	struct anon_vma *anon_vma = NULL;
	struct file *file = vma->vm_file;
	bool start_changed = false, end_changed = false;
	long adjust_next = 0;
	int remove_next = 0;

	if (next && !insert) {
		struct vm_area_struct *exporter = NULL;

		if (end >= next->vm_end) {
			/*
			 * vma expands, overlapping all the next, and
			 * perhaps the one after too (mprotect case 6).
			 */
again:			remove_next = 1 + (end > next->vm_end);
			end = next->vm_end;
			exporter = next;
			importer = vma;
		} else if (end > next->vm_start) {
			/*
			 * vma expands, overlapping part of the next:
			 * mprotect case 5 shifting the boundary up.
			 */
			adjust_next = (end - next->vm_start) >> PAGE_SHIFT;
			exporter = next;
			importer = vma;
		} else if (end < vma->vm_end) {
			/*
			 * vma shrinks, and !insert tells it's not
			 * split_vma inserting another: so it must be
			 * mprotect case 4 shifting the boundary down.
			 */
			adjust_next = -((vma->vm_end - end) >> PAGE_SHIFT);
			exporter = vma;
			importer = next;
		}

		/*
		 * Easily overlooked: when mprotect shifts the boundary,
		 * make sure the expanding vma has anon_vma set if the
		 * shrinking vma had, to cover any anon pages imported.
		 */
		if (exporter && exporter->anon_vma && !importer->anon_vma) {
			int error;

			importer->anon_vma = exporter->anon_vma;
			error = anon_vma_clone(importer, exporter);
			if (error)
				return error;
		}
	}

	if (file) {
		mapping = file->f_mapping;
		root = &mapping->i_mmap;
		uprobe_munmap(vma, vma->vm_start, vma->vm_end);

		if (adjust_next)
			uprobe_munmap(next, next->vm_start, next->vm_end);

		i_mmap_lock_write(mapping);
		if (insert) {
			/*
			 * Put into interval tree now, so instantiated pages
			 * are visible to arm/parisc __flush_dcache_page
			 * throughout; but we cannot insert into address
			 * space until vma start or end is updated.
			 */
			__vma_link_file(insert);
		}
	}

	vma_adjust_trans_huge(vma, start, end, adjust_next);

	anon_vma = vma->anon_vma;
	if (!anon_vma && adjust_next)
		anon_vma = next->anon_vma;
	if (anon_vma) {
		VM_BUG_ON_VMA(adjust_next && next->anon_vma &&
			  anon_vma != next->anon_vma, next);
		anon_vma_lock_write(anon_vma);
		anon_vma_interval_tree_pre_update_vma(vma);
		if (adjust_next)
			anon_vma_interval_tree_pre_update_vma(next);
	}

	if (root) {
		flush_dcache_mmap_lock(mapping);
		vma_interval_tree_remove(vma, root);
		if (adjust_next)
			vma_interval_tree_remove(next, root);
	}

	if (start != vma->vm_start) {
		vma->vm_start = start;
		start_changed = true;
	}
	if (end != vma->vm_end) {
		vma->vm_end = end;
		end_changed = true;
	}
	vma->vm_pgoff = pgoff;
	if (adjust_next) {
		next->vm_start += adjust_next << PAGE_SHIFT;
		next->vm_pgoff += adjust_next;
	}

	if (root) {
		if (adjust_next)
			vma_interval_tree_insert(next, root);
		vma_interval_tree_insert(vma, root);
		flush_dcache_mmap_unlock(mapping);
	}

	if (remove_next) {
		/*
		 * vma_merge has merged next into vma, and needs
		 * us to remove next before dropping the locks.
		 */
		__vma_unlink(mm, next, vma);
		if (file)
			__remove_shared_vm_struct(next, file, mapping);
	} else if (insert) {
		/*
		 * split_vma has split insert from vma, and needs
		 * us to insert it before dropping the locks
		 * (it may either follow vma or precede it).
		 */
		__insert_vm_struct(mm, insert);
	} else {
		if (start_changed)
			vma_gap_update(vma);
		if (end_changed) {
			if (!next)
				mm->highest_vm_end = vm_end_gap(vma);
			else if (!adjust_next)
				vma_gap_update(next);
		}
	}

	if (anon_vma) {
		anon_vma_interval_tree_post_update_vma(vma);
		if (adjust_next)
			anon_vma_interval_tree_post_update_vma(next);
		anon_vma_unlock_write(anon_vma);
	}
	if (mapping)
		i_mmap_unlock_write(mapping);

	if (root) {
		uprobe_mmap(vma);

		if (adjust_next)
			uprobe_mmap(next);
	}

	if (remove_next) {
		if (file) {
			uprobe_munmap(next, next->vm_start, next->vm_end);
			fput(file);
		}
		if (next->anon_vma)
			anon_vma_merge(vma, next);
		mm->map_count--;
		mpol_put(vma_policy(next));
		kmem_cache_free(vm_area_cachep, next);
		/*
		 * In mprotect's case 6 (see comments on vma_merge),
		 * we must remove another next too. It would clutter
		 * up the code too much to do both in one go.
		 */
		next = vma->vm_next;
		if (remove_next == 2)
			goto again;
		else if (next)
			vma_gap_update(next);
		else
			VM_WARN_ON(mm->highest_vm_end != vm_end_gap(vma));
	}
	if (insert && file)
		uprobe_mmap(insert);

	validate_mm(mm);

	return 0;
}

/*
 * If the vma has a ->close operation then the driver probably needs to release
 * per-vma resources, so we don't attempt to merge those.
 */
static inline int is_mergeable_vma(struct vm_area_struct *vma,
				struct file *file, unsigned long vm_flags,
				struct vm_userfaultfd_ctx vm_userfaultfd_ctx,
				const char __user *anon_name)
{
	/*
	 * VM_SOFTDIRTY should not prevent from VMA merging, if we
	 * match the flags but dirty bit -- the caller should mark
	 * merged VMA as dirty. If dirty bit won't be excluded from
	 * comparison, we increase pressue on the memory system forcing
	 * the kernel to generate new VMAs when old one could be
	 * extended instead.
	 */
	if ((vma->vm_flags ^ vm_flags) & ~VM_SOFTDIRTY)
		return 0;
	if (vma->vm_file != file)
		return 0;
	if (vma->vm_ops && vma->vm_ops->close)
		return 0;
	if (!is_mergeable_vm_userfaultfd_ctx(vma, vm_userfaultfd_ctx))
		return 0;
	if (vma_get_anon_name(vma) != anon_name)
		return 0;
	return 1;
}

static inline int is_mergeable_anon_vma(struct anon_vma *anon_vma1,
					struct anon_vma *anon_vma2,
					struct vm_area_struct *vma)
{
	/*
	 * The list_is_singular() test is to avoid merging VMA cloned from
	 * parents. This can improve scalability caused by anon_vma lock.
	 */
	if ((!anon_vma1 || !anon_vma2) && (!vma ||
		list_is_singular(&vma->anon_vma_chain)))
		return 1;
	return anon_vma1 == anon_vma2;
}

/*
 * Return true if we can merge this (vm_flags,anon_vma,file,vm_pgoff)
 * in front of (at a lower virtual address and file offset than) the vma.
 *
 * We cannot merge two vmas if they have differently assigned (non-NULL)
 * anon_vmas, nor if same anon_vma is assigned but offsets incompatible.
 *
 * We don't check here for the merged mmap wrapping around the end of pagecache
 * indices (16TB on ia32) because do_mmap_pgoff() does not permit mmap's which
 * wrap, nor mmaps which cover the final page at index -1UL.
 */
static int
can_vma_merge_before(struct vm_area_struct *vma, unsigned long vm_flags,
		     struct anon_vma *anon_vma, struct file *file,
		     pgoff_t vm_pgoff,
		     struct vm_userfaultfd_ctx vm_userfaultfd_ctx,
		     const char __user *anon_name)
{
	if (is_mergeable_vma(vma, file, vm_flags, vm_userfaultfd_ctx, anon_name) &&
	    is_mergeable_anon_vma(anon_vma, vma->anon_vma, vma)) {
		if (vma->vm_pgoff == vm_pgoff)
			return 1;
	}
	return 0;
}

/*
 * Return true if we can merge this (vm_flags,anon_vma,file,vm_pgoff)
 * beyond (at a higher virtual address and file offset than) the vma.
 *
 * We cannot merge two vmas if they have differently assigned (non-NULL)
 * anon_vmas, nor if same anon_vma is assigned but offsets incompatible.
 */
static int
can_vma_merge_after(struct vm_area_struct *vma, unsigned long vm_flags,
		    struct anon_vma *anon_vma, struct file *file,
		    pgoff_t vm_pgoff,
		    struct vm_userfaultfd_ctx vm_userfaultfd_ctx,
		    const char __user *anon_name)
{
	if (is_mergeable_vma(vma, file, vm_flags, vm_userfaultfd_ctx, anon_name) &&
	    is_mergeable_anon_vma(anon_vma, vma->anon_vma, vma)) {
		pgoff_t vm_pglen;
		vm_pglen = vma_pages(vma);
		if (vma->vm_pgoff + vm_pglen == vm_pgoff)
			return 1;
	}
	return 0;
}

/*
 * Given a mapping request (addr,end,vm_flags,file,pgoff,anon_name),
 * figure out whether that can be merged with its predecessor or its
 * successor.  Or both (it neatly fills a hole).
 *
 * In most cases - when called for mmap, brk or mremap - [addr,end) is
 * certain not to be mapped by the time vma_merge is called; but when
 * called for mprotect, it is certain to be already mapped (either at
 * an offset within prev, or at the start of next), and the flags of
 * this area are about to be changed to vm_flags - and the no-change
 * case has already been eliminated.
 *
 * The following mprotect cases have to be considered, where AAAA is
 * the area passed down from mprotect_fixup, never extending beyond one
 * vma, PPPPPP is the prev vma specified, and NNNNNN the next vma after:
 *
 *     AAAA             AAAA                AAAA          AAAA
 *    PPPPPPNNNNNN    PPPPPPNNNNNN    PPPPPPNNNNNN    PPPPNNNNXXXX
 *    cannot merge    might become    might become    might become
 *                    PPNNNNNNNNNN    PPPPPPPPPPNN    PPPPPPPPPPPP 6 or
 *    mmap, brk or    case 4 below    case 5 below    PPPPPPPPXXXX 7 or
 *    mremap move:                                    PPPPNNNNNNNN 8
 *        AAAA
 *    PPPP    NNNN    PPPPPPPPPPPP    PPPPPPPPNNNN    PPPPNNNNNNNN
 *    might become    case 1 below    case 2 below    case 3 below
 *
 * Odd one out? Case 8, because it extends NNNN but needs flags of XXXX:
 * mprotect_fixup updates vm_flags & vm_page_prot on successful return.
 */
struct vm_area_struct *vma_merge(struct mm_struct *mm,
			struct vm_area_struct *prev, unsigned long addr,
			unsigned long end, unsigned long vm_flags,
			struct anon_vma *anon_vma, struct file *file,
			pgoff_t pgoff, struct mempolicy *policy,
			struct vm_userfaultfd_ctx vm_userfaultfd_ctx,
			const char __user *anon_name)
{
	pgoff_t pglen = (end - addr) >> PAGE_SHIFT;
	struct vm_area_struct *area, *next;
	int err;

	/*
	 * We later require that vma->vm_flags == vm_flags,
	 * so this tests vma->vm_flags & VM_SPECIAL, too.
	 */
	if (vm_flags & VM_SPECIAL)
		return NULL;

	if (prev)
		next = prev->vm_next;
	else
		next = mm->mmap;
	area = next;
	if (next && next->vm_end == end)		/* cases 6, 7, 8 */
		next = next->vm_next;

	/*
	 * Can it merge with the predecessor?
	 */
	if (prev && prev->vm_end == addr &&
			mpol_equal(vma_policy(prev), policy) &&
			can_vma_merge_after(prev, vm_flags,
					    anon_vma, file, pgoff,
					    vm_userfaultfd_ctx,
					    anon_name)) {
		/*
		 * OK, it can.  Can we now merge in the successor as well?
		 */
		if (next && end == next->vm_start &&
				mpol_equal(policy, vma_policy(next)) &&
				can_vma_merge_before(next, vm_flags,
						     anon_vma, file,
						     pgoff+pglen,
						     vm_userfaultfd_ctx,
						     anon_name) &&
				is_mergeable_anon_vma(prev->anon_vma,
						      next->anon_vma, NULL)) {
							/* cases 1, 6 */
			err = vma_adjust(prev, prev->vm_start,
				next->vm_end, prev->vm_pgoff, NULL);
		} else					/* cases 2, 5, 7 */
			err = vma_adjust(prev, prev->vm_start,
				end, prev->vm_pgoff, NULL);
		if (err)
			return NULL;
		khugepaged_enter_vma_merge(prev, vm_flags);
		return prev;
	}

	/*
	 * Can this new request be merged in front of next?
	 */
	if (next && end == next->vm_start &&
			mpol_equal(policy, vma_policy(next)) &&
			can_vma_merge_before(next, vm_flags,
					     anon_vma, file, pgoff+pglen,
					     vm_userfaultfd_ctx,
					     anon_name)) {
		if (prev && addr < prev->vm_end)	/* case 4 */
			err = vma_adjust(prev, prev->vm_start,
				addr, prev->vm_pgoff, NULL);
		else					/* cases 3, 8 */
			err = vma_adjust(area, addr, next->vm_end,
				next->vm_pgoff - pglen, NULL);
		if (err)
			return NULL;
		khugepaged_enter_vma_merge(area, vm_flags);
		return area;
	}

	return NULL;
}

/*
 * Rough compatbility check to quickly see if it's even worth looking
 * at sharing an anon_vma.
 *
 * They need to have the same vm_file, and the flags can only differ
 * in things that mprotect may change.
 *
 * NOTE! The fact that we share an anon_vma doesn't _have_ to mean that
 * we can merge the two vma's. For example, we refuse to merge a vma if
 * there is a vm_ops->close() function, because that indicates that the
 * driver is doing some kind of reference counting. But that doesn't
 * really matter for the anon_vma sharing case.
 */
static int anon_vma_compatible(struct vm_area_struct *a, struct vm_area_struct *b)
{
	return a->vm_end == b->vm_start &&
		mpol_equal(vma_policy(a), vma_policy(b)) &&
		a->vm_file == b->vm_file &&
		!((a->vm_flags ^ b->vm_flags) & ~(VM_READ|VM_WRITE|VM_EXEC|VM_SOFTDIRTY)) &&
		b->vm_pgoff == a->vm_pgoff + ((b->vm_start - a->vm_start) >> PAGE_SHIFT);
}

/*
 * Do some basic sanity checking to see if we can re-use the anon_vma
 * from 'old'. The 'a'/'b' vma's are in VM order - one of them will be
 * the same as 'old', the other will be the new one that is trying
 * to share the anon_vma.
 *
 * NOTE! This runs with mm_sem held for reading, so it is possible that
 * the anon_vma of 'old' is concurrently in the process of being set up
 * by another page fault trying to merge _that_. But that's ok: if it
 * is being set up, that automatically means that it will be a singleton
 * acceptable for merging, so we can do all of this optimistically. But
 * we do that READ_ONCE() to make sure that we never re-load the pointer.
 *
 * IOW: that the "list_is_singular()" test on the anon_vma_chain only
 * matters for the 'stable anon_vma' case (ie the thing we want to avoid
 * is to return an anon_vma that is "complex" due to having gone through
 * a fork).
 *
 * We also make sure that the two vma's are compatible (adjacent,
 * and with the same memory policies). That's all stable, even with just
 * a read lock on the mm_sem.
 */
static struct anon_vma *reusable_anon_vma(struct vm_area_struct *old, struct vm_area_struct *a, struct vm_area_struct *b)
{
	if (anon_vma_compatible(a, b)) {
		struct anon_vma *anon_vma = READ_ONCE(old->anon_vma);

		if (anon_vma && list_is_singular(&old->anon_vma_chain))
			return anon_vma;
	}
	return NULL;
}

/*
 * find_mergeable_anon_vma is used by anon_vma_prepare, to check
 * neighbouring vmas for a suitable anon_vma, before it goes off
 * to allocate a new anon_vma.  It checks because a repetitive
 * sequence of mprotects and faults may otherwise lead to distinct
 * anon_vmas being allocated, preventing vma merge in subsequent
 * mprotect.
 */
struct anon_vma *find_mergeable_anon_vma(struct vm_area_struct *vma)
{
	struct anon_vma *anon_vma;
	struct vm_area_struct *near;

	near = vma->vm_next;
	if (!near)
		goto try_prev;

	anon_vma = reusable_anon_vma(near, vma, near);
	if (anon_vma)
		return anon_vma;
try_prev:
	near = vma->vm_prev;
	if (!near)
		goto none;

	anon_vma = reusable_anon_vma(near, near, vma);
	if (anon_vma)
		return anon_vma;
none:
	/*
	 * There's no absolute need to look only at touching neighbours:
	 * we could search further afield for "compatible" anon_vmas.
	 * But it would probably just be a waste of time searching,
	 * or lead to too many vmas hanging off the same anon_vma.
	 * We're trying to allow mprotect remerging later on,
	 * not trying to minimize memory used for anon_vmas.
	 */
	return NULL;
}

#ifdef CONFIG_PROC_FS
void vm_stat_account(struct mm_struct *mm, unsigned long flags,
						struct file *file, long pages)
{
	const unsigned long stack_flags
		= VM_STACK_FLAGS & (VM_GROWSUP|VM_GROWSDOWN);

	mm->total_vm += pages;

	if (file) {
		mm->shared_vm += pages;
		if ((flags & (VM_EXEC|VM_WRITE)) == VM_EXEC)
			mm->exec_vm += pages;
	} else if (flags & stack_flags)
		mm->stack_vm += pages;
}
#endif /* CONFIG_PROC_FS */

/*
 * If a hint addr is less than mmap_min_addr change hint to be as
 * low as possible but still greater than mmap_min_addr
 */
static inline unsigned long round_hint_to_min(unsigned long hint)
{
	hint &= PAGE_MASK;
	if (((void *)hint != NULL) &&
	    (hint < mmap_min_addr))
		return PAGE_ALIGN(mmap_min_addr);
	return hint;
}

static inline int mlock_future_check(struct mm_struct *mm,
				     unsigned long flags,
				     unsigned long len)
{
	unsigned long locked, lock_limit;

	/*  mlock MCL_FUTURE? */
	if (flags & VM_LOCKED) {
		locked = len >> PAGE_SHIFT;
		locked += mm->locked_vm;
		lock_limit = rlimit(RLIMIT_MEMLOCK);
		lock_limit >>= PAGE_SHIFT;
		if (locked > lock_limit && !capable(CAP_IPC_LOCK))
			return -EAGAIN;
	}
	return 0;
}

/*
 * The caller must hold down_write(&current->mm->mmap_sem).
 */
unsigned long do_mmap(struct file *file, unsigned long addr,
			unsigned long len, unsigned long prot,
			unsigned long flags, vm_flags_t vm_flags,
			unsigned long pgoff, unsigned long *populate)
{
	struct mm_struct *mm = current->mm;

	*populate = 0;

	if (!len)
		return -EINVAL;

	/*
	 * Does the application expect PROT_READ to imply PROT_EXEC?
	 *
	 * (the exception is when the underlying filesystem is noexec
	 *  mounted, in which case we dont add PROT_EXEC.)
	 */
	if ((prot & PROT_READ) && (current->personality & READ_IMPLIES_EXEC))
		if (!(file && path_noexec(&file->f_path)))
			prot |= PROT_EXEC;

	if (!(flags & MAP_FIXED))
		addr = round_hint_to_min(addr);

	/* Careful about overflows.. */
	len = PAGE_ALIGN(len);
	if (!len)
		return -ENOMEM;

	/* offset overflow? */
	if ((pgoff + (len >> PAGE_SHIFT)) < pgoff)
		return -EOVERFLOW;

	/* Too many mappings? */
	if (mm->map_count > sysctl_max_map_count)
		return -ENOMEM;

	/* Obtain the address to map to. we verify (or select) it and ensure
	 * that it represents a valid section of the address space.
	 */
	addr = get_unmapped_area(file, addr, len, pgoff, flags);
	if (offset_in_page(addr))
		return addr;

	/* Do simple checking here so the lower-level routines won't have
	 * to. we assume access permissions have been handled by the open
	 * of the memory object, so we don't do any here.
	 */
	vm_flags |= calc_vm_prot_bits(prot) | calc_vm_flag_bits(flags) |
			mm->def_flags | VM_MAYREAD | VM_MAYWRITE | VM_MAYEXEC;

	if (flags & MAP_LOCKED)
		if (!can_do_mlock())
			return -EPERM;

	if (mlock_future_check(mm, vm_flags, len))
		return -EAGAIN;

	if (file) {
		struct inode *inode = file_inode(file);

		switch (flags & MAP_TYPE) {
		case MAP_SHARED:
			if ((prot&PROT_WRITE) && !(file->f_mode&FMODE_WRITE))
				return -EACCES;

			/*
			 * Make sure we don't allow writing to an append-only
			 * file..
			 */
			if (IS_APPEND(inode) && (file->f_mode & FMODE_WRITE))
				return -EACCES;

			/*
			 * Make sure there are no mandatory locks on the file.
			 */
			if (locks_verify_locked(file))
				return -EAGAIN;

			vm_flags |= VM_SHARED | VM_MAYSHARE;
			if (!(file->f_mode & FMODE_WRITE))
				vm_flags &= ~(VM_MAYWRITE | VM_SHARED);

			/* fall through */
		case MAP_PRIVATE:
			if (!(file->f_mode & FMODE_READ))
				return -EACCES;
			if (path_noexec(&file->f_path)) {
				if (vm_flags & VM_EXEC)
					return -EPERM;
				vm_flags &= ~VM_MAYEXEC;
			}

			if (!file->f_op->mmap)
				return -ENODEV;
			if (vm_flags & (VM_GROWSDOWN|VM_GROWSUP))
				return -EINVAL;
			break;

		default:
			return -EINVAL;
		}
	} else {
		switch (flags & MAP_TYPE) {
		case MAP_SHARED:
			if (vm_flags & (VM_GROWSDOWN|VM_GROWSUP))
				return -EINVAL;
			/*
			 * Ignore pgoff.
			 */
			pgoff = 0;
			vm_flags |= VM_SHARED | VM_MAYSHARE;
			break;
		case MAP_PRIVATE:
			/*
			 * Set pgoff according to addr for anon_vma.
			 */
			pgoff = addr >> PAGE_SHIFT;
			break;
		default:
			return -EINVAL;
		}
	}

	/*
	 * Set 'VM_NORESERVE' if we should not account for the
	 * memory use of this mapping.
	 */
	if (flags & MAP_NORESERVE) {
		/* We honor MAP_NORESERVE if allowed to overcommit */
		if (sysctl_overcommit_memory != OVERCOMMIT_NEVER)
			vm_flags |= VM_NORESERVE;

		/* hugetlb applies strict overcommit unless MAP_NORESERVE */
		if (file && is_file_hugepages(file))
			vm_flags |= VM_NORESERVE;
	}

	addr = mmap_region(file, addr, len, vm_flags, pgoff);
	if (!IS_ERR_VALUE(addr) &&
	    ((vm_flags & VM_LOCKED) ||
	     (flags & (MAP_POPULATE | MAP_NONBLOCK)) == MAP_POPULATE))
		*populate = len;
	return addr;
}

SYSCALL_DEFINE6(mmap_pgoff, unsigned long, addr, unsigned long, len,
		unsigned long, prot, unsigned long, flags,
		unsigned long, fd, unsigned long, pgoff)
{
	struct file *file = NULL;
	unsigned long retval;

	if (!(flags & MAP_ANONYMOUS)) {
		audit_mmap_fd(fd, flags);
		file = fget(fd);
		if (!file)
			return -EBADF;
		if (is_file_hugepages(file))
			len = ALIGN(len, huge_page_size(hstate_file(file)));
		retval = -EINVAL;
		if (unlikely(flags & MAP_HUGETLB && !is_file_hugepages(file)))
			goto out_fput;
	} else if (flags & MAP_HUGETLB) {
		struct user_struct *user = NULL;
		struct hstate *hs;

		hs = hstate_sizelog((flags >> MAP_HUGE_SHIFT) & SHM_HUGE_MASK);
		if (!hs)
			return -EINVAL;

		len = ALIGN(len, huge_page_size(hs));
		/*
		 * VM_NORESERVE is used because the reservations will be
		 * taken when vm_ops->mmap() is called
		 * A dummy user value is used because we are not locking
		 * memory so no accounting is necessary
		 */
		file = hugetlb_file_setup(HUGETLB_ANON_FILE, len,
				VM_NORESERVE,
				&user, HUGETLB_ANONHUGE_INODE,
				(flags >> MAP_HUGE_SHIFT) & MAP_HUGE_MASK);
		if (IS_ERR(file))
			return PTR_ERR(file);
	}

	flags &= ~(MAP_EXECUTABLE | MAP_DENYWRITE);

	retval = vm_mmap_pgoff(file, addr, len, prot, flags, pgoff);
out_fput:
	if (file)
		fput(file);
	return retval;
}

#ifdef __ARCH_WANT_SYS_OLD_MMAP
struct mmap_arg_struct {
	unsigned long addr;
	unsigned long len;
	unsigned long prot;
	unsigned long flags;
	unsigned long fd;
	unsigned long offset;
};

SYSCALL_DEFINE1(old_mmap, struct mmap_arg_struct __user *, arg)
{
	struct mmap_arg_struct a;

	if (copy_from_user(&a, arg, sizeof(a)))
		return -EFAULT;
	if (offset_in_page(a.offset))
		return -EINVAL;

	return sys_mmap_pgoff(a.addr, a.len, a.prot, a.flags, a.fd,
			      a.offset >> PAGE_SHIFT);
}
#endif /* __ARCH_WANT_SYS_OLD_MMAP */

/*
 * Some shared mappigns will want the pages marked read-only
 * to track write events. If so, we'll downgrade vm_page_prot
 * to the private version (using protection_map[] without the
 * VM_SHARED bit).
 */
int vma_wants_writenotify(struct vm_area_struct *vma)
{
	vm_flags_t vm_flags = vma->vm_flags;
	const struct vm_operations_struct *vm_ops = vma->vm_ops;

	/* If it was private or non-writable, the write bit is already clear */
	if ((vm_flags & (VM_WRITE|VM_SHARED)) != ((VM_WRITE|VM_SHARED)))
		return 0;

	/* The backer wishes to know when pages are first written to? */
	if (vm_ops && (vm_ops->page_mkwrite || vm_ops->pfn_mkwrite))
		return 1;

	/* The open routine did something to the protections that pgprot_modify
	 * won't preserve? */
	if (pgprot_val(vma->vm_page_prot) !=
	    pgprot_val(vm_pgprot_modify(vma->vm_page_prot, vm_flags)))
		return 0;

	/* Do we need to track softdirty? */
	if (IS_ENABLED(CONFIG_MEM_SOFT_DIRTY) && !(vm_flags & VM_SOFTDIRTY))
		return 1;

	/* Specialty mapping? */
	if (vm_flags & VM_PFNMAP)
		return 0;

	/* Can the mapping track the dirty pages? */
	return vma->vm_file && vma->vm_file->f_mapping &&
		mapping_cap_account_dirty(vma->vm_file->f_mapping);
}

/*
 * We account for memory if it's a private writeable mapping,
 * not hugepages and VM_NORESERVE wasn't set.
 */
static inline int accountable_mapping(struct file *file, vm_flags_t vm_flags)
{
	/*
	 * hugetlb has its own accounting separate from the core VM
	 * VM_HUGETLB may not be set yet so we cannot check for that flag.
	 */
	if (file && is_file_hugepages(file))
		return 0;

	return (vm_flags & (VM_NORESERVE | VM_SHARED | VM_WRITE)) == VM_WRITE;
}

unsigned long mmap_region(struct file *file, unsigned long addr,
		unsigned long len, vm_flags_t vm_flags, unsigned long pgoff)
{
	struct mm_struct *mm = current->mm;
	struct vm_area_struct *vma, *prev;
	int error;
	struct rb_node **rb_link, *rb_parent;
	unsigned long charged = 0;

	/* Check against address space limit. */
	if (!may_expand_vm(mm, len >> PAGE_SHIFT)) {
		unsigned long nr_pages;

		/*
		 * MAP_FIXED may remove pages of mappings that intersects with
		 * requested mapping. Account for the pages it would unmap.
		 */
		if (!(vm_flags & MAP_FIXED))
			return -ENOMEM;

		nr_pages = count_vma_pages_range(mm, addr, addr + len);

		if (!may_expand_vm(mm, (len >> PAGE_SHIFT) - nr_pages))
			return -ENOMEM;
	}

	/* Clear old maps */
	while (find_vma_links(mm, addr, addr + len, &prev, &rb_link,
			      &rb_parent)) {
		if (do_munmap(mm, addr, len))
			return -ENOMEM;
	}

	/*
	 * Private writable mapping: check memory availability
	 */
	if (accountable_mapping(file, vm_flags)) {
		charged = len >> PAGE_SHIFT;
		if (security_vm_enough_memory_mm(mm, charged))
			return -ENOMEM;
		vm_flags |= VM_ACCOUNT;
	}

	/*
	 * Can we just expand an old mapping?
	 */
	vma = vma_merge(mm, prev, addr, addr + len, vm_flags,
			NULL, file, pgoff, NULL, NULL_VM_UFFD_CTX, NULL);
	if (vma)
		goto out;

	/*
	 * Determine the object being mapped and call the appropriate
	 * specific mapper. the address has already been validated, but
	 * not unmapped, but the maps are removed from the list.
	 */
	vma = kmem_cache_zalloc(vm_area_cachep, GFP_KERNEL);
	if (!vma) {
		error = -ENOMEM;
		goto unacct_error;
	}

	vma->vm_mm = mm;
	vma->vm_start = addr;
	vma->vm_end = addr + len;
	vma->vm_flags = vm_flags;
	vma->vm_page_prot = vm_get_page_prot(vm_flags);
	vma->vm_pgoff = pgoff;
	INIT_LIST_HEAD(&vma->anon_vma_chain);

	if (file) {
		if (vm_flags & VM_DENYWRITE) {
			error = deny_write_access(file);
			if (error)
				goto free_vma;
		}
		if (vm_flags & VM_SHARED) {
			error = mapping_map_writable(file->f_mapping);
			if (error)
				goto allow_write_and_free_vma;
		}

		/* ->mmap() can change vma->vm_file, but must guarantee that
		 * vma_link() below can deny write-access if VM_DENYWRITE is set
		 * and map writably if VM_SHARED is set. This usually means the
		 * new file must not have been exposed to user-space, yet.
		 */
		vma->vm_file = get_file(file);
		error = file->f_op->mmap(file, vma);
		if (error)
			goto unmap_and_free_vma;

		/* Can addr have changed??
		 *
		 * Answer: Yes, several device drivers can do it in their
		 *         f_op->mmap method. -DaveM
		 * Bug: If addr is changed, prev, rb_link, rb_parent should
		 *      be updated for vma_link()
		 */
		WARN_ON_ONCE(addr != vma->vm_start);

		addr = vma->vm_start;
		vm_flags = vma->vm_flags;
	} else if (vm_flags & VM_SHARED) {
		error = shmem_zero_setup(vma);
		if (error)
			goto free_vma;
	}

	vma_link(mm, vma, prev, rb_link, rb_parent);
	/* Once vma denies write, undo our temporary denial count */
	if (file) {
		if (vm_flags & VM_SHARED)
			mapping_unmap_writable(file->f_mapping);
		if (vm_flags & VM_DENYWRITE)
			allow_write_access(file);
	}
	file = vma->vm_file;
out:
	perf_event_mmap(vma);

	vm_stat_account(mm, vm_flags, file, len >> PAGE_SHIFT);
	if (vm_flags & VM_LOCKED) {
		if (!((vm_flags & VM_SPECIAL) || is_vm_hugetlb_page(vma) ||
					vma == get_gate_vma(current->mm)))
			mm->locked_vm += (len >> PAGE_SHIFT);
		else
			vma->vm_flags &= VM_LOCKED_CLEAR_MASK;
	}

	if (file)
		uprobe_mmap(vma);

	/*
	 * New (or expanded) vma always get soft dirty status.
	 * Otherwise user-space soft-dirty page tracker won't
	 * be able to distinguish situation when vma area unmapped,
	 * then new mapped in-place (which must be aimed as
	 * a completely new data area).
	 */
	vma->vm_flags |= VM_SOFTDIRTY;

	vma_set_page_prot(vma);

	return addr;

unmap_and_free_vma:
	vma->vm_file = NULL;
	fput(file);

	/* Undo any partial mapping done by a device driver. */
	unmap_region(mm, vma, prev, vma->vm_start, vma->vm_end);
	charged = 0;
	if (vm_flags & VM_SHARED)
		mapping_unmap_writable(file->f_mapping);
allow_write_and_free_vma:
	if (vm_flags & VM_DENYWRITE)
		allow_write_access(file);
free_vma:
	kmem_cache_free(vm_area_cachep, vma);
unacct_error:
	if (charged)
		vm_unacct_memory(charged);
	return error;
}

unsigned long unmapped_area(struct vm_unmapped_area_info *info)
{
	/*
	 * We implement the search by looking for an rbtree node that
	 * immediately follows a suitable gap. That is,
	 * - gap_start = vma->vm_prev->vm_end <= info->high_limit - length;
	 * - gap_end   = vma->vm_start        >= info->low_limit  + length;
	 * - gap_end - gap_start >= length
	 */

	struct mm_struct *mm = current->mm;
	struct vm_area_struct *vma;
	unsigned long length, low_limit, high_limit, gap_start, gap_end;

	/* Adjust search length to account for worst case alignment overhead */
	length = info->length + info->align_mask;
	if (length < info->length)
		return -ENOMEM;

	/* Adjust search limits by the desired length */
	if (info->high_limit < length)
		return -ENOMEM;
	high_limit = info->high_limit - length;

	if (info->low_limit > high_limit)
		return -ENOMEM;
	low_limit = info->low_limit + length;

	/* Check if rbtree root looks promising */
	if (RB_EMPTY_ROOT(&mm->mm_rb))
		goto check_highest;
	vma = rb_entry(mm->mm_rb.rb_node, struct vm_area_struct, vm_rb);
	if (vma->rb_subtree_gap < length)
		goto check_highest;

	while (true) {
		/* Visit left subtree if it looks promising */
		gap_end = vm_start_gap(vma);
		if (gap_end >= low_limit && vma->vm_rb.rb_left) {
			struct vm_area_struct *left =
				rb_entry(vma->vm_rb.rb_left,
					 struct vm_area_struct, vm_rb);
			if (left->rb_subtree_gap >= length) {
				vma = left;
				continue;
			}
		}

		gap_start = vma->vm_prev ? vm_end_gap(vma->vm_prev) : 0;
check_current:
		/* Check if current node has a suitable gap */
		if (gap_start > high_limit)
			return -ENOMEM;
		if (gap_end >= low_limit &&
		    gap_end > gap_start && gap_end - gap_start >= length)
			goto found;

		/* Visit right subtree if it looks promising */
		if (vma->vm_rb.rb_right) {
			struct vm_area_struct *right =
				rb_entry(vma->vm_rb.rb_right,
					 struct vm_area_struct, vm_rb);
			if (right->rb_subtree_gap >= length) {
				vma = right;
				continue;
			}
		}

		/* Go back up the rbtree to find next candidate node */
		while (true) {
			struct rb_node *prev = &vma->vm_rb;
			if (!rb_parent(prev))
				goto check_highest;
			vma = rb_entry(rb_parent(prev),
				       struct vm_area_struct, vm_rb);
			if (prev == vma->vm_rb.rb_left) {
				gap_start = vm_end_gap(vma->vm_prev);
				gap_end = vm_start_gap(vma);
				goto check_current;
			}
		}
	}

check_highest:
	/* Check highest gap, which does not precede any rbtree node */
	gap_start = mm->highest_vm_end;
	gap_end = ULONG_MAX;  /* Only for VM_BUG_ON below */
	if (gap_start > high_limit)
		return -ENOMEM;

found:
	/* We found a suitable gap. Clip it with the original low_limit. */
	if (gap_start < info->low_limit)
		gap_start = info->low_limit;

	/* Adjust gap address to the desired alignment */
	gap_start += (info->align_offset - gap_start) & info->align_mask;

	VM_BUG_ON(gap_start + info->length > info->high_limit);
	VM_BUG_ON(gap_start + info->length > gap_end);
	return gap_start;
}

unsigned long unmapped_area_topdown(struct vm_unmapped_area_info *info)
{
	struct mm_struct *mm = current->mm;
	struct vm_area_struct *vma;
	unsigned long length, low_limit, high_limit, gap_start, gap_end;

	/* Adjust search length to account for worst case alignment overhead */
	length = info->length + info->align_mask;
	if (length < info->length)
		return -ENOMEM;

	/*
	 * Adjust search limits by the desired length.
	 * See implementation comment at top of unmapped_area().
	 */
	gap_end = info->high_limit;
	if (gap_end < length)
		return -ENOMEM;
	high_limit = gap_end - length;

	if (info->low_limit > high_limit)
		return -ENOMEM;
	low_limit = info->low_limit + length;

	/* Check highest gap, which does not precede any rbtree node */
	gap_start = mm->highest_vm_end;
	if (gap_start <= high_limit)
		goto found_highest;

	/* Check if rbtree root looks promising */
	if (RB_EMPTY_ROOT(&mm->mm_rb))
		return -ENOMEM;
	vma = rb_entry(mm->mm_rb.rb_node, struct vm_area_struct, vm_rb);
	if (vma->rb_subtree_gap < length)
		return -ENOMEM;

	while (true) {
		/* Visit right subtree if it looks promising */
		gap_start = vma->vm_prev ? vm_end_gap(vma->vm_prev) : 0;
		if (gap_start <= high_limit && vma->vm_rb.rb_right) {
			struct vm_area_struct *right =
				rb_entry(vma->vm_rb.rb_right,
					 struct vm_area_struct, vm_rb);
			if (right->rb_subtree_gap >= length) {
				vma = right;
				continue;
			}
		}

check_current:
		/* Check if current node has a suitable gap */
		gap_end = vm_start_gap(vma);
		if (gap_end < low_limit)
			return -ENOMEM;
		if (gap_start <= high_limit &&
		    gap_end > gap_start && gap_end - gap_start >= length)
			goto found;

		/* Visit left subtree if it looks promising */
		if (vma->vm_rb.rb_left) {
			struct vm_area_struct *left =
				rb_entry(vma->vm_rb.rb_left,
					 struct vm_area_struct, vm_rb);
			if (left->rb_subtree_gap >= length) {
				vma = left;
				continue;
			}
		}

		/* Go back up the rbtree to find next candidate node */
		while (true) {
			struct rb_node *prev = &vma->vm_rb;
			if (!rb_parent(prev))
				return -ENOMEM;
			vma = rb_entry(rb_parent(prev),
				       struct vm_area_struct, vm_rb);
			if (prev == vma->vm_rb.rb_right) {
				gap_start = vma->vm_prev ?
					vm_end_gap(vma->vm_prev) : 0;
				goto check_current;
			}
		}
	}

found:
	/* We found a suitable gap. Clip it with the original high_limit. */
	if (gap_end > info->high_limit)
		gap_end = info->high_limit;

found_highest:
	/* Compute highest gap address at the desired alignment */
	gap_end -= info->length;
	gap_end -= (gap_end - info->align_offset) & info->align_mask;

	VM_BUG_ON(gap_end < info->low_limit);
	VM_BUG_ON(gap_end < gap_start);
	return gap_end;
}

/* Get an address range which is currently unmapped.
 * For shmat() with addr=0.
 *
 * Ugly calling convention alert:
 * Return value with the low bits set means error value,
 * ie
 *	if (ret & ~PAGE_MASK)
 *		error = ret;
 *
 * This function "knows" that -ENOMEM has the bits set.
 */
#ifndef HAVE_ARCH_UNMAPPED_AREA
unsigned long
arch_get_unmapped_area(struct file *filp, unsigned long addr,
		unsigned long len, unsigned long pgoff, unsigned long flags)
{
	struct mm_struct *mm = current->mm;
	struct vm_area_struct *vma, *prev;
	struct vm_unmapped_area_info info;

	if (len > TASK_SIZE - mmap_min_addr)
		return -ENOMEM;

	if (flags & MAP_FIXED)
		return addr;

	if (addr) {
		addr = PAGE_ALIGN(addr);
		vma = find_vma_prev(mm, addr, &prev);
		if (TASK_SIZE - len >= addr && addr >= mmap_min_addr &&
		    (!vma || addr + len <= vm_start_gap(vma)) &&
		    (!prev || addr >= vm_end_gap(prev)))
			return addr;
	}

	info.flags = 0;
	info.length = len;
	info.low_limit = mm->mmap_base;
	info.high_limit = TASK_SIZE;
	info.align_mask = 0;
	return vm_unmapped_area(&info);
}
#endif

/*
 * This mmap-allocator allocates new areas top-down from below the
 * stack's low limit (the base):
 */
#ifndef HAVE_ARCH_UNMAPPED_AREA_TOPDOWN
unsigned long
arch_get_unmapped_area_topdown(struct file *filp, const unsigned long addr0,
			  const unsigned long len, const unsigned long pgoff,
			  const unsigned long flags)
{
	struct vm_area_struct *vma, *prev;
	struct mm_struct *mm = current->mm;
	unsigned long addr = addr0;
	struct vm_unmapped_area_info info;

	/* requested length too big for entire address space */
	if (len > TASK_SIZE - mmap_min_addr)
		return -ENOMEM;

	if (flags & MAP_FIXED)
		return addr;

	/* requesting a specific address */
	if (addr) {
		addr = PAGE_ALIGN(addr);
		vma = find_vma_prev(mm, addr, &prev);
		if (TASK_SIZE - len >= addr && addr >= mmap_min_addr &&
				(!vma || addr + len <= vm_start_gap(vma)) &&
				(!prev || addr >= vm_end_gap(prev)))
			return addr;
	}

	info.flags = VM_UNMAPPED_AREA_TOPDOWN;
	info.length = len;
	info.low_limit = max(PAGE_SIZE, mmap_min_addr);
	info.high_limit = mm->mmap_base;
	info.align_mask = 0;
	addr = vm_unmapped_area(&info);

	/*
	 * A failed mmap() very likely causes application failure,
	 * so fall back to the bottom-up function here. This scenario
	 * can happen with large stack limits and large mmap()
	 * allocations.
	 */
	if (offset_in_page(addr)) {
		VM_BUG_ON(addr != -ENOMEM);
		info.flags = 0;
		info.low_limit = TASK_UNMAPPED_BASE;
		info.high_limit = TASK_SIZE;
		addr = vm_unmapped_area(&info);
	}

	return addr;
}
#endif

unsigned long
get_unmapped_area(struct file *file, unsigned long addr, unsigned long len,
		unsigned long pgoff, unsigned long flags)
{
	unsigned long (*get_area)(struct file *, unsigned long,
				  unsigned long, unsigned long, unsigned long);

	unsigned long error = arch_mmap_check(addr, len, flags);
	if (error)
		return error;

	/* Careful about overflows.. */
	if (len > TASK_SIZE)
		return -ENOMEM;

	get_area = current->mm->get_unmapped_area;
	if (file && file->f_op->get_unmapped_area)
		get_area = file->f_op->get_unmapped_area;
	addr = get_area(file, addr, len, pgoff, flags);
	if (IS_ERR_VALUE(addr))
		return addr;

	if (addr > TASK_SIZE - len)
		return -ENOMEM;
	if (offset_in_page(addr))
		return -EINVAL;

	addr = arch_rebalance_pgtables(addr, len);
	error = security_mmap_addr(addr);
	return error ? error : addr;
}

EXPORT_SYMBOL(get_unmapped_area);

/* Look up the first VMA which satisfies  addr < vm_end,  NULL if none. */
struct vm_area_struct *find_vma(struct mm_struct *mm, unsigned long addr)
{
	struct rb_node *rb_node;
	struct vm_area_struct *vma;

	/* Check the cache first. */
	vma = vmacache_find(mm, addr);
	if (likely(vma))
		return vma;

	rb_node = mm->mm_rb.rb_node;

	while (rb_node) {
		struct vm_area_struct *tmp;

		tmp = rb_entry(rb_node, struct vm_area_struct, vm_rb);

		if (tmp->vm_end > addr) {
			vma = tmp;
			if (tmp->vm_start <= addr)
				break;
			rb_node = rb_node->rb_left;
		} else
			rb_node = rb_node->rb_right;
	}

	if (vma)
		vmacache_update(addr, vma);
	return vma;
}

EXPORT_SYMBOL(find_vma);

/*
 * Same as find_vma, but also return a pointer to the previous VMA in *pprev.
 */
struct vm_area_struct *
find_vma_prev(struct mm_struct *mm, unsigned long addr,
			struct vm_area_struct **pprev)
{
	struct vm_area_struct *vma;

	vma = find_vma(mm, addr);
	if (vma) {
		*pprev = vma->vm_prev;
	} else {
		struct rb_node *rb_node = mm->mm_rb.rb_node;
		*pprev = NULL;
		while (rb_node) {
			*pprev = rb_entry(rb_node, struct vm_area_struct, vm_rb);
			rb_node = rb_node->rb_right;
		}
	}
	return vma;
}

/*
 * Verify that the stack growth is acceptable and
 * update accounting. This is shared with both the
 * grow-up and grow-down cases.
 */
static int acct_stack_growth(struct vm_area_struct *vma,
			     unsigned long size, unsigned long grow)
{
	struct mm_struct *mm = vma->vm_mm;
	struct rlimit *rlim = current->signal->rlim;
	unsigned long new_start;

	/* address space limit tests */
	if (!may_expand_vm(mm, grow))
		return -ENOMEM;

	/* Stack limit test */
	if (size > READ_ONCE(rlim[RLIMIT_STACK].rlim_cur))
		return -ENOMEM;

	/* mlock limit tests */
	if (vma->vm_flags & VM_LOCKED) {
		unsigned long locked;
		unsigned long limit;
		locked = mm->locked_vm + grow;
		limit = READ_ONCE(rlim[RLIMIT_MEMLOCK].rlim_cur);
		limit >>= PAGE_SHIFT;
		if (locked > limit && !capable(CAP_IPC_LOCK))
			return -ENOMEM;
	}

	/* Check to ensure the stack will not grow into a hugetlb-only region */
	new_start = (vma->vm_flags & VM_GROWSUP) ? vma->vm_start :
			vma->vm_end - size;
	if (is_hugepage_only_range(vma->vm_mm, new_start, size))
		return -EFAULT;

	/*
	 * Overcommit..  This must be the final test, as it will
	 * update security statistics.
	 */
	if (security_vm_enough_memory_mm(mm, grow))
		return -ENOMEM;

	return 0;
}

#if defined(CONFIG_STACK_GROWSUP) || defined(CONFIG_IA64)
/*
 * PA-RISC uses this for its stack; IA64 for its Register Backing Store.
 * vma is the last one with address > vma->vm_end.  Have to extend vma.
 */
int expand_upwards(struct vm_area_struct *vma, unsigned long address)
{
	struct mm_struct *mm = vma->vm_mm;
	struct vm_area_struct *next;
	unsigned long gap_addr;
	int error = 0;

	if (!(vma->vm_flags & VM_GROWSUP))
		return -EFAULT;

<<<<<<< HEAD
	/* Guard against wrapping around to address 0. */
	address &= PAGE_MASK;
	address += PAGE_SIZE;
	if (!address)
=======
	/* Guard against exceeding limits of the address space. */
	address &= PAGE_MASK;
	if (address >= (TASK_SIZE & PAGE_MASK))
>>>>>>> 09e69607
		return -ENOMEM;
	address += PAGE_SIZE;

	/* Enforce stack_guard_gap */
	gap_addr = address + stack_guard_gap;

	/* Guard against overflow */
	if (gap_addr < address || gap_addr > TASK_SIZE)
		gap_addr = TASK_SIZE;

	next = vma->vm_next;
	if (next && next->vm_start < gap_addr) {
		if (!(next->vm_flags & VM_GROWSUP))
			return -ENOMEM;
		/* Check that both stack segments have the same anon_vma? */
	}

	/* Enforce stack_guard_gap */
	gap_addr = address + stack_guard_gap;
	if (gap_addr < address)
		return -ENOMEM;
	next = vma->vm_next;
	if (next && next->vm_start < gap_addr) {
		if (!(next->vm_flags & VM_GROWSUP))
			return -ENOMEM;
		/* Check that both stack segments have the same anon_vma? */
	}

	/* We must make sure the anon_vma is allocated. */
	if (unlikely(anon_vma_prepare(vma)))
		return -ENOMEM;

	/*
	 * vma->vm_start/vm_end cannot change under us because the caller
	 * is required to hold the mmap_sem in read mode.  We need the
	 * anon_vma lock to serialize against concurrent expand_stacks.
	 */
	anon_vma_lock_write(vma->anon_vma);

	/* Somebody else might have raced and expanded it already */
	if (address > vma->vm_end) {
		unsigned long size, grow;

		size = address - vma->vm_start;
		grow = (address - vma->vm_end) >> PAGE_SHIFT;

		error = -ENOMEM;
		if (vma->vm_pgoff + (size >> PAGE_SHIFT) >= vma->vm_pgoff) {
			error = acct_stack_growth(vma, size, grow);
			if (!error) {
				/*
				 * vma_gap_update() doesn't support concurrent
				 * updates, but we only hold a shared mmap_sem
				 * lock here, so we need to protect against
				 * concurrent vma expansions.
				 * anon_vma_lock_write() doesn't help here, as
				 * we don't guarantee that all growable vmas
				 * in a mm share the same root anon vma.
				 * So, we reuse mm->page_table_lock to guard
				 * against concurrent vma expansions.
				 */
				spin_lock(&mm->page_table_lock);
				if (vma->vm_flags & VM_LOCKED)
					mm->locked_vm += grow;
				vm_stat_account(mm, vma->vm_flags,
						vma->vm_file, grow);
				anon_vma_interval_tree_pre_update_vma(vma);
				vma->vm_end = address;
				anon_vma_interval_tree_post_update_vma(vma);
				if (vma->vm_next)
					vma_gap_update(vma->vm_next);
				else
					mm->highest_vm_end = vm_end_gap(vma);
				spin_unlock(&mm->page_table_lock);

				perf_event_mmap(vma);
			}
		}
	}
	anon_vma_unlock_write(vma->anon_vma);
	khugepaged_enter_vma_merge(vma, vma->vm_flags);
	validate_mm(mm);
	return error;
}
#endif /* CONFIG_STACK_GROWSUP || CONFIG_IA64 */

/*
 * vma is the first one with address < vma->vm_start.  Have to extend vma.
 */
int expand_downwards(struct vm_area_struct *vma,
				   unsigned long address)
{
	struct mm_struct *mm = vma->vm_mm;
	struct vm_area_struct *prev;
	unsigned long gap_addr;
	int error;

	address &= PAGE_MASK;
	error = security_mmap_addr(address);
	if (error)
		return error;

	/* Enforce stack_guard_gap */
	gap_addr = address - stack_guard_gap;
	if (gap_addr > address)
		return -ENOMEM;
	prev = vma->vm_prev;
	if (prev && prev->vm_end > gap_addr) {
		if (!(prev->vm_flags & VM_GROWSDOWN))
			return -ENOMEM;
		/* Check that both stack segments have the same anon_vma? */
	}

	/* We must make sure the anon_vma is allocated. */
	if (unlikely(anon_vma_prepare(vma)))
		return -ENOMEM;

	/*
	 * vma->vm_start/vm_end cannot change under us because the caller
	 * is required to hold the mmap_sem in read mode.  We need the
	 * anon_vma lock to serialize against concurrent expand_stacks.
	 */
	anon_vma_lock_write(vma->anon_vma);

	/* Somebody else might have raced and expanded it already */
	if (address < vma->vm_start) {
		unsigned long size, grow;

		size = vma->vm_end - address;
		grow = (vma->vm_start - address) >> PAGE_SHIFT;

		error = -ENOMEM;
		if (grow <= vma->vm_pgoff) {
			error = acct_stack_growth(vma, size, grow);
			if (!error) {
				/*
				 * vma_gap_update() doesn't support concurrent
				 * updates, but we only hold a shared mmap_sem
				 * lock here, so we need to protect against
				 * concurrent vma expansions.
				 * anon_vma_lock_write() doesn't help here, as
				 * we don't guarantee that all growable vmas
				 * in a mm share the same root anon vma.
				 * So, we reuse mm->page_table_lock to guard
				 * against concurrent vma expansions.
				 */
				spin_lock(&mm->page_table_lock);
				if (vma->vm_flags & VM_LOCKED)
					mm->locked_vm += grow;
				vm_stat_account(mm, vma->vm_flags,
						vma->vm_file, grow);
				anon_vma_interval_tree_pre_update_vma(vma);
				vma->vm_start = address;
				vma->vm_pgoff -= grow;
				anon_vma_interval_tree_post_update_vma(vma);
				vma_gap_update(vma);
				spin_unlock(&mm->page_table_lock);

				perf_event_mmap(vma);
			}
		}
	}
	anon_vma_unlock_write(vma->anon_vma);
	khugepaged_enter_vma_merge(vma, vma->vm_flags);
	validate_mm(mm);
	return error;
}

/* enforced gap between the expanding stack and other mappings. */
unsigned long stack_guard_gap = 256UL<<PAGE_SHIFT;

static int __init cmdline_parse_stack_guard_gap(char *p)
{
	unsigned long val;
	char *endptr;

	val = simple_strtoul(p, &endptr, 10);
	if (!*endptr)
		stack_guard_gap = val << PAGE_SHIFT;

	return 0;
}
__setup("stack_guard_gap=", cmdline_parse_stack_guard_gap);

#ifdef CONFIG_STACK_GROWSUP
int expand_stack(struct vm_area_struct *vma, unsigned long address)
{
	return expand_upwards(vma, address);
}

struct vm_area_struct *
find_extend_vma(struct mm_struct *mm, unsigned long addr)
{
	struct vm_area_struct *vma, *prev;

	addr &= PAGE_MASK;
	vma = find_vma_prev(mm, addr, &prev);
	if (vma && (vma->vm_start <= addr))
		return vma;
	if (!prev || expand_stack(prev, addr))
		return NULL;
	if (prev->vm_flags & VM_LOCKED)
		populate_vma_page_range(prev, addr, prev->vm_end, NULL);
	return prev;
}
#else
int expand_stack(struct vm_area_struct *vma, unsigned long address)
{
	return expand_downwards(vma, address);
}

struct vm_area_struct *
find_extend_vma(struct mm_struct *mm, unsigned long addr)
{
	struct vm_area_struct *vma;
	unsigned long start;

	addr &= PAGE_MASK;
	vma = find_vma(mm, addr);
	if (!vma)
		return NULL;
	if (vma->vm_start <= addr)
		return vma;
	if (!(vma->vm_flags & VM_GROWSDOWN))
		return NULL;
	start = vma->vm_start;
	if (expand_stack(vma, addr))
		return NULL;
	if (vma->vm_flags & VM_LOCKED)
		populate_vma_page_range(vma, addr, start, NULL);
	return vma;
}
#endif

EXPORT_SYMBOL_GPL(find_extend_vma);

/*
 * Ok - we have the memory areas we should free on the vma list,
 * so release them, and do the vma updates.
 *
 * Called with the mm semaphore held.
 */
static void remove_vma_list(struct mm_struct *mm, struct vm_area_struct *vma)
{
	unsigned long nr_accounted = 0;

	/* Update high watermark before we lower total_vm */
	update_hiwater_vm(mm);
	do {
		long nrpages = vma_pages(vma);

		if (vma->vm_flags & VM_ACCOUNT)
			nr_accounted += nrpages;
		vm_stat_account(mm, vma->vm_flags, vma->vm_file, -nrpages);
		vma = remove_vma(vma);
	} while (vma);
	vm_unacct_memory(nr_accounted);
	validate_mm(mm);
}

/*
 * Get rid of page table information in the indicated region.
 *
 * Called with the mm semaphore held.
 */
static void unmap_region(struct mm_struct *mm,
		struct vm_area_struct *vma, struct vm_area_struct *prev,
		unsigned long start, unsigned long end)
{
	struct vm_area_struct *next = prev ? prev->vm_next : mm->mmap;
	struct mmu_gather tlb;

	lru_add_drain();
	tlb_gather_mmu(&tlb, mm, start, end);
	update_hiwater_rss(mm);
	unmap_vmas(&tlb, vma, start, end);
	free_pgtables(&tlb, vma, prev ? prev->vm_end : FIRST_USER_ADDRESS,
				 next ? next->vm_start : USER_PGTABLES_CEILING);
	tlb_finish_mmu(&tlb, start, end);
}

/*
 * Create a list of vma's touched by the unmap, removing them from the mm's
 * vma list as we go..
 */
static void
detach_vmas_to_be_unmapped(struct mm_struct *mm, struct vm_area_struct *vma,
	struct vm_area_struct *prev, unsigned long end)
{
	struct vm_area_struct **insertion_point;
	struct vm_area_struct *tail_vma = NULL;

	insertion_point = (prev ? &prev->vm_next : &mm->mmap);
	vma->vm_prev = NULL;
	do {
		vma_rb_erase(vma, &mm->mm_rb);
		mm->map_count--;
		tail_vma = vma;
		vma = vma->vm_next;
	} while (vma && vma->vm_start < end);
	*insertion_point = vma;
	if (vma) {
		vma->vm_prev = prev;
		vma_gap_update(vma);
	} else
		mm->highest_vm_end = prev ? vm_end_gap(prev) : 0;
	tail_vma->vm_next = NULL;

	/* Kill the cache */
	vmacache_invalidate(mm);
}

/*
 * __split_vma() bypasses sysctl_max_map_count checking.  We use this on the
 * munmap path where it doesn't make sense to fail.
 */
static int __split_vma(struct mm_struct *mm, struct vm_area_struct *vma,
	      unsigned long addr, int new_below)
{
	struct vm_area_struct *new;
	int err;

	if (is_vm_hugetlb_page(vma) && (addr &
					~(huge_page_mask(hstate_vma(vma)))))
		return -EINVAL;

	new = kmem_cache_alloc(vm_area_cachep, GFP_KERNEL);
	if (!new)
		return -ENOMEM;

	/* most fields are the same, copy all, and then fixup */
	*new = *vma;

	INIT_LIST_HEAD(&new->anon_vma_chain);

	if (new_below)
		new->vm_end = addr;
	else {
		new->vm_start = addr;
		new->vm_pgoff += ((addr - vma->vm_start) >> PAGE_SHIFT);
	}

	err = vma_dup_policy(vma, new);
	if (err)
		goto out_free_vma;

	err = anon_vma_clone(new, vma);
	if (err)
		goto out_free_mpol;

	if (new->vm_file)
		get_file(new->vm_file);

	if (new->vm_ops && new->vm_ops->open)
		new->vm_ops->open(new);

	if (new_below)
		err = vma_adjust(vma, addr, vma->vm_end, vma->vm_pgoff +
			((addr - new->vm_start) >> PAGE_SHIFT), new);
	else
		err = vma_adjust(vma, vma->vm_start, addr, vma->vm_pgoff, new);

	/* Success. */
	if (!err)
		return 0;

	/* Clean everything up if vma_adjust failed. */
	if (new->vm_ops && new->vm_ops->close)
		new->vm_ops->close(new);
	if (new->vm_file)
		fput(new->vm_file);
	unlink_anon_vmas(new);
 out_free_mpol:
	mpol_put(vma_policy(new));
 out_free_vma:
	kmem_cache_free(vm_area_cachep, new);
	return err;
}

/*
 * Split a vma into two pieces at address 'addr', a new vma is allocated
 * either for the first part or the tail.
 */
int split_vma(struct mm_struct *mm, struct vm_area_struct *vma,
	      unsigned long addr, int new_below)
{
	if (mm->map_count >= sysctl_max_map_count)
		return -ENOMEM;

	return __split_vma(mm, vma, addr, new_below);
}

/* Munmap is split into 2 main parts -- this part which finds
 * what needs doing, and the areas themselves, which do the
 * work.  This now handles partial unmappings.
 * Jeremy Fitzhardinge <jeremy@goop.org>
 */
int do_munmap(struct mm_struct *mm, unsigned long start, size_t len)
{
	unsigned long end;
	struct vm_area_struct *vma, *prev, *last;

	if ((offset_in_page(start)) || start > TASK_SIZE || len > TASK_SIZE-start)
		return -EINVAL;

	len = PAGE_ALIGN(len);
	if (len == 0)
		return -EINVAL;

	/* Find the first overlapping VMA */
	vma = find_vma(mm, start);
	if (!vma)
		return 0;
	prev = vma->vm_prev;
	/* we have  start < vma->vm_end  */

	/* if it doesn't overlap, we have nothing.. */
	end = start + len;
	if (vma->vm_start >= end)
		return 0;

	/*
	 * If we need to split any vma, do it now to save pain later.
	 *
	 * Note: mremap's move_vma VM_ACCOUNT handling assumes a partially
	 * unmapped vm_area_struct will remain in use: so lower split_vma
	 * places tmp vma above, and higher split_vma places tmp vma below.
	 */
	if (start > vma->vm_start) {
		int error;

		/*
		 * Make sure that map_count on return from munmap() will
		 * not exceed its limit; but let map_count go just above
		 * its limit temporarily, to help free resources as expected.
		 */
		if (end < vma->vm_end && mm->map_count >= sysctl_max_map_count)
			return -ENOMEM;

		error = __split_vma(mm, vma, start, 0);
		if (error)
			return error;
		prev = vma;
	}

	/* Does it split the last one? */
	last = find_vma(mm, end);
	if (last && end > last->vm_start) {
		int error = __split_vma(mm, last, end, 1);
		if (error)
			return error;
	}
	vma = prev ? prev->vm_next : mm->mmap;

	/*
	 * unlock any mlock()ed ranges before detaching vmas
	 */
	if (mm->locked_vm) {
		struct vm_area_struct *tmp = vma;
		while (tmp && tmp->vm_start < end) {
			if (tmp->vm_flags & VM_LOCKED) {
				mm->locked_vm -= vma_pages(tmp);
				munlock_vma_pages_all(tmp);
			}
			tmp = tmp->vm_next;
		}
	}

	/*
	 * Remove the vma's, and unmap the actual pages
	 */
	detach_vmas_to_be_unmapped(mm, vma, prev, end);
	unmap_region(mm, vma, prev, start, end);

	arch_unmap(mm, vma, start, end);

	/* Fix up all other VM information */
	remove_vma_list(mm, vma);

	return 0;
}
EXPORT_SYMBOL(do_munmap);

int vm_munmap(unsigned long start, size_t len)
{
	int ret;
	struct mm_struct *mm = current->mm;

	down_write(&mm->mmap_sem);
	ret = do_munmap(mm, start, len);
	up_write(&mm->mmap_sem);
	return ret;
}
EXPORT_SYMBOL(vm_munmap);

SYSCALL_DEFINE2(munmap, unsigned long, addr, size_t, len)
{
	profile_munmap(addr);
	return vm_munmap(addr, len);
}


/*
 * Emulation of deprecated remap_file_pages() syscall.
 */
SYSCALL_DEFINE5(remap_file_pages, unsigned long, start, unsigned long, size,
		unsigned long, prot, unsigned long, pgoff, unsigned long, flags)
{

	struct mm_struct *mm = current->mm;
	struct vm_area_struct *vma;
	unsigned long populate = 0;
	unsigned long ret = -EINVAL;
	struct file *file;

	pr_warn_once("%s (%d) uses deprecated remap_file_pages() syscall. "
			"See Documentation/vm/remap_file_pages.txt.\n",
			current->comm, current->pid);

	if (prot)
		return ret;
	start = start & PAGE_MASK;
	size = size & PAGE_MASK;

	if (start + size <= start)
		return ret;

	/* Does pgoff wrap? */
	if (pgoff + (size >> PAGE_SHIFT) < pgoff)
		return ret;

	down_write(&mm->mmap_sem);
	vma = find_vma(mm, start);

	if (!vma || !(vma->vm_flags & VM_SHARED))
		goto out;

	if (start < vma->vm_start)
		goto out;

	if (start + size > vma->vm_end) {
		struct vm_area_struct *next;

		for (next = vma->vm_next; next; next = next->vm_next) {
			/* hole between vmas ? */
			if (next->vm_start != next->vm_prev->vm_end)
				goto out;

			if (next->vm_file != vma->vm_file)
				goto out;

			if (next->vm_flags != vma->vm_flags)
				goto out;

			if (start + size <= next->vm_end)
				break;
		}

		if (!next)
			goto out;
	}

	prot |= vma->vm_flags & VM_READ ? PROT_READ : 0;
	prot |= vma->vm_flags & VM_WRITE ? PROT_WRITE : 0;
	prot |= vma->vm_flags & VM_EXEC ? PROT_EXEC : 0;

	flags &= MAP_NONBLOCK;
	flags |= MAP_SHARED | MAP_FIXED | MAP_POPULATE;
	if (vma->vm_flags & VM_LOCKED) {
		struct vm_area_struct *tmp;
		flags |= MAP_LOCKED;

		/* drop PG_Mlocked flag for over-mapped range */
		for (tmp = vma; tmp->vm_start >= start + size;
				tmp = tmp->vm_next) {
			munlock_vma_pages_range(tmp,
					max(tmp->vm_start, start),
					min(tmp->vm_end, start + size));
		}
	}

	file = get_file(vma->vm_file);
	ret = do_mmap_pgoff(vma->vm_file, start, size,
			prot, flags, pgoff, &populate);
	fput(file);
out:
	up_write(&mm->mmap_sem);
	if (populate)
		mm_populate(ret, populate);
	if (!IS_ERR_VALUE(ret))
		ret = 0;
	return ret;
}

static inline void verify_mm_writelocked(struct mm_struct *mm)
{
#ifdef CONFIG_DEBUG_VM
	if (unlikely(down_read_trylock(&mm->mmap_sem))) {
		WARN_ON(1);
		up_read(&mm->mmap_sem);
	}
#endif
}

/*
 *  this is really a simplified "do_mmap".  it only handles
 *  anonymous maps.  eventually we may be able to do some
 *  brk-specific accounting here.
 */
static unsigned long do_brk(unsigned long addr, unsigned long len)
{
	struct mm_struct *mm = current->mm;
	struct vm_area_struct *vma, *prev;
	unsigned long flags;
	struct rb_node **rb_link, *rb_parent;
	pgoff_t pgoff = addr >> PAGE_SHIFT;
	int error;

	len = PAGE_ALIGN(len);
	if (!len)
		return addr;

	flags = VM_DATA_DEFAULT_FLAGS | VM_ACCOUNT | mm->def_flags;

	error = get_unmapped_area(NULL, addr, len, 0, MAP_FIXED);
	if (offset_in_page(error))
		return error;

	error = mlock_future_check(mm, mm->def_flags, len);
	if (error)
		return error;

	/*
	 * mm->mmap_sem is required to protect against another thread
	 * changing the mappings in case we sleep.
	 */
	verify_mm_writelocked(mm);

	/*
	 * Clear old maps.  this also does some error checking for us
	 */
	while (find_vma_links(mm, addr, addr + len, &prev, &rb_link,
			      &rb_parent)) {
		if (do_munmap(mm, addr, len))
			return -ENOMEM;
	}

	/* Check against address space limits *after* clearing old maps... */
	if (!may_expand_vm(mm, len >> PAGE_SHIFT))
		return -ENOMEM;

	if (mm->map_count > sysctl_max_map_count)
		return -ENOMEM;

	if (security_vm_enough_memory_mm(mm, len >> PAGE_SHIFT))
		return -ENOMEM;

	/* Can we just expand an old private anonymous mapping? */
	vma = vma_merge(mm, prev, addr, addr + len, flags,
			NULL, NULL, pgoff, NULL, NULL_VM_UFFD_CTX, NULL);
	if (vma)
		goto out;

	/*
	 * create a vma struct for an anonymous mapping
	 */
	vma = kmem_cache_zalloc(vm_area_cachep, GFP_KERNEL);
	if (!vma) {
		vm_unacct_memory(len >> PAGE_SHIFT);
		return -ENOMEM;
	}

	INIT_LIST_HEAD(&vma->anon_vma_chain);
	vma->vm_mm = mm;
	vma->vm_start = addr;
	vma->vm_end = addr + len;
	vma->vm_pgoff = pgoff;
	vma->vm_flags = flags;
	vma->vm_page_prot = vm_get_page_prot(flags);
	vma_link(mm, vma, prev, rb_link, rb_parent);
out:
	perf_event_mmap(vma);
	mm->total_vm += len >> PAGE_SHIFT;
	if (flags & VM_LOCKED)
		mm->locked_vm += (len >> PAGE_SHIFT);
	vma->vm_flags |= VM_SOFTDIRTY;
	return addr;
}

unsigned long vm_brk(unsigned long addr, unsigned long len)
{
	struct mm_struct *mm = current->mm;
	unsigned long ret;
	bool populate;

	down_write(&mm->mmap_sem);
	ret = do_brk(addr, len);
	populate = ((mm->def_flags & VM_LOCKED) != 0);
	up_write(&mm->mmap_sem);
	if (populate)
		mm_populate(addr, len);
	return ret;
}
EXPORT_SYMBOL(vm_brk);

/* Release all mmaps. */
void exit_mmap(struct mm_struct *mm)
{
	struct mmu_gather tlb;
	struct vm_area_struct *vma;
	unsigned long nr_accounted = 0;

	/* mm's last user has gone, and its about to be pulled down */
	mmu_notifier_release(mm);

	if (mm->locked_vm) {
		vma = mm->mmap;
		while (vma) {
			if (vma->vm_flags & VM_LOCKED)
				munlock_vma_pages_all(vma);
			vma = vma->vm_next;
		}
	}

	arch_exit_mmap(mm);

	vma = mm->mmap;
	if (!vma)	/* Can happen if dup_mmap() received an OOM */
		return;

	lru_add_drain();
	flush_cache_mm(mm);
	tlb_gather_mmu(&tlb, mm, 0, -1);
	/* update_hiwater_rss(mm) here? but nobody should be looking */
	/* Use -1 here to ensure all VMAs in the mm are unmapped */
	unmap_vmas(&tlb, vma, 0, -1);

	free_pgtables(&tlb, vma, FIRST_USER_ADDRESS, USER_PGTABLES_CEILING);
	tlb_finish_mmu(&tlb, 0, -1);

	/*
	 * Walk the list again, actually closing and freeing it,
	 * with preemption enabled, without holding any MM locks.
	 */
	while (vma) {
		if (vma->vm_flags & VM_ACCOUNT)
			nr_accounted += vma_pages(vma);
		vma = remove_vma(vma);
	}
	vm_unacct_memory(nr_accounted);
}

/* Insert vm structure into process list sorted by address
 * and into the inode's i_mmap tree.  If vm_file is non-NULL
 * then i_mmap_rwsem is taken here.
 */
int insert_vm_struct(struct mm_struct *mm, struct vm_area_struct *vma)
{
	struct vm_area_struct *prev;
	struct rb_node **rb_link, *rb_parent;

	if (find_vma_links(mm, vma->vm_start, vma->vm_end,
			   &prev, &rb_link, &rb_parent))
		return -ENOMEM;
	if ((vma->vm_flags & VM_ACCOUNT) &&
	     security_vm_enough_memory_mm(mm, vma_pages(vma)))
		return -ENOMEM;

	/*
	 * The vm_pgoff of a purely anonymous vma should be irrelevant
	 * until its first write fault, when page's anon_vma and index
	 * are set.  But now set the vm_pgoff it will almost certainly
	 * end up with (unless mremap moves it elsewhere before that
	 * first wfault), so /proc/pid/maps tells a consistent story.
	 *
	 * By setting it to reflect the virtual start address of the
	 * vma, merges and splits can happen in a seamless way, just
	 * using the existing file pgoff checks and manipulations.
	 * Similarly in do_mmap_pgoff and in do_brk.
	 */
	if (vma_is_anonymous(vma)) {
		BUG_ON(vma->anon_vma);
		vma->vm_pgoff = vma->vm_start >> PAGE_SHIFT;
	}

	vma_link(mm, vma, prev, rb_link, rb_parent);
	return 0;
}

/*
 * Copy the vma structure to a new location in the same mm,
 * prior to moving page table entries, to effect an mremap move.
 */
struct vm_area_struct *copy_vma(struct vm_area_struct **vmap,
	unsigned long addr, unsigned long len, pgoff_t pgoff,
	bool *need_rmap_locks)
{
	struct vm_area_struct *vma = *vmap;
	unsigned long vma_start = vma->vm_start;
	struct mm_struct *mm = vma->vm_mm;
	struct vm_area_struct *new_vma, *prev;
	struct rb_node **rb_link, *rb_parent;
	bool faulted_in_anon_vma = true;

	/*
	 * If anonymous vma has not yet been faulted, update new pgoff
	 * to match new location, to increase its chance of merging.
	 */
	if (unlikely(vma_is_anonymous(vma) && !vma->anon_vma)) {
		pgoff = addr >> PAGE_SHIFT;
		faulted_in_anon_vma = false;
	}

	if (find_vma_links(mm, addr, addr + len, &prev, &rb_link, &rb_parent))
		return NULL;	/* should never get here */
	new_vma = vma_merge(mm, prev, addr, addr + len, vma->vm_flags,
			    vma->anon_vma, vma->vm_file, pgoff, vma_policy(vma),
			    vma->vm_userfaultfd_ctx, vma_get_anon_name(vma));
	if (new_vma) {
		/*
		 * Source vma may have been merged into new_vma
		 */
		if (unlikely(vma_start >= new_vma->vm_start &&
			     vma_start < new_vma->vm_end)) {
			/*
			 * The only way we can get a vma_merge with
			 * self during an mremap is if the vma hasn't
			 * been faulted in yet and we were allowed to
			 * reset the dst vma->vm_pgoff to the
			 * destination address of the mremap to allow
			 * the merge to happen. mremap must change the
			 * vm_pgoff linearity between src and dst vmas
			 * (in turn preventing a vma_merge) to be
			 * safe. It is only safe to keep the vm_pgoff
			 * linear if there are no pages mapped yet.
			 */
			VM_BUG_ON_VMA(faulted_in_anon_vma, new_vma);
			*vmap = vma = new_vma;
		}
		*need_rmap_locks = (new_vma->vm_pgoff <= vma->vm_pgoff);
	} else {
		new_vma = kmem_cache_alloc(vm_area_cachep, GFP_KERNEL);
		if (!new_vma)
			goto out;
		*new_vma = *vma;
		new_vma->vm_start = addr;
		new_vma->vm_end = addr + len;
		new_vma->vm_pgoff = pgoff;
		if (vma_dup_policy(vma, new_vma))
			goto out_free_vma;
		INIT_LIST_HEAD(&new_vma->anon_vma_chain);
		if (anon_vma_clone(new_vma, vma))
			goto out_free_mempol;
		if (new_vma->vm_file)
			get_file(new_vma->vm_file);
		if (new_vma->vm_ops && new_vma->vm_ops->open)
			new_vma->vm_ops->open(new_vma);
		vma_link(mm, new_vma, prev, rb_link, rb_parent);
		*need_rmap_locks = false;
	}
	return new_vma;

out_free_mempol:
	mpol_put(vma_policy(new_vma));
out_free_vma:
	kmem_cache_free(vm_area_cachep, new_vma);
out:
	return NULL;
}

/*
 * Return true if the calling process may expand its vm space by the passed
 * number of pages
 */
int may_expand_vm(struct mm_struct *mm, unsigned long npages)
{
	unsigned long cur = mm->total_vm;	/* pages */
	unsigned long lim;

	lim = rlimit(RLIMIT_AS) >> PAGE_SHIFT;

	if (cur + npages > lim)
		return 0;
	return 1;
}

static int special_mapping_fault(struct vm_area_struct *vma,
				 struct vm_fault *vmf);

/*
 * Having a close hook prevents vma merging regardless of flags.
 */
static void special_mapping_close(struct vm_area_struct *vma)
{
}

static const char *special_mapping_name(struct vm_area_struct *vma)
{
	return ((struct vm_special_mapping *)vma->vm_private_data)->name;
}

static const struct vm_operations_struct special_mapping_vmops = {
	.close = special_mapping_close,
	.fault = special_mapping_fault,
	.name = special_mapping_name,
};

static const struct vm_operations_struct legacy_special_mapping_vmops = {
	.close = special_mapping_close,
	.fault = special_mapping_fault,
};

static int special_mapping_fault(struct vm_area_struct *vma,
				struct vm_fault *vmf)
{
	pgoff_t pgoff;
	struct page **pages;

	if (vma->vm_ops == &legacy_special_mapping_vmops)
		pages = vma->vm_private_data;
	else
		pages = ((struct vm_special_mapping *)vma->vm_private_data)->
			pages;

	for (pgoff = vmf->pgoff; pgoff && *pages; ++pages)
		pgoff--;

	if (*pages) {
		struct page *page = *pages;
		get_page(page);
		vmf->page = page;
		return 0;
	}

	return VM_FAULT_SIGBUS;
}

static struct vm_area_struct *__install_special_mapping(
	struct mm_struct *mm,
	unsigned long addr, unsigned long len,
	unsigned long vm_flags, void *priv,
	const struct vm_operations_struct *ops)
{
	int ret;
	struct vm_area_struct *vma;

	vma = kmem_cache_zalloc(vm_area_cachep, GFP_KERNEL);
	if (unlikely(vma == NULL))
		return ERR_PTR(-ENOMEM);

	INIT_LIST_HEAD(&vma->anon_vma_chain);
	vma->vm_mm = mm;
	vma->vm_start = addr;
	vma->vm_end = addr + len;

	vma->vm_flags = vm_flags | mm->def_flags | VM_DONTEXPAND | VM_SOFTDIRTY;
	vma->vm_page_prot = vm_get_page_prot(vma->vm_flags);

	vma->vm_ops = ops;
	vma->vm_private_data = priv;

	ret = insert_vm_struct(mm, vma);
	if (ret)
		goto out;

	mm->total_vm += len >> PAGE_SHIFT;

	perf_event_mmap(vma);

	return vma;

out:
	kmem_cache_free(vm_area_cachep, vma);
	return ERR_PTR(ret);
}

/*
 * Called with mm->mmap_sem held for writing.
 * Insert a new vma covering the given region, with the given flags.
 * Its pages are supplied by the given array of struct page *.
 * The array can be shorter than len >> PAGE_SHIFT if it's null-terminated.
 * The region past the last page supplied will always produce SIGBUS.
 * The array pointer and the pages it points to are assumed to stay alive
 * for as long as this mapping might exist.
 */
struct vm_area_struct *_install_special_mapping(
	struct mm_struct *mm,
	unsigned long addr, unsigned long len,
	unsigned long vm_flags, const struct vm_special_mapping *spec)
{
	return __install_special_mapping(mm, addr, len, vm_flags, (void *)spec,
					&special_mapping_vmops);
}

int install_special_mapping(struct mm_struct *mm,
			    unsigned long addr, unsigned long len,
			    unsigned long vm_flags, struct page **pages)
{
	struct vm_area_struct *vma = __install_special_mapping(
		mm, addr, len, vm_flags, (void *)pages,
		&legacy_special_mapping_vmops);

	return PTR_ERR_OR_ZERO(vma);
}

static DEFINE_MUTEX(mm_all_locks_mutex);

static void vm_lock_anon_vma(struct mm_struct *mm, struct anon_vma *anon_vma)
{
	if (!test_bit(0, (unsigned long *) &anon_vma->root->rb_root.rb_node)) {
		/*
		 * The LSB of head.next can't change from under us
		 * because we hold the mm_all_locks_mutex.
		 */
		down_write_nest_lock(&anon_vma->root->rwsem, &mm->mmap_sem);
		/*
		 * We can safely modify head.next after taking the
		 * anon_vma->root->rwsem. If some other vma in this mm shares
		 * the same anon_vma we won't take it again.
		 *
		 * No need of atomic instructions here, head.next
		 * can't change from under us thanks to the
		 * anon_vma->root->rwsem.
		 */
		if (__test_and_set_bit(0, (unsigned long *)
				       &anon_vma->root->rb_root.rb_node))
			BUG();
	}
}

static void vm_lock_mapping(struct mm_struct *mm, struct address_space *mapping)
{
	if (!test_bit(AS_MM_ALL_LOCKS, &mapping->flags)) {
		/*
		 * AS_MM_ALL_LOCKS can't change from under us because
		 * we hold the mm_all_locks_mutex.
		 *
		 * Operations on ->flags have to be atomic because
		 * even if AS_MM_ALL_LOCKS is stable thanks to the
		 * mm_all_locks_mutex, there may be other cpus
		 * changing other bitflags in parallel to us.
		 */
		if (test_and_set_bit(AS_MM_ALL_LOCKS, &mapping->flags))
			BUG();
		down_write_nest_lock(&mapping->i_mmap_rwsem, &mm->mmap_sem);
	}
}

/*
 * This operation locks against the VM for all pte/vma/mm related
 * operations that could ever happen on a certain mm. This includes
 * vmtruncate, try_to_unmap, and all page faults.
 *
 * The caller must take the mmap_sem in write mode before calling
 * mm_take_all_locks(). The caller isn't allowed to release the
 * mmap_sem until mm_drop_all_locks() returns.
 *
 * mmap_sem in write mode is required in order to block all operations
 * that could modify pagetables and free pages without need of
 * altering the vma layout. It's also needed in write mode to avoid new
 * anon_vmas to be associated with existing vmas.
 *
 * A single task can't take more than one mm_take_all_locks() in a row
 * or it would deadlock.
 *
 * The LSB in anon_vma->rb_root.rb_node and the AS_MM_ALL_LOCKS bitflag in
 * mapping->flags avoid to take the same lock twice, if more than one
 * vma in this mm is backed by the same anon_vma or address_space.
 *
 * We can take all the locks in random order because the VM code
 * taking i_mmap_rwsem or anon_vma->rwsem outside the mmap_sem never
 * takes more than one of them in a row. Secondly we're protected
 * against a concurrent mm_take_all_locks() by the mm_all_locks_mutex.
 *
 * mm_take_all_locks() and mm_drop_all_locks are expensive operations
 * that may have to take thousand of locks.
 *
 * mm_take_all_locks() can fail if it's interrupted by signals.
 */
int mm_take_all_locks(struct mm_struct *mm)
{
	struct vm_area_struct *vma;
	struct anon_vma_chain *avc;

	BUG_ON(down_read_trylock(&mm->mmap_sem));

	mutex_lock(&mm_all_locks_mutex);

	for (vma = mm->mmap; vma; vma = vma->vm_next) {
		if (signal_pending(current))
			goto out_unlock;
		if (vma->vm_file && vma->vm_file->f_mapping)
			vm_lock_mapping(mm, vma->vm_file->f_mapping);
	}

	for (vma = mm->mmap; vma; vma = vma->vm_next) {
		if (signal_pending(current))
			goto out_unlock;
		if (vma->anon_vma)
			list_for_each_entry(avc, &vma->anon_vma_chain, same_vma)
				vm_lock_anon_vma(mm, avc->anon_vma);
	}

	return 0;

out_unlock:
	mm_drop_all_locks(mm);
	return -EINTR;
}

static void vm_unlock_anon_vma(struct anon_vma *anon_vma)
{
	if (test_bit(0, (unsigned long *) &anon_vma->root->rb_root.rb_node)) {
		/*
		 * The LSB of head.next can't change to 0 from under
		 * us because we hold the mm_all_locks_mutex.
		 *
		 * We must however clear the bitflag before unlocking
		 * the vma so the users using the anon_vma->rb_root will
		 * never see our bitflag.
		 *
		 * No need of atomic instructions here, head.next
		 * can't change from under us until we release the
		 * anon_vma->root->rwsem.
		 */
		if (!__test_and_clear_bit(0, (unsigned long *)
					  &anon_vma->root->rb_root.rb_node))
			BUG();
		anon_vma_unlock_write(anon_vma);
	}
}

static void vm_unlock_mapping(struct address_space *mapping)
{
	if (test_bit(AS_MM_ALL_LOCKS, &mapping->flags)) {
		/*
		 * AS_MM_ALL_LOCKS can't change to 0 from under us
		 * because we hold the mm_all_locks_mutex.
		 */
		i_mmap_unlock_write(mapping);
		if (!test_and_clear_bit(AS_MM_ALL_LOCKS,
					&mapping->flags))
			BUG();
	}
}

/*
 * The mmap_sem cannot be released by the caller until
 * mm_drop_all_locks() returns.
 */
void mm_drop_all_locks(struct mm_struct *mm)
{
	struct vm_area_struct *vma;
	struct anon_vma_chain *avc;

	BUG_ON(down_read_trylock(&mm->mmap_sem));
	BUG_ON(!mutex_is_locked(&mm_all_locks_mutex));

	for (vma = mm->mmap; vma; vma = vma->vm_next) {
		if (vma->anon_vma)
			list_for_each_entry(avc, &vma->anon_vma_chain, same_vma)
				vm_unlock_anon_vma(avc->anon_vma);
		if (vma->vm_file && vma->vm_file->f_mapping)
			vm_unlock_mapping(vma->vm_file->f_mapping);
	}

	mutex_unlock(&mm_all_locks_mutex);
}

/*
 * initialise the VMA slab
 */
void __init mmap_init(void)
{
	int ret;

	ret = percpu_counter_init(&vm_committed_as, 0, GFP_KERNEL);
	VM_BUG_ON(ret);
}

/*
 * Initialise sysctl_user_reserve_kbytes.
 *
 * This is intended to prevent a user from starting a single memory hogging
 * process, such that they cannot recover (kill the hog) in OVERCOMMIT_NEVER
 * mode.
 *
 * The default value is min(3% of free memory, 128MB)
 * 128MB is enough to recover with sshd/login, bash, and top/kill.
 */
static int init_user_reserve(void)
{
	unsigned long free_kbytes;

	free_kbytes = global_page_state(NR_FREE_PAGES) << (PAGE_SHIFT - 10);

	sysctl_user_reserve_kbytes = min(free_kbytes / 32, 1UL << 17);
	return 0;
}
subsys_initcall(init_user_reserve);

/*
 * Initialise sysctl_admin_reserve_kbytes.
 *
 * The purpose of sysctl_admin_reserve_kbytes is to allow the sys admin
 * to log in and kill a memory hogging process.
 *
 * Systems with more than 256MB will reserve 8MB, enough to recover
 * with sshd, bash, and top in OVERCOMMIT_GUESS. Smaller systems will
 * only reserve 3% of free pages by default.
 */
static int init_admin_reserve(void)
{
	unsigned long free_kbytes;

	free_kbytes = global_page_state(NR_FREE_PAGES) << (PAGE_SHIFT - 10);

	sysctl_admin_reserve_kbytes = min(free_kbytes / 32, 1UL << 13);
	return 0;
}
subsys_initcall(init_admin_reserve);

/*
 * Reinititalise user and admin reserves if memory is added or removed.
 *
 * The default user reserve max is 128MB, and the default max for the
 * admin reserve is 8MB. These are usually, but not always, enough to
 * enable recovery from a memory hogging process using login/sshd, a shell,
 * and tools like top. It may make sense to increase or even disable the
 * reserve depending on the existence of swap or variations in the recovery
 * tools. So, the admin may have changed them.
 *
 * If memory is added and the reserves have been eliminated or increased above
 * the default max, then we'll trust the admin.
 *
 * If memory is removed and there isn't enough free memory, then we
 * need to reset the reserves.
 *
 * Otherwise keep the reserve set by the admin.
 */
static int reserve_mem_notifier(struct notifier_block *nb,
			     unsigned long action, void *data)
{
	unsigned long tmp, free_kbytes;

	switch (action) {
	case MEM_ONLINE:
		/* Default max is 128MB. Leave alone if modified by operator. */
		tmp = sysctl_user_reserve_kbytes;
		if (0 < tmp && tmp < (1UL << 17))
			init_user_reserve();

		/* Default max is 8MB.  Leave alone if modified by operator. */
		tmp = sysctl_admin_reserve_kbytes;
		if (0 < tmp && tmp < (1UL << 13))
			init_admin_reserve();

		break;
	case MEM_OFFLINE:
		free_kbytes = global_page_state(NR_FREE_PAGES) << (PAGE_SHIFT - 10);

		if (sysctl_user_reserve_kbytes > free_kbytes) {
			init_user_reserve();
			pr_info("vm.user_reserve_kbytes reset to %lu\n",
				sysctl_user_reserve_kbytes);
		}

		if (sysctl_admin_reserve_kbytes > free_kbytes) {
			init_admin_reserve();
			pr_info("vm.admin_reserve_kbytes reset to %lu\n",
				sysctl_admin_reserve_kbytes);
		}
		break;
	default:
		break;
	}
	return NOTIFY_OK;
}

static struct notifier_block reserve_mem_nb = {
	.notifier_call = reserve_mem_notifier,
};

static int __meminit init_reserve_notifier(void)
{
	if (register_hotmemory_notifier(&reserve_mem_nb))
		pr_err("Failed registering memory add/remove notifier for admin reserve\n");

	return 0;
}
subsys_initcall(init_reserve_notifier);<|MERGE_RESOLUTION|>--- conflicted
+++ resolved
@@ -2195,16 +2195,9 @@
 	if (!(vma->vm_flags & VM_GROWSUP))
 		return -EFAULT;
 
-<<<<<<< HEAD
-	/* Guard against wrapping around to address 0. */
-	address &= PAGE_MASK;
-	address += PAGE_SIZE;
-	if (!address)
-=======
 	/* Guard against exceeding limits of the address space. */
 	address &= PAGE_MASK;
 	if (address >= (TASK_SIZE & PAGE_MASK))
->>>>>>> 09e69607
 		return -ENOMEM;
 	address += PAGE_SIZE;
 
