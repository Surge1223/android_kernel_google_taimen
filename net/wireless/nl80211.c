/*
 * This is the new netlink-based wireless configuration interface.
 *
 * Copyright 2006-2010	Johannes Berg <johannes@sipsolutions.net>
 * Copyright 2013-2014  Intel Mobile Communications GmbH
 * Copyright 2015	Intel Deutschland GmbH
 */
#include <linux/if.h>
#include <linux/module.h>
#include <linux/err.h>
#include <linux/slab.h>
#include <linux/list.h>
#include <linux/if_ether.h>
#include <linux/ieee80211.h>
#include <linux/nl80211.h>
#include <linux/rtnetlink.h>
#include <linux/netlink.h>
#include <linux/nospec.h>
#include <linux/etherdevice.h>
#include <net/net_namespace.h>
#include <net/genetlink.h>
#include <net/cfg80211.h>
#include <net/sock.h>
#include <net/inet_connection_sock.h>
#include "core.h"
#include "nl80211.h"
#include "reg.h"
#include "rdev-ops.h"
static int nl80211_crypto_settings(struct cfg80211_registered_device *rdev,
				   struct genl_info *info,
				   struct cfg80211_crypto_settings *settings,
				   int cipher_limit);
static int nl80211_pre_doit(const struct genl_ops *ops, struct sk_buff *skb,
			    struct genl_info *info);
static void nl80211_post_doit(const struct genl_ops *ops, struct sk_buff *skb,
			      struct genl_info *info);
/* the netlink family */
static struct genl_family nl80211_fam = {
	.id = GENL_ID_GENERATE,		/* don't bother with a hardcoded ID */
	.name = NL80211_GENL_NAME,	/* have users key off the name instead */
	.hdrsize = 0,			/* no private header */
	.version = 1,			/* no particular meaning now */
	.maxattr = NL80211_ATTR_MAX,
	.netnsok = true,
	.pre_doit = nl80211_pre_doit,
	.post_doit = nl80211_post_doit,
};
/* multicast groups */
enum nl80211_multicast_groups {
	NL80211_MCGRP_CONFIG,
	NL80211_MCGRP_SCAN,
	NL80211_MCGRP_REGULATORY,
	NL80211_MCGRP_MLME,
	NL80211_MCGRP_VENDOR,
	NL80211_MCGRP_TESTMODE /* keep last - ifdef! */
};
static const struct genl_multicast_group nl80211_mcgrps[] = {
	[NL80211_MCGRP_CONFIG] = { .name = NL80211_MULTICAST_GROUP_CONFIG },
	[NL80211_MCGRP_SCAN] = { .name = NL80211_MULTICAST_GROUP_SCAN },
	[NL80211_MCGRP_REGULATORY] = { .name = NL80211_MULTICAST_GROUP_REG },
	[NL80211_MCGRP_MLME] = { .name = NL80211_MULTICAST_GROUP_MLME },
	[NL80211_MCGRP_VENDOR] = { .name = NL80211_MULTICAST_GROUP_VENDOR },
#ifdef CONFIG_NL80211_TESTMODE
	[NL80211_MCGRP_TESTMODE] = { .name = NL80211_MULTICAST_GROUP_TESTMODE }
#endif
};
/* returns ERR_PTR values */
static struct wireless_dev *
__cfg80211_wdev_from_attrs(struct net *netns, struct nlattr **attrs)
{
	struct cfg80211_registered_device *rdev;
	struct wireless_dev *result = NULL;
	bool have_ifidx = attrs[NL80211_ATTR_IFINDEX];
	bool have_wdev_id = attrs[NL80211_ATTR_WDEV];
	u64 wdev_id;
	int wiphy_idx = -1;
	int ifidx = -1;
	ASSERT_RTNL();
	if (!have_ifidx && !have_wdev_id)
		return ERR_PTR(-EINVAL);
	if (have_ifidx)
		ifidx = nla_get_u32(attrs[NL80211_ATTR_IFINDEX]);
	if (have_wdev_id) {
		wdev_id = nla_get_u64(attrs[NL80211_ATTR_WDEV]);
		wiphy_idx = wdev_id >> 32;
	}
	list_for_each_entry(rdev, &cfg80211_rdev_list, list) {
		struct wireless_dev *wdev;
		if (wiphy_net(&rdev->wiphy) != netns)
			continue;
		if (have_wdev_id && rdev->wiphy_idx != wiphy_idx)
			continue;
		list_for_each_entry(wdev, &rdev->wiphy.wdev_list, list) {
			if (have_ifidx && wdev->netdev &&
			    wdev->netdev->ifindex == ifidx) {
				result = wdev;
				break;
			}
			if (have_wdev_id && wdev->identifier == (u32)wdev_id) {
				result = wdev;
				break;
			}
		}
		if (result)
			break;
	}
	if (result)
		return result;
	return ERR_PTR(-ENODEV);
}
static struct cfg80211_registered_device *
__cfg80211_rdev_from_attrs(struct net *netns, struct nlattr **attrs)
{
	struct cfg80211_registered_device *rdev = NULL, *tmp;
	struct net_device *netdev;
	ASSERT_RTNL();
	if (!attrs[NL80211_ATTR_WIPHY] &&
	    !attrs[NL80211_ATTR_IFINDEX] &&
	    !attrs[NL80211_ATTR_WDEV])
		return ERR_PTR(-EINVAL);
	if (attrs[NL80211_ATTR_WIPHY])
		rdev = cfg80211_rdev_by_wiphy_idx(
				nla_get_u32(attrs[NL80211_ATTR_WIPHY]));
	if (attrs[NL80211_ATTR_WDEV]) {
		u64 wdev_id = nla_get_u64(attrs[NL80211_ATTR_WDEV]);
		struct wireless_dev *wdev;
		bool found = false;
		tmp = cfg80211_rdev_by_wiphy_idx(wdev_id >> 32);
		if (tmp) {
			/* make sure wdev exists */
			list_for_each_entry(wdev, &tmp->wiphy.wdev_list, list) {
				if (wdev->identifier != (u32)wdev_id)
					continue;
				found = true;
				break;
			}
			if (!found)
				tmp = NULL;
			if (rdev && tmp != rdev)
				return ERR_PTR(-EINVAL);
			rdev = tmp;
		}
	}
	if (attrs[NL80211_ATTR_IFINDEX]) {
		int ifindex = nla_get_u32(attrs[NL80211_ATTR_IFINDEX]);
		netdev = __dev_get_by_index(netns, ifindex);
		if (netdev) {
			if (netdev->ieee80211_ptr)
				tmp = wiphy_to_rdev(
					netdev->ieee80211_ptr->wiphy);
			else
				tmp = NULL;
			/* not wireless device -- return error */
			if (!tmp)
				return ERR_PTR(-EINVAL);
			/* mismatch -- return error */
			if (rdev && tmp != rdev)
				return ERR_PTR(-EINVAL);
			rdev = tmp;
		}
	}
	if (!rdev)
		return ERR_PTR(-ENODEV);
	if (netns != wiphy_net(&rdev->wiphy))
		return ERR_PTR(-ENODEV);
	return rdev;
}
/*
 * This function returns a pointer to the driver
 * that the genl_info item that is passed refers to.
 *
 * The result of this can be a PTR_ERR and hence must
 * be checked with IS_ERR() for errors.
 */
static struct cfg80211_registered_device *
cfg80211_get_dev_from_info(struct net *netns, struct genl_info *info)
{
	return __cfg80211_rdev_from_attrs(netns, info->attrs);
}
/* policy for the attributes */
static const struct nla_policy nl80211_policy[NUM_NL80211_ATTR] = {
	[NL80211_ATTR_WIPHY] = { .type = NLA_U32 },
	[NL80211_ATTR_WIPHY_NAME] = { .type = NLA_NUL_STRING,
				      .len = 20-1 },
	[NL80211_ATTR_WIPHY_TXQ_PARAMS] = { .type = NLA_NESTED },
	[NL80211_ATTR_WIPHY_FREQ] = { .type = NLA_U32 },
	[NL80211_ATTR_WIPHY_CHANNEL_TYPE] = { .type = NLA_U32 },
	[NL80211_ATTR_CHANNEL_WIDTH] = { .type = NLA_U32 },
	[NL80211_ATTR_CENTER_FREQ1] = { .type = NLA_U32 },
	[NL80211_ATTR_CENTER_FREQ2] = { .type = NLA_U32 },
	[NL80211_ATTR_WIPHY_RETRY_SHORT] = { .type = NLA_U8 },
	[NL80211_ATTR_WIPHY_RETRY_LONG] = { .type = NLA_U8 },
	[NL80211_ATTR_WIPHY_FRAG_THRESHOLD] = { .type = NLA_U32 },
	[NL80211_ATTR_WIPHY_RTS_THRESHOLD] = { .type = NLA_U32 },
	[NL80211_ATTR_WIPHY_COVERAGE_CLASS] = { .type = NLA_U8 },
	[NL80211_ATTR_WIPHY_DYN_ACK] = { .type = NLA_FLAG },
	[NL80211_ATTR_IFTYPE] = { .type = NLA_U32 },
	[NL80211_ATTR_IFINDEX] = { .type = NLA_U32 },
	[NL80211_ATTR_IFNAME] = { .type = NLA_NUL_STRING, .len = IFNAMSIZ-1 },
	[NL80211_ATTR_MAC] = { .len = ETH_ALEN },
	[NL80211_ATTR_PREV_BSSID] = { .len = ETH_ALEN },
	[NL80211_ATTR_KEY] = { .type = NLA_NESTED, },
	[NL80211_ATTR_KEY_DATA] = { .type = NLA_BINARY,
				    .len = WLAN_MAX_KEY_LEN },
	[NL80211_ATTR_KEY_IDX] = { .type = NLA_U8 },
	[NL80211_ATTR_KEY_CIPHER] = { .type = NLA_U32 },
	[NL80211_ATTR_KEY_DEFAULT] = { .type = NLA_FLAG },
	[NL80211_ATTR_KEY_SEQ] = { .type = NLA_BINARY, .len = 16 },
	[NL80211_ATTR_KEY_TYPE] = { .type = NLA_U32 },
	[NL80211_ATTR_BEACON_INTERVAL] = { .type = NLA_U32 },
	[NL80211_ATTR_DTIM_PERIOD] = { .type = NLA_U32 },
	[NL80211_ATTR_BEACON_HEAD] = { .type = NLA_BINARY,
				       .len = IEEE80211_MAX_DATA_LEN },
	[NL80211_ATTR_BEACON_TAIL] = { .type = NLA_BINARY,
				       .len = IEEE80211_MAX_DATA_LEN },
	[NL80211_ATTR_STA_AID] = { .type = NLA_U16 },
	[NL80211_ATTR_STA_FLAGS] = { .type = NLA_NESTED },
	[NL80211_ATTR_STA_LISTEN_INTERVAL] = { .type = NLA_U16 },
	[NL80211_ATTR_STA_SUPPORTED_RATES] = { .type = NLA_BINARY,
					       .len = NL80211_MAX_SUPP_RATES },
	[NL80211_ATTR_STA_PLINK_ACTION] = { .type = NLA_U8 },
	[NL80211_ATTR_STA_VLAN] = { .type = NLA_U32 },
	[NL80211_ATTR_MNTR_FLAGS] = { /* NLA_NESTED can't be empty */ },
	[NL80211_ATTR_MESH_ID] = { .type = NLA_BINARY,
				   .len = IEEE80211_MAX_MESH_ID_LEN },
	[NL80211_ATTR_MPATH_NEXT_HOP] = { .type = NLA_U32 },
	[NL80211_ATTR_REG_ALPHA2] = { .type = NLA_STRING, .len = 2 },
	[NL80211_ATTR_REG_RULES] = { .type = NLA_NESTED },
	[NL80211_ATTR_BSS_CTS_PROT] = { .type = NLA_U8 },
	[NL80211_ATTR_BSS_SHORT_PREAMBLE] = { .type = NLA_U8 },
	[NL80211_ATTR_BSS_SHORT_SLOT_TIME] = { .type = NLA_U8 },
	[NL80211_ATTR_BSS_BASIC_RATES] = { .type = NLA_BINARY,
					   .len = NL80211_MAX_SUPP_RATES },
	[NL80211_ATTR_BSS_HT_OPMODE] = { .type = NLA_U16 },
	[NL80211_ATTR_MESH_CONFIG] = { .type = NLA_NESTED },
	[NL80211_ATTR_SUPPORT_MESH_AUTH] = { .type = NLA_FLAG },
	[NL80211_ATTR_HT_CAPABILITY] = { .len = NL80211_HT_CAPABILITY_LEN },
	[NL80211_ATTR_MGMT_SUBTYPE] = { .type = NLA_U8 },
	[NL80211_ATTR_IE] = { .type = NLA_BINARY,
			      .len = IEEE80211_MAX_DATA_LEN },
	[NL80211_ATTR_SCAN_FREQUENCIES] = { .type = NLA_NESTED },
	[NL80211_ATTR_SCAN_SSIDS] = { .type = NLA_NESTED },
	[NL80211_ATTR_SSID] = { .type = NLA_BINARY,
				.len = IEEE80211_MAX_SSID_LEN },
	[NL80211_ATTR_AUTH_TYPE] = { .type = NLA_U32 },
	[NL80211_ATTR_REASON_CODE] = { .type = NLA_U16 },
	[NL80211_ATTR_FREQ_FIXED] = { .type = NLA_FLAG },
	[NL80211_ATTR_TIMED_OUT] = { .type = NLA_FLAG },
	[NL80211_ATTR_USE_MFP] = { .type = NLA_U32 },
	[NL80211_ATTR_STA_FLAGS2] = {
		.len = sizeof(struct nl80211_sta_flag_update),
	},
	[NL80211_ATTR_CONTROL_PORT] = { .type = NLA_FLAG },
	[NL80211_ATTR_CONTROL_PORT_ETHERTYPE] = { .type = NLA_U16 },
	[NL80211_ATTR_CONTROL_PORT_NO_ENCRYPT] = { .type = NLA_FLAG },
	[NL80211_ATTR_PRIVACY] = { .type = NLA_FLAG },
	[NL80211_ATTR_CIPHER_SUITE_GROUP] = { .type = NLA_U32 },
	[NL80211_ATTR_WPA_VERSIONS] = { .type = NLA_U32 },
	[NL80211_ATTR_PID] = { .type = NLA_U32 },
	[NL80211_ATTR_4ADDR] = { .type = NLA_U8 },
	[NL80211_ATTR_PMKID] = { .len = WLAN_PMKID_LEN },
	[NL80211_ATTR_DURATION] = { .type = NLA_U32 },
	[NL80211_ATTR_COOKIE] = { .type = NLA_U64 },
	[NL80211_ATTR_TX_RATES] = { .type = NLA_NESTED },
	[NL80211_ATTR_FRAME] = { .type = NLA_BINARY,
				 .len = IEEE80211_MAX_DATA_LEN },
	[NL80211_ATTR_FRAME_MATCH] = { .type = NLA_BINARY, },
	[NL80211_ATTR_PS_STATE] = { .type = NLA_U32 },
	[NL80211_ATTR_CQM] = { .type = NLA_NESTED, },
	[NL80211_ATTR_LOCAL_STATE_CHANGE] = { .type = NLA_FLAG },
	[NL80211_ATTR_AP_ISOLATE] = { .type = NLA_U8 },
	[NL80211_ATTR_WIPHY_TX_POWER_SETTING] = { .type = NLA_U32 },
	[NL80211_ATTR_WIPHY_TX_POWER_LEVEL] = { .type = NLA_U32 },
	[NL80211_ATTR_FRAME_TYPE] = { .type = NLA_U16 },
	[NL80211_ATTR_WIPHY_ANTENNA_TX] = { .type = NLA_U32 },
	[NL80211_ATTR_WIPHY_ANTENNA_RX] = { .type = NLA_U32 },
	[NL80211_ATTR_MCAST_RATE] = { .type = NLA_U32 },
	[NL80211_ATTR_OFFCHANNEL_TX_OK] = { .type = NLA_FLAG },
	[NL80211_ATTR_KEY_DEFAULT_TYPES] = { .type = NLA_NESTED },
	[NL80211_ATTR_WOWLAN_TRIGGERS] = { .type = NLA_NESTED },
	[NL80211_ATTR_STA_PLINK_STATE] = { .type = NLA_U8 },
	[NL80211_ATTR_SCHED_SCAN_INTERVAL] = { .type = NLA_U32 },
	[NL80211_ATTR_REKEY_DATA] = { .type = NLA_NESTED },
	[NL80211_ATTR_SCAN_SUPP_RATES] = { .type = NLA_NESTED },
	[NL80211_ATTR_HIDDEN_SSID] = { .type = NLA_U32 },
	[NL80211_ATTR_IE_PROBE_RESP] = { .type = NLA_BINARY,
					 .len = IEEE80211_MAX_DATA_LEN },
	[NL80211_ATTR_IE_ASSOC_RESP] = { .type = NLA_BINARY,
					 .len = IEEE80211_MAX_DATA_LEN },
	[NL80211_ATTR_ROAM_SUPPORT] = { .type = NLA_FLAG },
	[NL80211_ATTR_SCHED_SCAN_MATCH] = { .type = NLA_NESTED },
	[NL80211_ATTR_TX_NO_CCK_RATE] = { .type = NLA_FLAG },
	[NL80211_ATTR_TDLS_ACTION] = { .type = NLA_U8 },
	[NL80211_ATTR_TDLS_DIALOG_TOKEN] = { .type = NLA_U8 },
	[NL80211_ATTR_TDLS_OPERATION] = { .type = NLA_U8 },
	[NL80211_ATTR_TDLS_SUPPORT] = { .type = NLA_FLAG },
	[NL80211_ATTR_TDLS_EXTERNAL_SETUP] = { .type = NLA_FLAG },
	[NL80211_ATTR_TDLS_INITIATOR] = { .type = NLA_FLAG },
	[NL80211_ATTR_DONT_WAIT_FOR_ACK] = { .type = NLA_FLAG },
	[NL80211_ATTR_PROBE_RESP] = { .type = NLA_BINARY,
				      .len = IEEE80211_MAX_DATA_LEN },
	[NL80211_ATTR_DFS_REGION] = { .type = NLA_U8 },
	[NL80211_ATTR_DISABLE_HT] = { .type = NLA_FLAG },
	[NL80211_ATTR_HT_CAPABILITY_MASK] = {
		.len = NL80211_HT_CAPABILITY_LEN
	},
	[NL80211_ATTR_NOACK_MAP] = { .type = NLA_U16 },
	[NL80211_ATTR_INACTIVITY_TIMEOUT] = { .type = NLA_U16 },
	[NL80211_ATTR_BG_SCAN_PERIOD] = { .type = NLA_U16 },
	[NL80211_ATTR_WDEV] = { .type = NLA_U64 },
	[NL80211_ATTR_USER_REG_HINT_TYPE] = { .type = NLA_U32 },
	[NL80211_ATTR_AUTH_DATA] = { .type = NLA_BINARY, },
	[NL80211_ATTR_VHT_CAPABILITY] = { .len = NL80211_VHT_CAPABILITY_LEN },
	[NL80211_ATTR_SCAN_FLAGS] = { .type = NLA_U32 },
	[NL80211_ATTR_P2P_CTWINDOW] = { .type = NLA_U8 },
	[NL80211_ATTR_P2P_OPPPS] = { .type = NLA_U8 },
	[NL80211_ATTR_LOCAL_MESH_POWER_MODE] = {. type = NLA_U32 },
	[NL80211_ATTR_ACL_POLICY] = {. type = NLA_U32 },
	[NL80211_ATTR_MAC_ADDRS] = { .type = NLA_NESTED },
	[NL80211_ATTR_STA_CAPABILITY] = { .type = NLA_U16 },
	[NL80211_ATTR_STA_EXT_CAPABILITY] = { .type = NLA_BINARY, },
	[NL80211_ATTR_SPLIT_WIPHY_DUMP] = { .type = NLA_FLAG, },
	[NL80211_ATTR_DISABLE_VHT] = { .type = NLA_FLAG },
	[NL80211_ATTR_VHT_CAPABILITY_MASK] = {
		.len = NL80211_VHT_CAPABILITY_LEN,
	},
	[NL80211_ATTR_MDID] = { .type = NLA_U16 },
	[NL80211_ATTR_IE_RIC] = { .type = NLA_BINARY,
				  .len = IEEE80211_MAX_DATA_LEN },
	[NL80211_ATTR_PEER_AID] = { .type = NLA_U16 },
	[NL80211_ATTR_CH_SWITCH_COUNT] = { .type = NLA_U32 },
	[NL80211_ATTR_CH_SWITCH_BLOCK_TX] = { .type = NLA_FLAG },
	[NL80211_ATTR_CSA_IES] = { .type = NLA_NESTED },
	[NL80211_ATTR_CSA_C_OFF_BEACON] = { .type = NLA_BINARY },
	[NL80211_ATTR_CSA_C_OFF_PRESP] = { .type = NLA_BINARY },
	[NL80211_ATTR_STA_SUPPORTED_CHANNELS] = { .type = NLA_BINARY },
	[NL80211_ATTR_STA_SUPPORTED_OPER_CLASSES] = { .type = NLA_BINARY },
	[NL80211_ATTR_HANDLE_DFS] = { .type = NLA_FLAG },
	[NL80211_ATTR_OPMODE_NOTIF] = { .type = NLA_U8 },
	[NL80211_ATTR_VENDOR_ID] = { .type = NLA_U32 },
	[NL80211_ATTR_VENDOR_SUBCMD] = { .type = NLA_U32 },
	[NL80211_ATTR_VENDOR_DATA] = { .type = NLA_BINARY },
	[NL80211_ATTR_QOS_MAP] = { .type = NLA_BINARY,
				   .len = IEEE80211_QOS_MAP_LEN_MAX },
	[NL80211_ATTR_MAC_HINT] = { .len = ETH_ALEN },
	[NL80211_ATTR_WIPHY_FREQ_HINT] = { .type = NLA_U32 },
	[NL80211_ATTR_TDLS_PEER_CAPABILITY] = { .type = NLA_U32 },
	[NL80211_ATTR_SOCKET_OWNER] = { .type = NLA_FLAG },
	[NL80211_ATTR_CSA_C_OFFSETS_TX] = { .type = NLA_BINARY },
	[NL80211_ATTR_USE_RRM] = { .type = NLA_FLAG },
	[NL80211_ATTR_TSID] = { .type = NLA_U8 },
	[NL80211_ATTR_USER_PRIO] = { .type = NLA_U8 },
	[NL80211_ATTR_ADMITTED_TIME] = { .type = NLA_U16 },
	[NL80211_ATTR_SMPS_MODE] = { .type = NLA_U8 },
	[NL80211_ATTR_MAC_MASK] = { .len = ETH_ALEN },
	[NL80211_ATTR_WIPHY_SELF_MANAGED_REG] = { .type = NLA_FLAG },
	[NL80211_ATTR_NETNS_FD] = { .type = NLA_U32 },
	[NL80211_ATTR_SCHED_SCAN_DELAY] = { .type = NLA_U32 },
	[NL80211_ATTR_REG_INDOOR] = { .type = NLA_FLAG },
	[NL80211_ATTR_PBSS] = { .type = NLA_FLAG },
	[NL80211_ATTR_BSS_SELECT] = { .type = NLA_NESTED },
	[NL80211_ATTR_BSSID] = { .len = ETH_ALEN },
	[NL80211_ATTR_SCHED_SCAN_RELATIVE_RSSI] = { .type = NLA_S8 },
	[NL80211_ATTR_SCHED_SCAN_RSSI_ADJUST] = {
		.len = sizeof(struct nl80211_bss_select_rssi_adjust)
	},
	[NL80211_ATTR_TIMEOUT_REASON] = { .type = NLA_U32 },
};
/* policy for the key attributes */
static const struct nla_policy nl80211_key_policy[NL80211_KEY_MAX + 1] = {
	[NL80211_KEY_DATA] = { .type = NLA_BINARY, .len = WLAN_MAX_KEY_LEN },
	[NL80211_KEY_IDX] = { .type = NLA_U8 },
	[NL80211_KEY_CIPHER] = { .type = NLA_U32 },
	[NL80211_KEY_SEQ] = { .type = NLA_BINARY, .len = 16 },
	[NL80211_KEY_DEFAULT] = { .type = NLA_FLAG },
	[NL80211_KEY_DEFAULT_MGMT] = { .type = NLA_FLAG },
	[NL80211_KEY_TYPE] = { .type = NLA_U32 },
	[NL80211_KEY_DEFAULT_TYPES] = { .type = NLA_NESTED },
};
/* policy for the key default flags */
static const struct nla_policy
nl80211_key_default_policy[NUM_NL80211_KEY_DEFAULT_TYPES] = {
	[NL80211_KEY_DEFAULT_TYPE_UNICAST] = { .type = NLA_FLAG },
	[NL80211_KEY_DEFAULT_TYPE_MULTICAST] = { .type = NLA_FLAG },
};
/* policy for WoWLAN attributes */
static const struct nla_policy
nl80211_wowlan_policy[NUM_NL80211_WOWLAN_TRIG] = {
	[NL80211_WOWLAN_TRIG_ANY] = { .type = NLA_FLAG },
	[NL80211_WOWLAN_TRIG_DISCONNECT] = { .type = NLA_FLAG },
	[NL80211_WOWLAN_TRIG_MAGIC_PKT] = { .type = NLA_FLAG },
	[NL80211_WOWLAN_TRIG_PKT_PATTERN] = { .type = NLA_NESTED },
	[NL80211_WOWLAN_TRIG_GTK_REKEY_FAILURE] = { .type = NLA_FLAG },
	[NL80211_WOWLAN_TRIG_EAP_IDENT_REQUEST] = { .type = NLA_FLAG },
	[NL80211_WOWLAN_TRIG_4WAY_HANDSHAKE] = { .type = NLA_FLAG },
	[NL80211_WOWLAN_TRIG_RFKILL_RELEASE] = { .type = NLA_FLAG },
	[NL80211_WOWLAN_TRIG_TCP_CONNECTION] = { .type = NLA_NESTED },
	[NL80211_WOWLAN_TRIG_NET_DETECT] = { .type = NLA_NESTED },
};
static const struct nla_policy
nl80211_wowlan_tcp_policy[NUM_NL80211_WOWLAN_TCP] = {
	[NL80211_WOWLAN_TCP_SRC_IPV4] = { .type = NLA_U32 },
	[NL80211_WOWLAN_TCP_DST_IPV4] = { .type = NLA_U32 },
	[NL80211_WOWLAN_TCP_DST_MAC] = { .len = ETH_ALEN },
	[NL80211_WOWLAN_TCP_SRC_PORT] = { .type = NLA_U16 },
	[NL80211_WOWLAN_TCP_DST_PORT] = { .type = NLA_U16 },
	[NL80211_WOWLAN_TCP_DATA_PAYLOAD] = { .len = 1 },
	[NL80211_WOWLAN_TCP_DATA_PAYLOAD_SEQ] = {
		.len = sizeof(struct nl80211_wowlan_tcp_data_seq)
	},
	[NL80211_WOWLAN_TCP_DATA_PAYLOAD_TOKEN] = {
		.len = sizeof(struct nl80211_wowlan_tcp_data_token)
	},
	[NL80211_WOWLAN_TCP_DATA_INTERVAL] = { .type = NLA_U32 },
	[NL80211_WOWLAN_TCP_WAKE_PAYLOAD] = { .len = 1 },
	[NL80211_WOWLAN_TCP_WAKE_MASK] = { .len = 1 },
};
/* policy for coalesce rule attributes */
static const struct nla_policy
nl80211_coalesce_policy[NUM_NL80211_ATTR_COALESCE_RULE] = {
	[NL80211_ATTR_COALESCE_RULE_DELAY] = { .type = NLA_U32 },
	[NL80211_ATTR_COALESCE_RULE_CONDITION] = { .type = NLA_U32 },
	[NL80211_ATTR_COALESCE_RULE_PKT_PATTERN] = { .type = NLA_NESTED },
};
/* policy for GTK rekey offload attributes */
static const struct nla_policy
nl80211_rekey_policy[NUM_NL80211_REKEY_DATA] = {
	[NL80211_REKEY_DATA_KEK] = { .len = NL80211_KEK_LEN },
	[NL80211_REKEY_DATA_KCK] = { .len = NL80211_KCK_LEN },
	[NL80211_REKEY_DATA_REPLAY_CTR] = { .len = NL80211_REPLAY_CTR_LEN },
};
static const struct nla_policy
nl80211_match_policy[NL80211_SCHED_SCAN_MATCH_ATTR_MAX + 1] = {
	[NL80211_SCHED_SCAN_MATCH_ATTR_SSID] = { .type = NLA_BINARY,
						 .len = IEEE80211_MAX_SSID_LEN },
	[NL80211_SCHED_SCAN_MATCH_ATTR_RSSI] = { .type = NLA_U32 },
};
static const struct nla_policy
nl80211_plan_policy[NL80211_SCHED_SCAN_PLAN_MAX + 1] = {
	[NL80211_SCHED_SCAN_PLAN_INTERVAL] = { .type = NLA_U32 },
	[NL80211_SCHED_SCAN_PLAN_ITERATIONS] = { .type = NLA_U32 },
};
static const struct nla_policy
nl80211_bss_select_policy[NL80211_BSS_SELECT_ATTR_MAX + 1] = {
	[NL80211_BSS_SELECT_ATTR_RSSI] = { .type = NLA_FLAG },
	[NL80211_BSS_SELECT_ATTR_BAND_PREF] = { .type = NLA_U32 },
	[NL80211_BSS_SELECT_ATTR_RSSI_ADJUST] = {
		.len = sizeof(struct nl80211_bss_select_rssi_adjust)
	},
};
static int nl80211_prepare_wdev_dump(struct sk_buff *skb,
				     struct netlink_callback *cb,
				     struct cfg80211_registered_device **rdev,
				     struct wireless_dev **wdev)
{
	int err;
	if (!cb->args[0]) {
		err = nlmsg_parse(cb->nlh, GENL_HDRLEN + nl80211_fam.hdrsize,
				  nl80211_fam.attrbuf, nl80211_fam.maxattr,
				  nl80211_policy);
		if (err)
			return err;
		*wdev = __cfg80211_wdev_from_attrs(sock_net(skb->sk),
						   nl80211_fam.attrbuf);
		if (IS_ERR(*wdev))
			return PTR_ERR(*wdev);
		*rdev = wiphy_to_rdev((*wdev)->wiphy);
		/* 0 is the first index - add 1 to parse only once */
		cb->args[0] = (*rdev)->wiphy_idx + 1;
		cb->args[1] = (*wdev)->identifier;
	} else {
		/* subtract the 1 again here */
		struct wiphy *wiphy = wiphy_idx_to_wiphy(cb->args[0] - 1);
		struct wireless_dev *tmp;
		if (!wiphy)
			return -ENODEV;
		*rdev = wiphy_to_rdev(wiphy);
		*wdev = NULL;
		list_for_each_entry(tmp, &(*rdev)->wiphy.wdev_list, list) {
			if (tmp->identifier == cb->args[1]) {
				*wdev = tmp;
				break;
			}
		}
		if (!*wdev)
			return -ENODEV;
	}
	return 0;
}
/* IE validation */
static bool is_valid_ie_attr(const struct nlattr *attr)
{
	const u8 *pos;
	int len;
	if (!attr)
		return true;
	pos = nla_data(attr);
	len = nla_len(attr);
	while (len) {
		u8 elemlen;
		if (len < 2)
			return false;
		len -= 2;
		elemlen = pos[1];
		if (elemlen > len)
			return false;
		len -= elemlen;
		pos += 2 + elemlen;
	}
	return true;
}
/* message building helper */
static inline void *nl80211hdr_put(struct sk_buff *skb, u32 portid, u32 seq,
				   int flags, u8 cmd)
{
	/* since there is no private header just add the generic one */
	return genlmsg_put(skb, portid, seq, &nl80211_fam, flags, cmd);
}
static int nl80211_msg_put_channel(struct sk_buff *msg,
				   struct ieee80211_channel *chan,
				   bool large)
{
	/* Some channels must be completely excluded from the
	 * list to protect old user-space tools from breaking
	 */
	if (!large && chan->flags &
	    (IEEE80211_CHAN_NO_10MHZ | IEEE80211_CHAN_NO_20MHZ))
		return 0;
	if (nla_put_u32(msg, NL80211_FREQUENCY_ATTR_FREQ,
			chan->center_freq))
		goto nla_put_failure;
	if ((chan->flags & IEEE80211_CHAN_DISABLED) &&
	    nla_put_flag(msg, NL80211_FREQUENCY_ATTR_DISABLED))
		goto nla_put_failure;
	if (chan->flags & IEEE80211_CHAN_NO_IR) {
		if (nla_put_flag(msg, NL80211_FREQUENCY_ATTR_NO_IR))
			goto nla_put_failure;
		if (nla_put_flag(msg, __NL80211_FREQUENCY_ATTR_NO_IBSS))
			goto nla_put_failure;
	}
	if (chan->flags & IEEE80211_CHAN_RADAR) {
		if (nla_put_flag(msg, NL80211_FREQUENCY_ATTR_RADAR))
			goto nla_put_failure;
		if (large) {
			u32 time;
			time = elapsed_jiffies_msecs(chan->dfs_state_entered);
			if (nla_put_u32(msg, NL80211_FREQUENCY_ATTR_DFS_STATE,
					chan->dfs_state))
				goto nla_put_failure;
			if (nla_put_u32(msg, NL80211_FREQUENCY_ATTR_DFS_TIME,
					time))
				goto nla_put_failure;
			if (nla_put_u32(msg,
					NL80211_FREQUENCY_ATTR_DFS_CAC_TIME,
					chan->dfs_cac_ms))
				goto nla_put_failure;
		}
	}
	if (large) {
		if ((chan->flags & IEEE80211_CHAN_NO_HT40MINUS) &&
		    nla_put_flag(msg, NL80211_FREQUENCY_ATTR_NO_HT40_MINUS))
			goto nla_put_failure;
		if ((chan->flags & IEEE80211_CHAN_NO_HT40PLUS) &&
		    nla_put_flag(msg, NL80211_FREQUENCY_ATTR_NO_HT40_PLUS))
			goto nla_put_failure;
		if ((chan->flags & IEEE80211_CHAN_NO_80MHZ) &&
		    nla_put_flag(msg, NL80211_FREQUENCY_ATTR_NO_80MHZ))
			goto nla_put_failure;
		if ((chan->flags & IEEE80211_CHAN_NO_160MHZ) &&
		    nla_put_flag(msg, NL80211_FREQUENCY_ATTR_NO_160MHZ))
			goto nla_put_failure;
		if ((chan->flags & IEEE80211_CHAN_INDOOR_ONLY) &&
		    nla_put_flag(msg, NL80211_FREQUENCY_ATTR_INDOOR_ONLY))
			goto nla_put_failure;
		if ((chan->flags & IEEE80211_CHAN_IR_CONCURRENT) &&
		    nla_put_flag(msg, NL80211_FREQUENCY_ATTR_IR_CONCURRENT))
			goto nla_put_failure;
		if ((chan->flags & IEEE80211_CHAN_NO_20MHZ) &&
		    nla_put_flag(msg, NL80211_FREQUENCY_ATTR_NO_20MHZ))
			goto nla_put_failure;
		if ((chan->flags & IEEE80211_CHAN_NO_10MHZ) &&
		    nla_put_flag(msg, NL80211_FREQUENCY_ATTR_NO_10MHZ))
			goto nla_put_failure;
	}
	if (nla_put_u32(msg, NL80211_FREQUENCY_ATTR_MAX_TX_POWER,
			DBM_TO_MBM(chan->max_power)))
		goto nla_put_failure;
	return 0;
 nla_put_failure:
	return -ENOBUFS;
}
/* netlink command implementations */
struct key_parse {
	struct key_params p;
	int idx;
	int type;
	bool def, defmgmt;
	bool def_uni, def_multi;
};
static int nl80211_parse_key_new(struct nlattr *key, struct key_parse *k)
{
	struct nlattr *tb[NL80211_KEY_MAX + 1];
	int err = nla_parse_nested(tb, NL80211_KEY_MAX, key,
				   nl80211_key_policy);
	if (err)
		return err;
	k->def = !!tb[NL80211_KEY_DEFAULT];
	k->defmgmt = !!tb[NL80211_KEY_DEFAULT_MGMT];
	if (k->def) {
		k->def_uni = true;
		k->def_multi = true;
	}
	if (k->defmgmt)
		k->def_multi = true;
	if (tb[NL80211_KEY_IDX])
		k->idx = nla_get_u8(tb[NL80211_KEY_IDX]);
	if (tb[NL80211_KEY_DATA]) {
		k->p.key = nla_data(tb[NL80211_KEY_DATA]);
		k->p.key_len = nla_len(tb[NL80211_KEY_DATA]);
	}
	if (tb[NL80211_KEY_SEQ]) {
		k->p.seq = nla_data(tb[NL80211_KEY_SEQ]);
		k->p.seq_len = nla_len(tb[NL80211_KEY_SEQ]);
	}
	if (tb[NL80211_KEY_CIPHER])
		k->p.cipher = nla_get_u32(tb[NL80211_KEY_CIPHER]);
	if (tb[NL80211_KEY_TYPE]) {
		k->type = nla_get_u32(tb[NL80211_KEY_TYPE]);
		if (k->type < 0 || k->type >= NUM_NL80211_KEYTYPES)
			return -EINVAL;
	}
	if (tb[NL80211_KEY_DEFAULT_TYPES]) {
		struct nlattr *kdt[NUM_NL80211_KEY_DEFAULT_TYPES];
		err = nla_parse_nested(kdt, NUM_NL80211_KEY_DEFAULT_TYPES - 1,
				       tb[NL80211_KEY_DEFAULT_TYPES],
				       nl80211_key_default_policy);
		if (err)
			return err;
		k->def_uni = kdt[NL80211_KEY_DEFAULT_TYPE_UNICAST];
		k->def_multi = kdt[NL80211_KEY_DEFAULT_TYPE_MULTICAST];
	}
	return 0;
}
static int nl80211_parse_key_old(struct genl_info *info, struct key_parse *k)
{
	if (info->attrs[NL80211_ATTR_KEY_DATA]) {
		k->p.key = nla_data(info->attrs[NL80211_ATTR_KEY_DATA]);
		k->p.key_len = nla_len(info->attrs[NL80211_ATTR_KEY_DATA]);
	}
	if (info->attrs[NL80211_ATTR_KEY_SEQ]) {
		k->p.seq = nla_data(info->attrs[NL80211_ATTR_KEY_SEQ]);
		k->p.seq_len = nla_len(info->attrs[NL80211_ATTR_KEY_SEQ]);
	}
	if (info->attrs[NL80211_ATTR_KEY_IDX])
		k->idx = nla_get_u8(info->attrs[NL80211_ATTR_KEY_IDX]);
	if (info->attrs[NL80211_ATTR_KEY_CIPHER])
		k->p.cipher = nla_get_u32(info->attrs[NL80211_ATTR_KEY_CIPHER]);
	k->def = !!info->attrs[NL80211_ATTR_KEY_DEFAULT];
	k->defmgmt = !!info->attrs[NL80211_ATTR_KEY_DEFAULT_MGMT];
	if (k->def) {
		k->def_uni = true;
		k->def_multi = true;
	}
	if (k->defmgmt)
		k->def_multi = true;
	if (info->attrs[NL80211_ATTR_KEY_TYPE]) {
		k->type = nla_get_u32(info->attrs[NL80211_ATTR_KEY_TYPE]);
		if (k->type < 0 || k->type >= NUM_NL80211_KEYTYPES)
			return -EINVAL;
	}
	if (info->attrs[NL80211_ATTR_KEY_DEFAULT_TYPES]) {
		struct nlattr *kdt[NUM_NL80211_KEY_DEFAULT_TYPES];
		int err = nla_parse_nested(
				kdt, NUM_NL80211_KEY_DEFAULT_TYPES - 1,
				info->attrs[NL80211_ATTR_KEY_DEFAULT_TYPES],
				nl80211_key_default_policy);
		if (err)
			return err;
		k->def_uni = kdt[NL80211_KEY_DEFAULT_TYPE_UNICAST];
		k->def_multi = kdt[NL80211_KEY_DEFAULT_TYPE_MULTICAST];
	}
	return 0;
}
static int nl80211_parse_key(struct genl_info *info, struct key_parse *k)
{
	int err;
	memset(k, 0, sizeof(*k));
	k->idx = -1;
	k->type = -1;
	if (info->attrs[NL80211_ATTR_KEY])
		err = nl80211_parse_key_new(info->attrs[NL80211_ATTR_KEY], k);
	else
		err = nl80211_parse_key_old(info, k);
	if (err)
		return err;
	if (k->def && k->defmgmt)
		return -EINVAL;
	if (k->defmgmt) {
		if (k->def_uni || !k->def_multi)
			return -EINVAL;
	}
	if (k->idx != -1) {
		if (k->defmgmt) {
			if (k->idx < 4 || k->idx > 5)
				return -EINVAL;
		} else if (k->def) {
			if (k->idx < 0 || k->idx > 3)
				return -EINVAL;
		} else {
			if (k->idx < 0 || k->idx > 5)
				return -EINVAL;
		}
	}
	return 0;
}
static struct cfg80211_cached_keys *
nl80211_parse_connkeys(struct cfg80211_registered_device *rdev,
		       struct nlattr *keys, bool *no_ht)
{
	struct key_parse parse;
	struct nlattr *key;
	struct cfg80211_cached_keys *result;
	int rem, err, def = 0;
	result = kzalloc(sizeof(*result), GFP_KERNEL);
	if (!result)
		return ERR_PTR(-ENOMEM);
	result->def = -1;
	result->defmgmt = -1;
	nla_for_each_nested(key, keys, rem) {
		memset(&parse, 0, sizeof(parse));
		parse.idx = -1;
		err = nl80211_parse_key_new(key, &parse);
		if (err)
			goto error;
		err = -EINVAL;
		if (!parse.p.key)
			goto error;
		if (parse.idx < 0 || parse.idx > 4)
			goto error;
		if (parse.def) {
			if (def)
				goto error;
			def = 1;
			result->def = parse.idx;
			if (!parse.def_uni || !parse.def_multi)
				goto error;
		} else if (parse.defmgmt)
			goto error;
		err = cfg80211_validate_key_settings(rdev, &parse.p,
						     parse.idx, false, NULL);
		if (err)
			goto error;
		result->params[parse.idx].cipher = parse.p.cipher;
		result->params[parse.idx].key_len = parse.p.key_len;
		result->params[parse.idx].key = result->data[parse.idx];
		memcpy(result->data[parse.idx], parse.p.key, parse.p.key_len);
		if (parse.p.cipher == WLAN_CIPHER_SUITE_WEP40 ||
		    parse.p.cipher == WLAN_CIPHER_SUITE_WEP104) {
			if (no_ht)
				*no_ht = true;
		}
	}
	return result;
 error:
	kfree(result);
	return ERR_PTR(err);
}
static int nl80211_key_allowed(struct wireless_dev *wdev)
{
	ASSERT_WDEV_LOCK(wdev);
	switch (wdev->iftype) {
	case NL80211_IFTYPE_AP:
	case NL80211_IFTYPE_AP_VLAN:
	case NL80211_IFTYPE_P2P_GO:
	case NL80211_IFTYPE_MESH_POINT:
		break;
	case NL80211_IFTYPE_ADHOC:
	case NL80211_IFTYPE_STATION:
	case NL80211_IFTYPE_P2P_CLIENT:
		if (!wdev->current_bss)
			return -ENOLINK;
		break;
	case NL80211_IFTYPE_UNSPECIFIED:
	case NL80211_IFTYPE_OCB:
	case NL80211_IFTYPE_MONITOR:
	case NL80211_IFTYPE_P2P_DEVICE:
	case NL80211_IFTYPE_WDS:
	case NUM_NL80211_IFTYPES:
		return -EINVAL;
	}
	return 0;
}
static struct ieee80211_channel *nl80211_get_valid_chan(struct wiphy *wiphy,
							struct nlattr *tb)
{
	struct ieee80211_channel *chan;
	if (tb == NULL)
		return NULL;
	chan = ieee80211_get_channel(wiphy, nla_get_u32(tb));
	if (!chan || chan->flags & IEEE80211_CHAN_DISABLED)
		return NULL;
	return chan;
}
static int nl80211_put_iftypes(struct sk_buff *msg, u32 attr, u16 ifmodes)
{
	struct nlattr *nl_modes = nla_nest_start(msg, attr);
	int i;
	if (!nl_modes)
		goto nla_put_failure;
	i = 0;
	while (ifmodes) {
		if ((ifmodes & 1) && nla_put_flag(msg, i))
			goto nla_put_failure;
		ifmodes >>= 1;
		i++;
	}
	nla_nest_end(msg, nl_modes);
	return 0;
nla_put_failure:
	return -ENOBUFS;
}
static int nl80211_put_iface_combinations(struct wiphy *wiphy,
					  struct sk_buff *msg,
					  bool large)
{
	struct nlattr *nl_combis;
	int i, j;
	nl_combis = nla_nest_start(msg,
				NL80211_ATTR_INTERFACE_COMBINATIONS);
	if (!nl_combis)
		goto nla_put_failure;
	for (i = 0; i < wiphy->n_iface_combinations; i++) {
		const struct ieee80211_iface_combination *c;
		struct nlattr *nl_combi, *nl_limits;
		c = &wiphy->iface_combinations[i];
		nl_combi = nla_nest_start(msg, i + 1);
		if (!nl_combi)
			goto nla_put_failure;
		nl_limits = nla_nest_start(msg, NL80211_IFACE_COMB_LIMITS);
		if (!nl_limits)
			goto nla_put_failure;
		for (j = 0; j < c->n_limits; j++) {
			struct nlattr *nl_limit;
			nl_limit = nla_nest_start(msg, j + 1);
			if (!nl_limit)
				goto nla_put_failure;
			if (nla_put_u32(msg, NL80211_IFACE_LIMIT_MAX,
					c->limits[j].max))
				goto nla_put_failure;
			if (nl80211_put_iftypes(msg, NL80211_IFACE_LIMIT_TYPES,
						c->limits[j].types))
				goto nla_put_failure;
			nla_nest_end(msg, nl_limit);
		}
		nla_nest_end(msg, nl_limits);
		if (c->beacon_int_infra_match &&
		    nla_put_flag(msg, NL80211_IFACE_COMB_STA_AP_BI_MATCH))
			goto nla_put_failure;
		if (nla_put_u32(msg, NL80211_IFACE_COMB_NUM_CHANNELS,
				c->num_different_channels) ||
		    nla_put_u32(msg, NL80211_IFACE_COMB_MAXNUM,
				c->max_interfaces))
			goto nla_put_failure;
		if (large &&
		    (nla_put_u32(msg, NL80211_IFACE_COMB_RADAR_DETECT_WIDTHS,
				c->radar_detect_widths) ||
		     nla_put_u32(msg, NL80211_IFACE_COMB_RADAR_DETECT_REGIONS,
				c->radar_detect_regions)))
			goto nla_put_failure;
		if (c->beacon_int_min_gcd &&
		    nla_put_u32(msg, NL80211_IFACE_COMB_BI_MIN_GCD,
				c->beacon_int_min_gcd))
			goto nla_put_failure;
		nla_nest_end(msg, nl_combi);
	}
	nla_nest_end(msg, nl_combis);
	return 0;
nla_put_failure:
	return -ENOBUFS;
}
#ifdef CONFIG_PM
static int nl80211_send_wowlan_tcp_caps(struct cfg80211_registered_device *rdev,
					struct sk_buff *msg)
{
	const struct wiphy_wowlan_tcp_support *tcp = rdev->wiphy.wowlan->tcp;
	struct nlattr *nl_tcp;
	if (!tcp)
		return 0;
	nl_tcp = nla_nest_start(msg, NL80211_WOWLAN_TRIG_TCP_CONNECTION);
	if (!nl_tcp)
		return -ENOBUFS;
	if (nla_put_u32(msg, NL80211_WOWLAN_TCP_DATA_PAYLOAD,
			tcp->data_payload_max))
		return -ENOBUFS;
	if (nla_put_u32(msg, NL80211_WOWLAN_TCP_DATA_PAYLOAD,
			tcp->data_payload_max))
		return -ENOBUFS;
	if (tcp->seq && nla_put_flag(msg, NL80211_WOWLAN_TCP_DATA_PAYLOAD_SEQ))
		return -ENOBUFS;
	if (tcp->tok && nla_put(msg, NL80211_WOWLAN_TCP_DATA_PAYLOAD_TOKEN,
				sizeof(*tcp->tok), tcp->tok))
		return -ENOBUFS;
	if (nla_put_u32(msg, NL80211_WOWLAN_TCP_DATA_INTERVAL,
			tcp->data_interval_max))
		return -ENOBUFS;
	if (nla_put_u32(msg, NL80211_WOWLAN_TCP_WAKE_PAYLOAD,
			tcp->wake_payload_max))
		return -ENOBUFS;
	nla_nest_end(msg, nl_tcp);
	return 0;
}
static int nl80211_send_wowlan(struct sk_buff *msg,
			       struct cfg80211_registered_device *rdev,
			       bool large)
{
	struct nlattr *nl_wowlan;
	if (!rdev->wiphy.wowlan)
		return 0;
	nl_wowlan = nla_nest_start(msg, NL80211_ATTR_WOWLAN_TRIGGERS_SUPPORTED);
	if (!nl_wowlan)
		return -ENOBUFS;
	if (((rdev->wiphy.wowlan->flags & WIPHY_WOWLAN_ANY) &&
	     nla_put_flag(msg, NL80211_WOWLAN_TRIG_ANY)) ||
	    ((rdev->wiphy.wowlan->flags & WIPHY_WOWLAN_DISCONNECT) &&
	     nla_put_flag(msg, NL80211_WOWLAN_TRIG_DISCONNECT)) ||
	    ((rdev->wiphy.wowlan->flags & WIPHY_WOWLAN_MAGIC_PKT) &&
	     nla_put_flag(msg, NL80211_WOWLAN_TRIG_MAGIC_PKT)) ||
	    ((rdev->wiphy.wowlan->flags & WIPHY_WOWLAN_SUPPORTS_GTK_REKEY) &&
	     nla_put_flag(msg, NL80211_WOWLAN_TRIG_GTK_REKEY_SUPPORTED)) ||
	    ((rdev->wiphy.wowlan->flags & WIPHY_WOWLAN_GTK_REKEY_FAILURE) &&
	     nla_put_flag(msg, NL80211_WOWLAN_TRIG_GTK_REKEY_FAILURE)) ||
	    ((rdev->wiphy.wowlan->flags & WIPHY_WOWLAN_EAP_IDENTITY_REQ) &&
	     nla_put_flag(msg, NL80211_WOWLAN_TRIG_EAP_IDENT_REQUEST)) ||
	    ((rdev->wiphy.wowlan->flags & WIPHY_WOWLAN_4WAY_HANDSHAKE) &&
	     nla_put_flag(msg, NL80211_WOWLAN_TRIG_4WAY_HANDSHAKE)) ||
	    ((rdev->wiphy.wowlan->flags & WIPHY_WOWLAN_RFKILL_RELEASE) &&
	     nla_put_flag(msg, NL80211_WOWLAN_TRIG_RFKILL_RELEASE)))
		return -ENOBUFS;
	if (rdev->wiphy.wowlan->n_patterns) {
		struct nl80211_pattern_support pat = {
			.max_patterns = rdev->wiphy.wowlan->n_patterns,
			.min_pattern_len = rdev->wiphy.wowlan->pattern_min_len,
			.max_pattern_len = rdev->wiphy.wowlan->pattern_max_len,
			.max_pkt_offset = rdev->wiphy.wowlan->max_pkt_offset,
		};
		if (nla_put(msg, NL80211_WOWLAN_TRIG_PKT_PATTERN,
			    sizeof(pat), &pat))
			return -ENOBUFS;
	}
	if ((rdev->wiphy.wowlan->flags & WIPHY_WOWLAN_NET_DETECT) &&
	    nla_put_u32(msg, NL80211_WOWLAN_TRIG_NET_DETECT,
			rdev->wiphy.wowlan->max_nd_match_sets))
		return -ENOBUFS;
	if (large && nl80211_send_wowlan_tcp_caps(rdev, msg))
		return -ENOBUFS;
	nla_nest_end(msg, nl_wowlan);
	return 0;
}
#endif
static int nl80211_send_coalesce(struct sk_buff *msg,
				 struct cfg80211_registered_device *rdev)
{
	struct nl80211_coalesce_rule_support rule;
	if (!rdev->wiphy.coalesce)
		return 0;
	rule.max_rules = rdev->wiphy.coalesce->n_rules;
	rule.max_delay = rdev->wiphy.coalesce->max_delay;
	rule.pat.max_patterns = rdev->wiphy.coalesce->n_patterns;
	rule.pat.min_pattern_len = rdev->wiphy.coalesce->pattern_min_len;
	rule.pat.max_pattern_len = rdev->wiphy.coalesce->pattern_max_len;
	rule.pat.max_pkt_offset = rdev->wiphy.coalesce->max_pkt_offset;
	if (nla_put(msg, NL80211_ATTR_COALESCE_RULE, sizeof(rule), &rule))
		return -ENOBUFS;
	return 0;
}
static int nl80211_send_band_rateinfo(struct sk_buff *msg,
				      struct ieee80211_supported_band *sband)
{
	struct nlattr *nl_rates, *nl_rate;
	struct ieee80211_rate *rate;
	int i;
	/* add HT info */
	if (sband->ht_cap.ht_supported &&
	    (nla_put(msg, NL80211_BAND_ATTR_HT_MCS_SET,
		     sizeof(sband->ht_cap.mcs),
		     &sband->ht_cap.mcs) ||
	     nla_put_u16(msg, NL80211_BAND_ATTR_HT_CAPA,
			 sband->ht_cap.cap) ||
	     nla_put_u8(msg, NL80211_BAND_ATTR_HT_AMPDU_FACTOR,
			sband->ht_cap.ampdu_factor) ||
	     nla_put_u8(msg, NL80211_BAND_ATTR_HT_AMPDU_DENSITY,
			sband->ht_cap.ampdu_density)))
		return -ENOBUFS;
	/* add VHT info */
	if (sband->vht_cap.vht_supported &&
	    (nla_put(msg, NL80211_BAND_ATTR_VHT_MCS_SET,
		     sizeof(sband->vht_cap.vht_mcs),
		     &sband->vht_cap.vht_mcs) ||
	     nla_put_u32(msg, NL80211_BAND_ATTR_VHT_CAPA,
			 sband->vht_cap.cap)))
		return -ENOBUFS;
	/* add bitrates */
	nl_rates = nla_nest_start(msg, NL80211_BAND_ATTR_RATES);
	if (!nl_rates)
		return -ENOBUFS;
	for (i = 0; i < sband->n_bitrates; i++) {
		nl_rate = nla_nest_start(msg, i);
		if (!nl_rate)
			return -ENOBUFS;
		rate = &sband->bitrates[i];
		if (nla_put_u32(msg, NL80211_BITRATE_ATTR_RATE,
				rate->bitrate))
			return -ENOBUFS;
		if ((rate->flags & IEEE80211_RATE_SHORT_PREAMBLE) &&
		    nla_put_flag(msg,
				 NL80211_BITRATE_ATTR_2GHZ_SHORTPREAMBLE))
			return -ENOBUFS;
		nla_nest_end(msg, nl_rate);
	}
	nla_nest_end(msg, nl_rates);
	return 0;
}
static int
nl80211_send_mgmt_stypes(struct sk_buff *msg,
			 const struct ieee80211_txrx_stypes *mgmt_stypes)
{
	u16 stypes;
	struct nlattr *nl_ftypes, *nl_ifs;
	enum nl80211_iftype ift;
	int i;
	if (!mgmt_stypes)
		return 0;
	nl_ifs = nla_nest_start(msg, NL80211_ATTR_TX_FRAME_TYPES);
	if (!nl_ifs)
		return -ENOBUFS;
	for (ift = 0; ift < NUM_NL80211_IFTYPES; ift++) {
		nl_ftypes = nla_nest_start(msg, ift);
		if (!nl_ftypes)
			return -ENOBUFS;
		i = 0;
		stypes = mgmt_stypes[ift].tx;
		while (stypes) {
			if ((stypes & 1) &&
			    nla_put_u16(msg, NL80211_ATTR_FRAME_TYPE,
					(i << 4) | IEEE80211_FTYPE_MGMT))
				return -ENOBUFS;
			stypes >>= 1;
			i++;
		}
		nla_nest_end(msg, nl_ftypes);
	}
	nla_nest_end(msg, nl_ifs);
	nl_ifs = nla_nest_start(msg, NL80211_ATTR_RX_FRAME_TYPES);
	if (!nl_ifs)
		return -ENOBUFS;
	for (ift = 0; ift < NUM_NL80211_IFTYPES; ift++) {
		nl_ftypes = nla_nest_start(msg, ift);
		if (!nl_ftypes)
			return -ENOBUFS;
		i = 0;
		stypes = mgmt_stypes[ift].rx;
		while (stypes) {
			if ((stypes & 1) &&
			    nla_put_u16(msg, NL80211_ATTR_FRAME_TYPE,
					(i << 4) | IEEE80211_FTYPE_MGMT))
				return -ENOBUFS;
			stypes >>= 1;
			i++;
		}
		nla_nest_end(msg, nl_ftypes);
	}
	nla_nest_end(msg, nl_ifs);
	return 0;
}
struct nl80211_dump_wiphy_state {
	s64 filter_wiphy;
	long start;
	long split_start, band_start, chan_start, capa_start;
	bool split;
};
static int nl80211_send_wiphy(struct cfg80211_registered_device *rdev,
			      enum nl80211_commands cmd,
			      struct sk_buff *msg, u32 portid, u32 seq,
			      int flags, struct nl80211_dump_wiphy_state *state)
{
	void *hdr;
	struct nlattr *nl_bands, *nl_band;
	struct nlattr *nl_freqs, *nl_freq;
	struct nlattr *nl_cmds;
	enum nl80211_band band;
	struct ieee80211_channel *chan;
	int i;
	const struct ieee80211_txrx_stypes *mgmt_stypes =
				rdev->wiphy.mgmt_stypes;
	u32 features;
	hdr = nl80211hdr_put(msg, portid, seq, flags, cmd);
	if (!hdr)
		return -ENOBUFS;
	if (WARN_ON(!state))
		return -EINVAL;
	if (nla_put_u32(msg, NL80211_ATTR_WIPHY, rdev->wiphy_idx) ||
	    nla_put_string(msg, NL80211_ATTR_WIPHY_NAME,
			   wiphy_name(&rdev->wiphy)) ||
	    nla_put_u32(msg, NL80211_ATTR_GENERATION,
			cfg80211_rdev_list_generation))
		goto nla_put_failure;
	if (cmd != NL80211_CMD_NEW_WIPHY)
		goto finish;
	switch (state->split_start) {
	case 0:
		if (nla_put_u8(msg, NL80211_ATTR_WIPHY_RETRY_SHORT,
			       rdev->wiphy.retry_short) ||
		    nla_put_u8(msg, NL80211_ATTR_WIPHY_RETRY_LONG,
			       rdev->wiphy.retry_long) ||
		    nla_put_u32(msg, NL80211_ATTR_WIPHY_FRAG_THRESHOLD,
				rdev->wiphy.frag_threshold) ||
		    nla_put_u32(msg, NL80211_ATTR_WIPHY_RTS_THRESHOLD,
				rdev->wiphy.rts_threshold) ||
		    nla_put_u8(msg, NL80211_ATTR_WIPHY_COVERAGE_CLASS,
			       rdev->wiphy.coverage_class) ||
		    nla_put_u8(msg, NL80211_ATTR_MAX_NUM_SCAN_SSIDS,
			       rdev->wiphy.max_scan_ssids) ||
		    nla_put_u8(msg, NL80211_ATTR_MAX_NUM_SCHED_SCAN_SSIDS,
			       rdev->wiphy.max_sched_scan_ssids) ||
		    nla_put_u16(msg, NL80211_ATTR_MAX_SCAN_IE_LEN,
				rdev->wiphy.max_scan_ie_len) ||
		    nla_put_u16(msg, NL80211_ATTR_MAX_SCHED_SCAN_IE_LEN,
				rdev->wiphy.max_sched_scan_ie_len) ||
		    nla_put_u8(msg, NL80211_ATTR_MAX_MATCH_SETS,
			       rdev->wiphy.max_match_sets) ||
		    nla_put_u32(msg, NL80211_ATTR_MAX_NUM_SCHED_SCAN_PLANS,
				rdev->wiphy.max_sched_scan_plans) ||
		    nla_put_u32(msg, NL80211_ATTR_MAX_SCAN_PLAN_INTERVAL,
				rdev->wiphy.max_sched_scan_plan_interval) ||
		    nla_put_u32(msg, NL80211_ATTR_MAX_SCAN_PLAN_ITERATIONS,
				rdev->wiphy.max_sched_scan_plan_iterations))
			goto nla_put_failure;
		if ((rdev->wiphy.flags & WIPHY_FLAG_IBSS_RSN) &&
		    nla_put_flag(msg, NL80211_ATTR_SUPPORT_IBSS_RSN))
			goto nla_put_failure;
		if ((rdev->wiphy.flags & WIPHY_FLAG_MESH_AUTH) &&
		    nla_put_flag(msg, NL80211_ATTR_SUPPORT_MESH_AUTH))
			goto nla_put_failure;
		if ((rdev->wiphy.flags & WIPHY_FLAG_AP_UAPSD) &&
		    nla_put_flag(msg, NL80211_ATTR_SUPPORT_AP_UAPSD))
			goto nla_put_failure;
		if ((rdev->wiphy.flags & WIPHY_FLAG_SUPPORTS_FW_ROAM) &&
		    nla_put_flag(msg, NL80211_ATTR_ROAM_SUPPORT))
			goto nla_put_failure;
		if ((rdev->wiphy.flags & WIPHY_FLAG_SUPPORTS_TDLS) &&
		    nla_put_flag(msg, NL80211_ATTR_TDLS_SUPPORT))
			goto nla_put_failure;
		if ((rdev->wiphy.flags & WIPHY_FLAG_TDLS_EXTERNAL_SETUP) &&
		    nla_put_flag(msg, NL80211_ATTR_TDLS_EXTERNAL_SETUP))
			goto nla_put_failure;
		state->split_start++;
		if (state->split)
			break;
	case 1:
		if (nla_put(msg, NL80211_ATTR_CIPHER_SUITES,
			    sizeof(u32) * rdev->wiphy.n_cipher_suites,
			    rdev->wiphy.cipher_suites))
			goto nla_put_failure;
		if (nla_put_u8(msg, NL80211_ATTR_MAX_NUM_PMKIDS,
			       rdev->wiphy.max_num_pmkids))
			goto nla_put_failure;
		if ((rdev->wiphy.flags & WIPHY_FLAG_CONTROL_PORT_PROTOCOL) &&
		    nla_put_flag(msg, NL80211_ATTR_CONTROL_PORT_ETHERTYPE))
			goto nla_put_failure;
		if (nla_put_u32(msg, NL80211_ATTR_WIPHY_ANTENNA_AVAIL_TX,
				rdev->wiphy.available_antennas_tx) ||
		    nla_put_u32(msg, NL80211_ATTR_WIPHY_ANTENNA_AVAIL_RX,
				rdev->wiphy.available_antennas_rx))
			goto nla_put_failure;
		if ((rdev->wiphy.flags & WIPHY_FLAG_AP_PROBE_RESP_OFFLOAD) &&
		    nla_put_u32(msg, NL80211_ATTR_PROBE_RESP_OFFLOAD,
				rdev->wiphy.probe_resp_offload))
			goto nla_put_failure;
		if ((rdev->wiphy.available_antennas_tx ||
		     rdev->wiphy.available_antennas_rx) &&
		    rdev->ops->get_antenna) {
			u32 tx_ant = 0, rx_ant = 0;
			int res;
			res = rdev_get_antenna(rdev, &tx_ant, &rx_ant);
			if (!res) {
				if (nla_put_u32(msg,
						NL80211_ATTR_WIPHY_ANTENNA_TX,
						tx_ant) ||
				    nla_put_u32(msg,
						NL80211_ATTR_WIPHY_ANTENNA_RX,
						rx_ant))
					goto nla_put_failure;
			}
		}
		state->split_start++;
		if (state->split)
			break;
	case 2:
		if (nl80211_put_iftypes(msg, NL80211_ATTR_SUPPORTED_IFTYPES,
					rdev->wiphy.interface_modes))
				goto nla_put_failure;
		state->split_start++;
		if (state->split)
			break;
	case 3:
		nl_bands = nla_nest_start(msg, NL80211_ATTR_WIPHY_BANDS);
		if (!nl_bands)
			goto nla_put_failure;
		for (band = state->band_start;
		     band < NUM_NL80211_BANDS; band++) {
			struct ieee80211_supported_band *sband;
			sband = rdev->wiphy.bands[band];
			if (!sband)
				continue;
			nl_band = nla_nest_start(msg, band);
			if (!nl_band)
				goto nla_put_failure;
			switch (state->chan_start) {
			case 0:
				if (nl80211_send_band_rateinfo(msg, sband))
					goto nla_put_failure;
				state->chan_start++;
				if (state->split)
					break;
			default:
				/* add frequencies */
				nl_freqs = nla_nest_start(
					msg, NL80211_BAND_ATTR_FREQS);
				if (!nl_freqs)
					goto nla_put_failure;
				for (i = state->chan_start - 1;
				     i < sband->n_channels;
				     i++) {
					nl_freq = nla_nest_start(msg, i);
					if (!nl_freq)
						goto nla_put_failure;
					chan = &sband->channels[i];
					if (nl80211_msg_put_channel(
							msg, chan,
							state->split))
						goto nla_put_failure;
					nla_nest_end(msg, nl_freq);
					if (state->split)
						break;
				}
				if (i < sband->n_channels)
					state->chan_start = i + 2;
				else
					state->chan_start = 0;
				nla_nest_end(msg, nl_freqs);
			}
			nla_nest_end(msg, nl_band);
			if (state->split) {
				/* start again here */
				if (state->chan_start)
					band--;
				break;
			}
		}
		nla_nest_end(msg, nl_bands);
		if (band < NUM_NL80211_BANDS)
			state->band_start = band + 1;
		else
			state->band_start = 0;
		/* if bands & channels are done, continue outside */
		if (state->band_start == 0 && state->chan_start == 0)
			state->split_start++;
		if (state->split)
			break;
	case 4:
		nl_cmds = nla_nest_start(msg, NL80211_ATTR_SUPPORTED_COMMANDS);
		if (!nl_cmds)
			goto nla_put_failure;
		i = 0;
#define CMD(op, n)							\
		 do {							\
			if (rdev->ops->op) {				\
				i++;					\
				if (nla_put_u32(msg, i, NL80211_CMD_ ## n)) \
					goto nla_put_failure;		\
			}						\
		} while (0)
		CMD(add_virtual_intf, NEW_INTERFACE);
		CMD(change_virtual_intf, SET_INTERFACE);
		CMD(add_key, NEW_KEY);
		CMD(start_ap, START_AP);
		CMD(add_station, NEW_STATION);
		CMD(add_mpath, NEW_MPATH);
		CMD(update_mesh_config, SET_MESH_CONFIG);
		CMD(change_bss, SET_BSS);
		CMD(auth, AUTHENTICATE);
		CMD(assoc, ASSOCIATE);
		CMD(deauth, DEAUTHENTICATE);
		CMD(disassoc, DISASSOCIATE);
		CMD(join_ibss, JOIN_IBSS);
		CMD(join_mesh, JOIN_MESH);
		CMD(set_pmksa, SET_PMKSA);
		CMD(del_pmksa, DEL_PMKSA);
		CMD(flush_pmksa, FLUSH_PMKSA);
		if (rdev->wiphy.flags & WIPHY_FLAG_HAS_REMAIN_ON_CHANNEL)
			CMD(remain_on_channel, REMAIN_ON_CHANNEL);
		CMD(set_bitrate_mask, SET_TX_BITRATE_MASK);
		CMD(mgmt_tx, FRAME);
		CMD(mgmt_tx_cancel_wait, FRAME_WAIT_CANCEL);
		if (rdev->wiphy.flags & WIPHY_FLAG_NETNS_OK) {
			i++;
			if (nla_put_u32(msg, i, NL80211_CMD_SET_WIPHY_NETNS))
				goto nla_put_failure;
		}
		if (rdev->ops->set_monitor_channel || rdev->ops->start_ap ||
		    rdev->ops->join_mesh) {
			i++;
			if (nla_put_u32(msg, i, NL80211_CMD_SET_CHANNEL))
				goto nla_put_failure;
		}
		CMD(set_wds_peer, SET_WDS_PEER);
		if (rdev->wiphy.flags & WIPHY_FLAG_SUPPORTS_TDLS) {
			CMD(tdls_mgmt, TDLS_MGMT);
			CMD(tdls_oper, TDLS_OPER);
		}
		if (rdev->wiphy.flags & WIPHY_FLAG_SUPPORTS_SCHED_SCAN)
			CMD(sched_scan_start, START_SCHED_SCAN);
		CMD(probe_client, PROBE_CLIENT);
		CMD(set_noack_map, SET_NOACK_MAP);
		if (rdev->wiphy.flags & WIPHY_FLAG_REPORTS_OBSS) {
			i++;
			if (nla_put_u32(msg, i, NL80211_CMD_REGISTER_BEACONS))
				goto nla_put_failure;
		}
		CMD(start_p2p_device, START_P2P_DEVICE);
		CMD(set_mcast_rate, SET_MCAST_RATE);
#ifdef CONFIG_NL80211_TESTMODE
		CMD(testmode_cmd, TESTMODE);
#endif
		if (state->split) {
			CMD(crit_proto_start, CRIT_PROTOCOL_START);
			CMD(crit_proto_stop, CRIT_PROTOCOL_STOP);
			if (rdev->wiphy.flags & WIPHY_FLAG_HAS_CHANNEL_SWITCH)
				CMD(channel_switch, CHANNEL_SWITCH);
			CMD(set_qos_map, SET_QOS_MAP);
			if (rdev->wiphy.features &
					NL80211_FEATURE_SUPPORTS_WMM_ADMISSION)
				CMD(add_tx_ts, ADD_TX_TS);
			CMD(update_connect_params, UPDATE_CONNECT_PARAMS);
		}
		/* add into the if now */
#undef CMD
		if (rdev->ops->connect || rdev->ops->auth) {
			i++;
			if (nla_put_u32(msg, i, NL80211_CMD_CONNECT))
				goto nla_put_failure;
		}
		if (rdev->ops->disconnect || rdev->ops->deauth) {
			i++;
			if (nla_put_u32(msg, i, NL80211_CMD_DISCONNECT))
				goto nla_put_failure;
		}
		nla_nest_end(msg, nl_cmds);
		state->split_start++;
		if (state->split)
			break;
	case 5:
		if (rdev->ops->remain_on_channel &&
		    (rdev->wiphy.flags & WIPHY_FLAG_HAS_REMAIN_ON_CHANNEL) &&
		    nla_put_u32(msg,
				NL80211_ATTR_MAX_REMAIN_ON_CHANNEL_DURATION,
				rdev->wiphy.max_remain_on_channel_duration))
			goto nla_put_failure;
		if ((rdev->wiphy.flags & WIPHY_FLAG_OFFCHAN_TX) &&
		    nla_put_flag(msg, NL80211_ATTR_OFFCHANNEL_TX_OK))
			goto nla_put_failure;
		if (nl80211_send_mgmt_stypes(msg, mgmt_stypes))
			goto nla_put_failure;
		state->split_start++;
		if (state->split)
			break;
	case 6:
#ifdef CONFIG_PM
		if (nl80211_send_wowlan(msg, rdev, state->split))
			goto nla_put_failure;
		state->split_start++;
		if (state->split)
			break;
#else
		state->split_start++;
#endif
	case 7:
		if (nl80211_put_iftypes(msg, NL80211_ATTR_SOFTWARE_IFTYPES,
					rdev->wiphy.software_iftypes))
			goto nla_put_failure;
		if (nl80211_put_iface_combinations(&rdev->wiphy, msg,
						   state->split))
			goto nla_put_failure;
		state->split_start++;
		if (state->split)
			break;
	case 8:
		if ((rdev->wiphy.flags & WIPHY_FLAG_HAVE_AP_SME) &&
		    nla_put_u32(msg, NL80211_ATTR_DEVICE_AP_SME,
				rdev->wiphy.ap_sme_capa))
			goto nla_put_failure;
		features = rdev->wiphy.features;
		/*
		 * We can only add the per-channel limit information if the
		 * dump is split, otherwise it makes it too big. Therefore
		 * only advertise it in that case.
		 */
		if (state->split)
			features |= NL80211_FEATURE_ADVERTISE_CHAN_LIMITS;
		if (nla_put_u32(msg, NL80211_ATTR_FEATURE_FLAGS, features))
			goto nla_put_failure;
		if (rdev->wiphy.ht_capa_mod_mask &&
		    nla_put(msg, NL80211_ATTR_HT_CAPABILITY_MASK,
			    sizeof(*rdev->wiphy.ht_capa_mod_mask),
			    rdev->wiphy.ht_capa_mod_mask))
			goto nla_put_failure;
		if (rdev->wiphy.flags & WIPHY_FLAG_HAVE_AP_SME &&
		    rdev->wiphy.max_acl_mac_addrs &&
		    nla_put_u32(msg, NL80211_ATTR_MAC_ACL_MAX,
				rdev->wiphy.max_acl_mac_addrs))
			goto nla_put_failure;
		/*
		 * Any information below this point is only available to
		 * applications that can deal with it being split. This
		 * helps ensure that newly added capabilities don't break
		 * older tools by overrunning their buffers.
		 *
		 * We still increment split_start so that in the split
		 * case we'll continue with more data in the next round,
		 * but break unconditionally so unsplit data stops here.
		 */
		state->split_start++;
		break;
	case 9:
		if (rdev->wiphy.extended_capabilities &&
		    (nla_put(msg, NL80211_ATTR_EXT_CAPA,
			     rdev->wiphy.extended_capabilities_len,
			     rdev->wiphy.extended_capabilities) ||
		     nla_put(msg, NL80211_ATTR_EXT_CAPA_MASK,
			     rdev->wiphy.extended_capabilities_len,
			     rdev->wiphy.extended_capabilities_mask)))
			goto nla_put_failure;
		if (rdev->wiphy.vht_capa_mod_mask &&
		    nla_put(msg, NL80211_ATTR_VHT_CAPABILITY_MASK,
			    sizeof(*rdev->wiphy.vht_capa_mod_mask),
			    rdev->wiphy.vht_capa_mod_mask))
			goto nla_put_failure;
		state->split_start++;
		break;
	case 10:
		if (nl80211_send_coalesce(msg, rdev))
			goto nla_put_failure;
		if ((rdev->wiphy.flags & WIPHY_FLAG_SUPPORTS_5_10_MHZ) &&
		    (nla_put_flag(msg, NL80211_ATTR_SUPPORT_5_MHZ) ||
		     nla_put_flag(msg, NL80211_ATTR_SUPPORT_10_MHZ)))
			goto nla_put_failure;
		if (rdev->wiphy.max_ap_assoc_sta &&
		    nla_put_u32(msg, NL80211_ATTR_MAX_AP_ASSOC_STA,
				rdev->wiphy.max_ap_assoc_sta))
			goto nla_put_failure;
		state->split_start++;
		break;
	case 11:
		if (rdev->wiphy.n_vendor_commands) {
			const struct nl80211_vendor_cmd_info *info;
			struct nlattr *nested;
			nested = nla_nest_start(msg, NL80211_ATTR_VENDOR_DATA);
			if (!nested)
				goto nla_put_failure;
			for (i = 0; i < rdev->wiphy.n_vendor_commands; i++) {
				info = &rdev->wiphy.vendor_commands[i].info;
				if (nla_put(msg, i + 1, sizeof(*info), info))
					goto nla_put_failure;
			}
			nla_nest_end(msg, nested);
		}
		if (rdev->wiphy.n_vendor_events) {
			const struct nl80211_vendor_cmd_info *info;
			struct nlattr *nested;
			nested = nla_nest_start(msg,
						NL80211_ATTR_VENDOR_EVENTS);
			if (!nested)
				goto nla_put_failure;
			for (i = 0; i < rdev->wiphy.n_vendor_events; i++) {
				info = &rdev->wiphy.vendor_events[i];
				if (nla_put(msg, i + 1, sizeof(*info), info))
					goto nla_put_failure;
			}
			nla_nest_end(msg, nested);
		}
		state->split_start++;
		break;
	case 12:
		if (rdev->wiphy.flags & WIPHY_FLAG_HAS_CHANNEL_SWITCH &&
		    nla_put_u8(msg, NL80211_ATTR_MAX_CSA_COUNTERS,
			       rdev->wiphy.max_num_csa_counters))
			goto nla_put_failure;
		if (rdev->wiphy.regulatory_flags & REGULATORY_WIPHY_SELF_MANAGED &&
		    nla_put_flag(msg, NL80211_ATTR_WIPHY_SELF_MANAGED_REG))
			goto nla_put_failure;
		if (nla_put(msg, NL80211_ATTR_EXT_FEATURES,
			    sizeof(rdev->wiphy.ext_features),
			    rdev->wiphy.ext_features))
			goto nla_put_failure;
		state->split_start++;
		break;
	case 13:
		if (rdev->wiphy.num_iftype_ext_capab &&
		    rdev->wiphy.iftype_ext_capab) {
			struct nlattr *nested_ext_capab, *nested;
			nested = nla_nest_start(msg,
						NL80211_ATTR_IFTYPE_EXT_CAPA);
			if (!nested)
				goto nla_put_failure;
			for (i = state->capa_start;
			     i < rdev->wiphy.num_iftype_ext_capab; i++) {
				const struct wiphy_iftype_ext_capab *capab;
				capab = &rdev->wiphy.iftype_ext_capab[i];
				nested_ext_capab = nla_nest_start(msg, i);
				if (!nested_ext_capab ||
				    nla_put_u32(msg, NL80211_ATTR_IFTYPE,
						capab->iftype) ||
				    nla_put(msg, NL80211_ATTR_EXT_CAPA,
					    capab->extended_capabilities_len,
					    capab->extended_capabilities) ||
				    nla_put(msg, NL80211_ATTR_EXT_CAPA_MASK,
					    capab->extended_capabilities_len,
					    capab->extended_capabilities_mask))
					goto nla_put_failure;
				nla_nest_end(msg, nested_ext_capab);
				if (state->split)
					break;
			}
			nla_nest_end(msg, nested);
			if (i < rdev->wiphy.num_iftype_ext_capab) {
				state->capa_start = i + 1;
				break;
			}
		}
		if (rdev->wiphy.bss_select_support) {
			struct nlattr *nested;
			u32 bss_select_support = rdev->wiphy.bss_select_support;
			nested = nla_nest_start(msg, NL80211_ATTR_BSS_SELECT);
			if (!nested)
				goto nla_put_failure;
			i = 0;
			while (bss_select_support) {
				if ((bss_select_support & 1) &&
				    nla_put_flag(msg, i))
					goto nla_put_failure;
				i++;
				bss_select_support >>= 1;
			}
			nla_nest_end(msg, nested);
		}
		/* done */
		state->split_start = 0;
		break;
	}
 finish:
	genlmsg_end(msg, hdr);
	return 0;
 nla_put_failure:
	genlmsg_cancel(msg, hdr);
	return -EMSGSIZE;
}
static int nl80211_dump_wiphy_parse(struct sk_buff *skb,
				    struct netlink_callback *cb,
				    struct nl80211_dump_wiphy_state *state)
{
	struct nlattr **tb = nl80211_fam.attrbuf;
	int ret = nlmsg_parse(cb->nlh, GENL_HDRLEN + nl80211_fam.hdrsize,
			      tb, nl80211_fam.maxattr, nl80211_policy);
	/* ignore parse errors for backward compatibility */
	if (ret)
		return 0;
	state->split = tb[NL80211_ATTR_SPLIT_WIPHY_DUMP];
	if (tb[NL80211_ATTR_WIPHY])
		state->filter_wiphy = nla_get_u32(tb[NL80211_ATTR_WIPHY]);
	if (tb[NL80211_ATTR_WDEV])
		state->filter_wiphy = nla_get_u64(tb[NL80211_ATTR_WDEV]) >> 32;
	if (tb[NL80211_ATTR_IFINDEX]) {
		struct net_device *netdev;
		struct cfg80211_registered_device *rdev;
		int ifidx = nla_get_u32(tb[NL80211_ATTR_IFINDEX]);
		netdev = __dev_get_by_index(sock_net(skb->sk), ifidx);
		if (!netdev)
			return -ENODEV;
		if (netdev->ieee80211_ptr) {
			rdev = wiphy_to_rdev(
				netdev->ieee80211_ptr->wiphy);
			state->filter_wiphy = rdev->wiphy_idx;
		}
	}
	return 0;
}
static int nl80211_dump_wiphy(struct sk_buff *skb, struct netlink_callback *cb)
{
	int idx = 0, ret;
	struct nl80211_dump_wiphy_state *state = (void *)cb->args[0];
	struct cfg80211_registered_device *rdev;
	rtnl_lock();
	if (!state) {
		state = kzalloc(sizeof(*state), GFP_KERNEL);
		if (!state) {
			rtnl_unlock();
			return -ENOMEM;
		}
		state->filter_wiphy = -1;
		ret = nl80211_dump_wiphy_parse(skb, cb, state);
		if (ret) {
			kfree(state);
			rtnl_unlock();
			return ret;
		}
		cb->args[0] = (long)state;
	}
	list_for_each_entry(rdev, &cfg80211_rdev_list, list) {
		if (!net_eq(wiphy_net(&rdev->wiphy), sock_net(skb->sk)))
			continue;
		if (++idx <= state->start)
			continue;
		if (state->filter_wiphy != -1 &&
		    state->filter_wiphy != rdev->wiphy_idx)
			continue;
		/* attempt to fit multiple wiphy data chunks into the skb */
		do {
			ret = nl80211_send_wiphy(rdev, NL80211_CMD_NEW_WIPHY,
						 skb,
						 NETLINK_CB(cb->skb).portid,
						 cb->nlh->nlmsg_seq,
						 NLM_F_MULTI, state);
			if (ret < 0) {
				/*
				 * If sending the wiphy data didn't fit (ENOBUFS
				 * or EMSGSIZE returned), this SKB is still
				 * empty (so it's not too big because another
				 * wiphy dataset is already in the skb) and
				 * we've not tried to adjust the dump allocation
				 * yet ... then adjust the alloc size to be
				 * bigger, and return 1 but with the empty skb.
				 * This results in an empty message being RX'ed
				 * in userspace, but that is ignored.
				 *
				 * We can then retry with the larger buffer.
				 */
				if ((ret == -ENOBUFS || ret == -EMSGSIZE) &&
				    !skb->len && !state->split &&
				    cb->min_dump_alloc < 4096) {
					cb->min_dump_alloc = 4096;
					state->split_start = 0;
					rtnl_unlock();
					return 1;
				}
				idx--;
				break;
			}
		} while (state->split_start > 0);
		break;
	}
	rtnl_unlock();
	state->start = idx;
	return skb->len;
}
static int nl80211_dump_wiphy_done(struct netlink_callback *cb)
{
	kfree((void *)cb->args[0]);
	return 0;
}
static int nl80211_get_wiphy(struct sk_buff *skb, struct genl_info *info)
{
	struct sk_buff *msg;
	struct cfg80211_registered_device *rdev = info->user_ptr[0];
	struct nl80211_dump_wiphy_state state = {};
	msg = nlmsg_new(4096, GFP_KERNEL);
	if (!msg)
		return -ENOMEM;
	if (nl80211_send_wiphy(rdev, NL80211_CMD_NEW_WIPHY, msg,
			       info->snd_portid, info->snd_seq, 0,
			       &state) < 0) {
		nlmsg_free(msg);
		return -ENOBUFS;
	}
	return genlmsg_reply(msg, info);
}
static const struct nla_policy txq_params_policy[NL80211_TXQ_ATTR_MAX + 1] = {
	[NL80211_TXQ_ATTR_QUEUE]		= { .type = NLA_U8 },
	[NL80211_TXQ_ATTR_TXOP]			= { .type = NLA_U16 },
	[NL80211_TXQ_ATTR_CWMIN]		= { .type = NLA_U16 },
	[NL80211_TXQ_ATTR_CWMAX]		= { .type = NLA_U16 },
	[NL80211_TXQ_ATTR_AIFS]			= { .type = NLA_U8 },
};
static int parse_txq_params(struct nlattr *tb[],
			    struct ieee80211_txq_params *txq_params)
{
	u8 ac;

	if (!tb[NL80211_TXQ_ATTR_AC] || !tb[NL80211_TXQ_ATTR_TXOP] ||
	    !tb[NL80211_TXQ_ATTR_CWMIN] || !tb[NL80211_TXQ_ATTR_CWMAX] ||
	    !tb[NL80211_TXQ_ATTR_AIFS])
		return -EINVAL;

	ac = nla_get_u8(tb[NL80211_TXQ_ATTR_AC]);
	txq_params->txop = nla_get_u16(tb[NL80211_TXQ_ATTR_TXOP]);
	txq_params->cwmin = nla_get_u16(tb[NL80211_TXQ_ATTR_CWMIN]);
	txq_params->cwmax = nla_get_u16(tb[NL80211_TXQ_ATTR_CWMAX]);
	txq_params->aifs = nla_get_u8(tb[NL80211_TXQ_ATTR_AIFS]);

	if (ac >= NL80211_NUM_ACS)
		return -EINVAL;
	txq_params->ac = array_index_nospec(ac, NL80211_NUM_ACS);
	return 0;
}
static bool nl80211_can_set_dev_channel(struct wireless_dev *wdev)
{
	/*
	 * You can only set the channel explicitly for WDS interfaces,
	 * all others have their channel managed via their respective
	 * "establish a connection" command (connect, join, ...)
	 *
	 * For AP/GO and mesh mode, the channel can be set with the
	 * channel userspace API, but is only stored and passed to the
	 * low-level driver when the AP starts or the mesh is joined.
	 * This is for backward compatibility, userspace can also give
	 * the channel in the start-ap or join-mesh commands instead.
	 *
	 * Monitors are special as they are normally slaved to
	 * whatever else is going on, so they have their own special
	 * operation to set the monitor channel if possible.
	 */
	return !wdev ||
		wdev->iftype == NL80211_IFTYPE_AP ||
		wdev->iftype == NL80211_IFTYPE_MESH_POINT ||
		wdev->iftype == NL80211_IFTYPE_MONITOR ||
		wdev->iftype == NL80211_IFTYPE_P2P_GO;
}
static int nl80211_parse_chandef(struct cfg80211_registered_device *rdev,
				 struct genl_info *info,
				 struct cfg80211_chan_def *chandef)
{
	u32 control_freq;
	if (!info->attrs[NL80211_ATTR_WIPHY_FREQ])
		return -EINVAL;
	control_freq = nla_get_u32(info->attrs[NL80211_ATTR_WIPHY_FREQ]);
	chandef->chan = ieee80211_get_channel(&rdev->wiphy, control_freq);
	chandef->width = NL80211_CHAN_WIDTH_20_NOHT;
	chandef->center_freq1 = control_freq;
	chandef->center_freq2 = 0;
	/* Primary channel not allowed */
	if (!chandef->chan || chandef->chan->flags & IEEE80211_CHAN_DISABLED)
		return -EINVAL;
	if (info->attrs[NL80211_ATTR_WIPHY_CHANNEL_TYPE]) {
		enum nl80211_channel_type chantype;
		chantype = nla_get_u32(
				info->attrs[NL80211_ATTR_WIPHY_CHANNEL_TYPE]);
		switch (chantype) {
		case NL80211_CHAN_NO_HT:
		case NL80211_CHAN_HT20:
		case NL80211_CHAN_HT40PLUS:
		case NL80211_CHAN_HT40MINUS:
			cfg80211_chandef_create(chandef, chandef->chan,
						chantype);
			break;
		default:
			return -EINVAL;
		}
	} else if (info->attrs[NL80211_ATTR_CHANNEL_WIDTH]) {
		chandef->width =
			nla_get_u32(info->attrs[NL80211_ATTR_CHANNEL_WIDTH]);
		if (info->attrs[NL80211_ATTR_CENTER_FREQ1])
			chandef->center_freq1 =
				nla_get_u32(
					info->attrs[NL80211_ATTR_CENTER_FREQ1]);
		if (info->attrs[NL80211_ATTR_CENTER_FREQ2])
			chandef->center_freq2 =
				nla_get_u32(
					info->attrs[NL80211_ATTR_CENTER_FREQ2]);
	}
	if (!cfg80211_chandef_valid(chandef))
		return -EINVAL;
	if (!cfg80211_chandef_usable(&rdev->wiphy, chandef,
				     IEEE80211_CHAN_DISABLED))
		return -EINVAL;
	if ((chandef->width == NL80211_CHAN_WIDTH_5 ||
	     chandef->width == NL80211_CHAN_WIDTH_10) &&
	    !(rdev->wiphy.flags & WIPHY_FLAG_SUPPORTS_5_10_MHZ))
		return -EINVAL;
	return 0;
}
static int __nl80211_set_channel(struct cfg80211_registered_device *rdev,
				 struct net_device *dev,
				 struct genl_info *info)
{
	struct cfg80211_chan_def chandef;
	int result;
	enum nl80211_iftype iftype = NL80211_IFTYPE_MONITOR;
	struct wireless_dev *wdev = NULL;
	if (dev)
		wdev = dev->ieee80211_ptr;
	if (!nl80211_can_set_dev_channel(wdev))
		return -EOPNOTSUPP;
	if (wdev)
		iftype = wdev->iftype;
	result = nl80211_parse_chandef(rdev, info, &chandef);
	if (result)
		return result;
	switch (iftype) {
	case NL80211_IFTYPE_AP:
	case NL80211_IFTYPE_P2P_GO:
		if (!cfg80211_reg_can_beacon_relax(&rdev->wiphy, &chandef,
						   iftype)) {
			result = -EINVAL;
			break;
		}
		if (wdev->beacon_interval) {
			if (!dev || !rdev->ops->set_ap_chanwidth ||
			    !(rdev->wiphy.features &
			      NL80211_FEATURE_AP_MODE_CHAN_WIDTH_CHANGE)) {
				result = -EBUSY;
				break;
			}
			/* Only allow dynamic channel width changes */
			if (chandef.chan != wdev->preset_chandef.chan) {
				result = -EBUSY;
				break;
			}
			result = rdev_set_ap_chanwidth(rdev, dev, &chandef);
			if (result)
				break;
		}
		wdev->preset_chandef = chandef;
		result = 0;
		break;
	case NL80211_IFTYPE_MESH_POINT:
		result = cfg80211_set_mesh_channel(rdev, wdev, &chandef);
		break;
	case NL80211_IFTYPE_MONITOR:
		result = cfg80211_set_monitor_channel(rdev, &chandef);
		break;
	default:
		result = -EINVAL;
	}
	return result;
}
static int nl80211_set_channel(struct sk_buff *skb, struct genl_info *info)
{
	struct cfg80211_registered_device *rdev = info->user_ptr[0];
	struct net_device *netdev = info->user_ptr[1];
	return __nl80211_set_channel(rdev, netdev, info);
}
static int nl80211_set_wds_peer(struct sk_buff *skb, struct genl_info *info)
{
	struct cfg80211_registered_device *rdev = info->user_ptr[0];
	struct net_device *dev = info->user_ptr[1];
	struct wireless_dev *wdev = dev->ieee80211_ptr;
	const u8 *bssid;
	if (!info->attrs[NL80211_ATTR_MAC])
		return -EINVAL;
	if (netif_running(dev))
		return -EBUSY;
	if (!rdev->ops->set_wds_peer)
		return -EOPNOTSUPP;
	if (wdev->iftype != NL80211_IFTYPE_WDS)
		return -EOPNOTSUPP;
	bssid = nla_data(info->attrs[NL80211_ATTR_MAC]);
	return rdev_set_wds_peer(rdev, dev, bssid);
}
static int nl80211_set_wiphy(struct sk_buff *skb, struct genl_info *info)
{
	struct cfg80211_registered_device *rdev;
	struct net_device *netdev = NULL;
	struct wireless_dev *wdev;
	int result = 0, rem_txq_params = 0;
	struct nlattr *nl_txq_params;
	u32 changed;
	u8 retry_short = 0, retry_long = 0;
	u32 frag_threshold = 0, rts_threshold = 0;
	u8 coverage_class = 0;
	ASSERT_RTNL();
	/*
	 * Try to find the wiphy and netdev. Normally this
	 * function shouldn't need the netdev, but this is
	 * done for backward compatibility -- previously
	 * setting the channel was done per wiphy, but now
	 * it is per netdev. Previous userland like hostapd
	 * also passed a netdev to set_wiphy, so that it is
	 * possible to let that go to the right netdev!
	 */
	if (info->attrs[NL80211_ATTR_IFINDEX]) {
		int ifindex = nla_get_u32(info->attrs[NL80211_ATTR_IFINDEX]);
		netdev = __dev_get_by_index(genl_info_net(info), ifindex);
		if (netdev && netdev->ieee80211_ptr)
			rdev = wiphy_to_rdev(netdev->ieee80211_ptr->wiphy);
		else
			netdev = NULL;
	}
	if (!netdev) {
		rdev = __cfg80211_rdev_from_attrs(genl_info_net(info),
						  info->attrs);
		if (IS_ERR(rdev))
			return PTR_ERR(rdev);
		wdev = NULL;
		netdev = NULL;
		result = 0;
	} else
		wdev = netdev->ieee80211_ptr;
	/*
	 * end workaround code, by now the rdev is available
	 * and locked, and wdev may or may not be NULL.
	 */
	if (info->attrs[NL80211_ATTR_WIPHY_NAME])
		result = cfg80211_dev_rename(
			rdev, nla_data(info->attrs[NL80211_ATTR_WIPHY_NAME]));
	if (result)
		return result;
	if (info->attrs[NL80211_ATTR_WIPHY_TXQ_PARAMS]) {
		struct ieee80211_txq_params txq_params;
		struct nlattr *tb[NL80211_TXQ_ATTR_MAX + 1];
		if (!rdev->ops->set_txq_params)
			return -EOPNOTSUPP;
		if (!netdev)
			return -EINVAL;
		if (netdev->ieee80211_ptr->iftype != NL80211_IFTYPE_AP &&
		    netdev->ieee80211_ptr->iftype != NL80211_IFTYPE_P2P_GO)
			return -EINVAL;
		if (!netif_running(netdev))
			return -ENETDOWN;
		nla_for_each_nested(nl_txq_params,
				    info->attrs[NL80211_ATTR_WIPHY_TXQ_PARAMS],
				    rem_txq_params) {
			result = nla_parse(tb, NL80211_TXQ_ATTR_MAX,
					   nla_data(nl_txq_params),
					   nla_len(nl_txq_params),
					   txq_params_policy);
			if (result)
				return result;
			result = parse_txq_params(tb, &txq_params);
			if (result)
				return result;
			result = rdev_set_txq_params(rdev, netdev,
						     &txq_params);
			if (result)
				return result;
		}
	}
	if (info->attrs[NL80211_ATTR_WIPHY_FREQ]) {
		result = __nl80211_set_channel(
			rdev,
			nl80211_can_set_dev_channel(wdev) ? netdev : NULL,
			info);
		if (result)
			return result;
	}
	if (info->attrs[NL80211_ATTR_WIPHY_TX_POWER_SETTING]) {
		struct wireless_dev *txp_wdev = wdev;
		enum nl80211_tx_power_setting type;
		int idx, mbm = 0;
		if (!(rdev->wiphy.features & NL80211_FEATURE_VIF_TXPOWER))
			txp_wdev = NULL;
		if (!rdev->ops->set_tx_power)
			return -EOPNOTSUPP;
		idx = NL80211_ATTR_WIPHY_TX_POWER_SETTING;
		type = nla_get_u32(info->attrs[idx]);
		if (!info->attrs[NL80211_ATTR_WIPHY_TX_POWER_LEVEL] &&
		    (type != NL80211_TX_POWER_AUTOMATIC))
			return -EINVAL;
		if (type != NL80211_TX_POWER_AUTOMATIC) {
			idx = NL80211_ATTR_WIPHY_TX_POWER_LEVEL;
			mbm = nla_get_u32(info->attrs[idx]);
		}
		result = rdev_set_tx_power(rdev, txp_wdev, type, mbm);
		if (result)
			return result;
	}
	if (info->attrs[NL80211_ATTR_WIPHY_ANTENNA_TX] &&
	    info->attrs[NL80211_ATTR_WIPHY_ANTENNA_RX]) {
		u32 tx_ant, rx_ant;
		if ((!rdev->wiphy.available_antennas_tx &&
		     !rdev->wiphy.available_antennas_rx) ||
		    !rdev->ops->set_antenna)
			return -EOPNOTSUPP;
		tx_ant = nla_get_u32(info->attrs[NL80211_ATTR_WIPHY_ANTENNA_TX]);
		rx_ant = nla_get_u32(info->attrs[NL80211_ATTR_WIPHY_ANTENNA_RX]);
		/* reject antenna configurations which don't match the
		 * available antenna masks, except for the "all" mask */
		if ((~tx_ant && (tx_ant & ~rdev->wiphy.available_antennas_tx)) ||
		    (~rx_ant && (rx_ant & ~rdev->wiphy.available_antennas_rx)))
			return -EINVAL;
		tx_ant = tx_ant & rdev->wiphy.available_antennas_tx;
		rx_ant = rx_ant & rdev->wiphy.available_antennas_rx;
		result = rdev_set_antenna(rdev, tx_ant, rx_ant);
		if (result)
			return result;
	}
	changed = 0;
	if (info->attrs[NL80211_ATTR_WIPHY_RETRY_SHORT]) {
		retry_short = nla_get_u8(
			info->attrs[NL80211_ATTR_WIPHY_RETRY_SHORT]);
		if (retry_short == 0)
			return -EINVAL;
		changed |= WIPHY_PARAM_RETRY_SHORT;
	}
	if (info->attrs[NL80211_ATTR_WIPHY_RETRY_LONG]) {
		retry_long = nla_get_u8(
			info->attrs[NL80211_ATTR_WIPHY_RETRY_LONG]);
		if (retry_long == 0)
			return -EINVAL;
		changed |= WIPHY_PARAM_RETRY_LONG;
	}
	if (info->attrs[NL80211_ATTR_WIPHY_FRAG_THRESHOLD]) {
		frag_threshold = nla_get_u32(
			info->attrs[NL80211_ATTR_WIPHY_FRAG_THRESHOLD]);
		if (frag_threshold < 256)
			return -EINVAL;
		if (frag_threshold != (u32) -1) {
			/*
			 * Fragments (apart from the last one) are required to
			 * have even length. Make the fragmentation code
			 * simpler by stripping LSB should someone try to use
			 * odd threshold value.
			 */
			frag_threshold &= ~0x1;
		}
		changed |= WIPHY_PARAM_FRAG_THRESHOLD;
	}
	if (info->attrs[NL80211_ATTR_WIPHY_RTS_THRESHOLD]) {
		rts_threshold = nla_get_u32(
			info->attrs[NL80211_ATTR_WIPHY_RTS_THRESHOLD]);
		changed |= WIPHY_PARAM_RTS_THRESHOLD;
	}
	if (info->attrs[NL80211_ATTR_WIPHY_COVERAGE_CLASS]) {
		if (info->attrs[NL80211_ATTR_WIPHY_DYN_ACK])
			return -EINVAL;
		coverage_class = nla_get_u8(
			info->attrs[NL80211_ATTR_WIPHY_COVERAGE_CLASS]);
		changed |= WIPHY_PARAM_COVERAGE_CLASS;
	}
	if (info->attrs[NL80211_ATTR_WIPHY_DYN_ACK]) {
		if (!(rdev->wiphy.features & NL80211_FEATURE_ACKTO_ESTIMATION))
			return -EOPNOTSUPP;
		changed |= WIPHY_PARAM_DYN_ACK;
	}
	if (changed) {
		u8 old_retry_short, old_retry_long;
		u32 old_frag_threshold, old_rts_threshold;
		u8 old_coverage_class;
		if (!rdev->ops->set_wiphy_params)
			return -EOPNOTSUPP;
		old_retry_short = rdev->wiphy.retry_short;
		old_retry_long = rdev->wiphy.retry_long;
		old_frag_threshold = rdev->wiphy.frag_threshold;
		old_rts_threshold = rdev->wiphy.rts_threshold;
		old_coverage_class = rdev->wiphy.coverage_class;
		if (changed & WIPHY_PARAM_RETRY_SHORT)
			rdev->wiphy.retry_short = retry_short;
		if (changed & WIPHY_PARAM_RETRY_LONG)
			rdev->wiphy.retry_long = retry_long;
		if (changed & WIPHY_PARAM_FRAG_THRESHOLD)
			rdev->wiphy.frag_threshold = frag_threshold;
		if (changed & WIPHY_PARAM_RTS_THRESHOLD)
			rdev->wiphy.rts_threshold = rts_threshold;
		if (changed & WIPHY_PARAM_COVERAGE_CLASS)
			rdev->wiphy.coverage_class = coverage_class;
		result = rdev_set_wiphy_params(rdev, changed);
		if (result) {
			rdev->wiphy.retry_short = old_retry_short;
			rdev->wiphy.retry_long = old_retry_long;
			rdev->wiphy.frag_threshold = old_frag_threshold;
			rdev->wiphy.rts_threshold = old_rts_threshold;
			rdev->wiphy.coverage_class = old_coverage_class;
			return result;
		}
	}
	return 0;
}
static inline u64 wdev_id(struct wireless_dev *wdev)
{
	return (u64)wdev->identifier |
	       ((u64)wiphy_to_rdev(wdev->wiphy)->wiphy_idx << 32);
}
static int nl80211_send_chandef(struct sk_buff *msg,
				const struct cfg80211_chan_def *chandef)
{
	if (WARN_ON(!cfg80211_chandef_valid(chandef)))
		return -EINVAL;
	if (nla_put_u32(msg, NL80211_ATTR_WIPHY_FREQ,
			chandef->chan->center_freq))
		return -ENOBUFS;
	switch (chandef->width) {
	case NL80211_CHAN_WIDTH_20_NOHT:
	case NL80211_CHAN_WIDTH_20:
	case NL80211_CHAN_WIDTH_40:
		if (nla_put_u32(msg, NL80211_ATTR_WIPHY_CHANNEL_TYPE,
				cfg80211_get_chandef_type(chandef)))
			return -ENOBUFS;
		break;
	default:
		break;
	}
	if (nla_put_u32(msg, NL80211_ATTR_CHANNEL_WIDTH, chandef->width))
		return -ENOBUFS;
	if (nla_put_u32(msg, NL80211_ATTR_CENTER_FREQ1, chandef->center_freq1))
		return -ENOBUFS;
	if (chandef->center_freq2 &&
	    nla_put_u32(msg, NL80211_ATTR_CENTER_FREQ2, chandef->center_freq2))
		return -ENOBUFS;
	return 0;
}
static int nl80211_send_iface(struct sk_buff *msg, u32 portid, u32 seq, int flags,
			      struct cfg80211_registered_device *rdev,
			      struct wireless_dev *wdev, bool removal)
{
	struct net_device *dev = wdev->netdev;
	u8 cmd = NL80211_CMD_NEW_INTERFACE;
	void *hdr;
	if (removal)
		cmd = NL80211_CMD_DEL_INTERFACE;
	hdr = nl80211hdr_put(msg, portid, seq, flags, cmd);
	if (!hdr)
		return -1;
	if (dev &&
	    (nla_put_u32(msg, NL80211_ATTR_IFINDEX, dev->ifindex) ||
	     nla_put_string(msg, NL80211_ATTR_IFNAME, dev->name)))
		goto nla_put_failure;
	if (nla_put_u32(msg, NL80211_ATTR_WIPHY, rdev->wiphy_idx) ||
	    nla_put_u32(msg, NL80211_ATTR_IFTYPE, wdev->iftype) ||
	    nla_put_u64(msg, NL80211_ATTR_WDEV, wdev_id(wdev)) ||
	    nla_put(msg, NL80211_ATTR_MAC, ETH_ALEN, wdev_address(wdev)) ||
	    nla_put_u32(msg, NL80211_ATTR_GENERATION,
			rdev->devlist_generation ^
			(cfg80211_rdev_list_generation << 2)))
		goto nla_put_failure;
	if (rdev->ops->get_channel) {
		int ret;
		struct cfg80211_chan_def chandef;
		ret = rdev_get_channel(rdev, wdev, &chandef);
		if (ret == 0) {
			if (nl80211_send_chandef(msg, &chandef))
				goto nla_put_failure;
		}
	}
	if (rdev->ops->get_tx_power) {
		int dbm, ret;
		ret = rdev_get_tx_power(rdev, wdev, &dbm);
		if (ret == 0 &&
		    nla_put_u32(msg, NL80211_ATTR_WIPHY_TX_POWER_LEVEL,
				DBM_TO_MBM(dbm)))
			goto nla_put_failure;
	}
	if (wdev->ssid_len) {
		if (nla_put(msg, NL80211_ATTR_SSID, wdev->ssid_len, wdev->ssid))
			goto nla_put_failure;
	}
	genlmsg_end(msg, hdr);
	return 0;
 nla_put_failure:
	genlmsg_cancel(msg, hdr);
	return -EMSGSIZE;
}
static int nl80211_dump_interface(struct sk_buff *skb, struct netlink_callback *cb)
{
	int wp_idx = 0;
	int if_idx = 0;
	int wp_start = cb->args[0];
	int if_start = cb->args[1];
	struct cfg80211_registered_device *rdev;
	struct wireless_dev *wdev;
	rtnl_lock();
	list_for_each_entry(rdev, &cfg80211_rdev_list, list) {
		if (!net_eq(wiphy_net(&rdev->wiphy), sock_net(skb->sk)))
			continue;
		if (wp_idx < wp_start) {
			wp_idx++;
			continue;
		}
		if_idx = 0;
		list_for_each_entry(wdev, &rdev->wiphy.wdev_list, list) {
			if (if_idx < if_start) {
				if_idx++;
				continue;
			}
			if (nl80211_send_iface(skb, NETLINK_CB(cb->skb).portid,
					       cb->nlh->nlmsg_seq, NLM_F_MULTI,
					       rdev, wdev, false) < 0) {
				goto out;
			}
			if_idx++;
		}
		wp_idx++;
	}
 out:
	rtnl_unlock();
	cb->args[0] = wp_idx;
	cb->args[1] = if_idx;
	return skb->len;
}
static int nl80211_get_interface(struct sk_buff *skb, struct genl_info *info)
{
	struct sk_buff *msg;
	struct cfg80211_registered_device *rdev = info->user_ptr[0];
	struct wireless_dev *wdev = info->user_ptr[1];
	msg = nlmsg_new(NLMSG_DEFAULT_SIZE, GFP_KERNEL);
	if (!msg)
		return -ENOMEM;
	if (nl80211_send_iface(msg, info->snd_portid, info->snd_seq, 0,
			       rdev, wdev, false) < 0) {
		nlmsg_free(msg);
		return -ENOBUFS;
	}
	return genlmsg_reply(msg, info);
}
static const struct nla_policy mntr_flags_policy[NL80211_MNTR_FLAG_MAX + 1] = {
	[NL80211_MNTR_FLAG_FCSFAIL] = { .type = NLA_FLAG },
	[NL80211_MNTR_FLAG_PLCPFAIL] = { .type = NLA_FLAG },
	[NL80211_MNTR_FLAG_CONTROL] = { .type = NLA_FLAG },
	[NL80211_MNTR_FLAG_OTHER_BSS] = { .type = NLA_FLAG },
	[NL80211_MNTR_FLAG_COOK_FRAMES] = { .type = NLA_FLAG },
	[NL80211_MNTR_FLAG_ACTIVE] = { .type = NLA_FLAG },
};
static int parse_monitor_flags(struct nlattr *nla, u32 *mntrflags)
{
	struct nlattr *flags[NL80211_MNTR_FLAG_MAX + 1];
	int flag;
	*mntrflags = 0;
	if (!nla)
		return -EINVAL;
	if (nla_parse_nested(flags, NL80211_MNTR_FLAG_MAX,
			     nla, mntr_flags_policy))
		return -EINVAL;
	for (flag = 1; flag <= NL80211_MNTR_FLAG_MAX; flag++)
		if (flags[flag])
			*mntrflags |= (1<<flag);
	return 0;
}
static int nl80211_valid_4addr(struct cfg80211_registered_device *rdev,
			       struct net_device *netdev, u8 use_4addr,
			       enum nl80211_iftype iftype)
{
	if (!use_4addr) {
		if (netdev && (netdev->priv_flags & IFF_BRIDGE_PORT))
			return -EBUSY;
		return 0;
	}
	switch (iftype) {
	case NL80211_IFTYPE_AP_VLAN:
		if (rdev->wiphy.flags & WIPHY_FLAG_4ADDR_AP)
			return 0;
		break;
	case NL80211_IFTYPE_STATION:
		if (rdev->wiphy.flags & WIPHY_FLAG_4ADDR_STATION)
			return 0;
		break;
	default:
		break;
	}
	return -EOPNOTSUPP;
}
static int nl80211_set_interface(struct sk_buff *skb, struct genl_info *info)
{
	struct cfg80211_registered_device *rdev = info->user_ptr[0];
	struct vif_params params;
	int err;
	enum nl80211_iftype otype, ntype;
	struct net_device *dev = info->user_ptr[1];
	u32 _flags, *flags = NULL;
	bool change = false;
	memset(&params, 0, sizeof(params));
	otype = ntype = dev->ieee80211_ptr->iftype;
	if (info->attrs[NL80211_ATTR_IFTYPE]) {
		ntype = nla_get_u32(info->attrs[NL80211_ATTR_IFTYPE]);
		if (otype != ntype)
			change = true;
		if (ntype > NL80211_IFTYPE_MAX)
			return -EINVAL;
	}
	if (info->attrs[NL80211_ATTR_MESH_ID]) {
		struct wireless_dev *wdev = dev->ieee80211_ptr;
		if (ntype != NL80211_IFTYPE_MESH_POINT)
			return -EINVAL;
		if (netif_running(dev))
			return -EBUSY;
		wdev_lock(wdev);
		BUILD_BUG_ON(IEEE80211_MAX_SSID_LEN !=
			     IEEE80211_MAX_MESH_ID_LEN);
		wdev->mesh_id_up_len =
			nla_len(info->attrs[NL80211_ATTR_MESH_ID]);
		memcpy(wdev->ssid, nla_data(info->attrs[NL80211_ATTR_MESH_ID]),
		       wdev->mesh_id_up_len);
		wdev_unlock(wdev);
	}
	if (info->attrs[NL80211_ATTR_4ADDR]) {
		params.use_4addr = !!nla_get_u8(info->attrs[NL80211_ATTR_4ADDR]);
		change = true;
		err = nl80211_valid_4addr(rdev, dev, params.use_4addr, ntype);
		if (err)
			return err;
	} else {
		params.use_4addr = -1;
	}
	if (info->attrs[NL80211_ATTR_MNTR_FLAGS]) {
		if (ntype != NL80211_IFTYPE_MONITOR)
			return -EINVAL;
		err = parse_monitor_flags(info->attrs[NL80211_ATTR_MNTR_FLAGS],
					  &_flags);
		if (err)
			return err;
		flags = &_flags;
		change = true;
	}
	if (flags && (*flags & MONITOR_FLAG_ACTIVE) &&
	    !(rdev->wiphy.features & NL80211_FEATURE_ACTIVE_MONITOR))
		return -EOPNOTSUPP;
	if (change)
		err = cfg80211_change_iface(rdev, dev, ntype, flags, &params);
	else
		err = 0;
	if (!err && params.use_4addr != -1)
		dev->ieee80211_ptr->use_4addr = params.use_4addr;
	return err;
}
static int nl80211_new_interface(struct sk_buff *skb, struct genl_info *info)
{
	struct cfg80211_registered_device *rdev = info->user_ptr[0];
	struct vif_params params;
	struct wireless_dev *wdev;
	struct sk_buff *msg, *event;
	int err;
	enum nl80211_iftype type = NL80211_IFTYPE_UNSPECIFIED;
	u32 flags;
	/* to avoid failing a new interface creation due to pending removal */
	cfg80211_destroy_ifaces(rdev);
	memset(&params, 0, sizeof(params));
	if (!info->attrs[NL80211_ATTR_IFNAME])
		return -EINVAL;
	if (info->attrs[NL80211_ATTR_IFTYPE]) {
		type = nla_get_u32(info->attrs[NL80211_ATTR_IFTYPE]);
		if (type > NL80211_IFTYPE_MAX)
			return -EINVAL;
	}
	if (!rdev->ops->add_virtual_intf ||
	    !(rdev->wiphy.interface_modes & (1 << type)))
		return -EOPNOTSUPP;
	if ((type == NL80211_IFTYPE_P2P_DEVICE ||
	     rdev->wiphy.features & NL80211_FEATURE_MAC_ON_CREATE) &&
	    info->attrs[NL80211_ATTR_MAC]) {
		nla_memcpy(params.macaddr, info->attrs[NL80211_ATTR_MAC],
			   ETH_ALEN);
		if (!is_valid_ether_addr(params.macaddr))
			return -EADDRNOTAVAIL;
	}
	if (info->attrs[NL80211_ATTR_4ADDR]) {
		params.use_4addr = !!nla_get_u8(info->attrs[NL80211_ATTR_4ADDR]);
		err = nl80211_valid_4addr(rdev, NULL, params.use_4addr, type);
		if (err)
			return err;
	}
	err = parse_monitor_flags(type == NL80211_IFTYPE_MONITOR ?
				  info->attrs[NL80211_ATTR_MNTR_FLAGS] : NULL,
				  &flags);
	if (!err && (flags & MONITOR_FLAG_ACTIVE) &&
	    !(rdev->wiphy.features & NL80211_FEATURE_ACTIVE_MONITOR))
		return -EOPNOTSUPP;
	msg = nlmsg_new(NLMSG_DEFAULT_SIZE, GFP_KERNEL);
	if (!msg)
		return -ENOMEM;
	wdev = rdev_add_virtual_intf(rdev,
				nla_data(info->attrs[NL80211_ATTR_IFNAME]),
				NET_NAME_USER, type, err ? NULL : &flags,
				&params);
	if (WARN_ON(!wdev)) {
		nlmsg_free(msg);
		return -EPROTO;
	} else if (IS_ERR(wdev)) {
		nlmsg_free(msg);
		return PTR_ERR(wdev);
	}
	if (info->attrs[NL80211_ATTR_SOCKET_OWNER])
		wdev->owner_nlportid = info->snd_portid;
	switch (type) {
	case NL80211_IFTYPE_MESH_POINT:
		if (!info->attrs[NL80211_ATTR_MESH_ID])
			break;
		wdev_lock(wdev);
		BUILD_BUG_ON(IEEE80211_MAX_SSID_LEN !=
			     IEEE80211_MAX_MESH_ID_LEN);
		wdev->mesh_id_up_len =
			nla_len(info->attrs[NL80211_ATTR_MESH_ID]);
		memcpy(wdev->ssid, nla_data(info->attrs[NL80211_ATTR_MESH_ID]),
		       wdev->mesh_id_up_len);
		wdev_unlock(wdev);
		break;
	case NL80211_IFTYPE_P2P_DEVICE:
		/*
		 * P2P Device doesn't have a netdev, so doesn't go
		 * through the netdev notifier and must be added here
		 */
		mutex_init(&wdev->mtx);
		INIT_LIST_HEAD(&wdev->event_list);
		spin_lock_init(&wdev->event_lock);
		INIT_LIST_HEAD(&wdev->mgmt_registrations);
		spin_lock_init(&wdev->mgmt_registrations_lock);
		wdev->identifier = ++rdev->wdev_id;
		list_add_rcu(&wdev->list, &rdev->wiphy.wdev_list);
		rdev->devlist_generation++;
		break;
	default:
		break;
	}
	if (nl80211_send_iface(msg, info->snd_portid, info->snd_seq, 0,
			       rdev, wdev, false) < 0) {
		nlmsg_free(msg);
		return -ENOBUFS;
	}
	event = nlmsg_new(NLMSG_DEFAULT_SIZE, GFP_KERNEL);
	if (event) {
		if (nl80211_send_iface(event, 0, 0, 0,
				       rdev, wdev, false) < 0) {
			nlmsg_free(event);
			goto out;
		}
		genlmsg_multicast_netns(&nl80211_fam, wiphy_net(&rdev->wiphy),
					event, 0, NL80211_MCGRP_CONFIG,
					GFP_KERNEL);
	}
out:
	return genlmsg_reply(msg, info);
}
static int nl80211_del_interface(struct sk_buff *skb, struct genl_info *info)
{
	struct cfg80211_registered_device *rdev = info->user_ptr[0];
	struct wireless_dev *wdev = info->user_ptr[1];
	struct sk_buff *msg;
	int status;
	if (!rdev->ops->del_virtual_intf)
		return -EOPNOTSUPP;
	msg = nlmsg_new(NLMSG_DEFAULT_SIZE, GFP_KERNEL);
	if (msg && nl80211_send_iface(msg, 0, 0, 0, rdev, wdev, true) < 0) {
		nlmsg_free(msg);
		msg = NULL;
	}
	/*
	 * If we remove a wireless device without a netdev then clear
	 * user_ptr[1] so that nl80211_post_doit won't dereference it
	 * to check if it needs to do dev_put(). Otherwise it crashes
	 * since the wdev has been freed, unlike with a netdev where
	 * we need the dev_put() for the netdev to really be freed.
	 */
	if (!wdev->netdev)
		info->user_ptr[1] = NULL;
	status = rdev_del_virtual_intf(rdev, wdev);
	if (status >= 0 && msg)
		genlmsg_multicast_netns(&nl80211_fam, wiphy_net(&rdev->wiphy),
					msg, 0, NL80211_MCGRP_CONFIG,
					GFP_KERNEL);
	else
		nlmsg_free(msg);
	return status;
}
static int nl80211_set_noack_map(struct sk_buff *skb, struct genl_info *info)
{
	struct cfg80211_registered_device *rdev = info->user_ptr[0];
	struct net_device *dev = info->user_ptr[1];
	u16 noack_map;
	if (!info->attrs[NL80211_ATTR_NOACK_MAP])
		return -EINVAL;
	if (!rdev->ops->set_noack_map)
		return -EOPNOTSUPP;
	noack_map = nla_get_u16(info->attrs[NL80211_ATTR_NOACK_MAP]);
	return rdev_set_noack_map(rdev, dev, noack_map);
}
struct get_key_cookie {
	struct sk_buff *msg;
	int error;
	int idx;
};
static void get_key_callback(void *c, struct key_params *params)
{
	struct nlattr *key;
	struct get_key_cookie *cookie = c;
	if ((params->key &&
	     nla_put(cookie->msg, NL80211_ATTR_KEY_DATA,
		     params->key_len, params->key)) ||
	    (params->seq &&
	     nla_put(cookie->msg, NL80211_ATTR_KEY_SEQ,
		     params->seq_len, params->seq)) ||
	    (params->cipher &&
	     nla_put_u32(cookie->msg, NL80211_ATTR_KEY_CIPHER,
			 params->cipher)))
		goto nla_put_failure;
	key = nla_nest_start(cookie->msg, NL80211_ATTR_KEY);
	if (!key)
		goto nla_put_failure;
	if ((params->key &&
	     nla_put(cookie->msg, NL80211_KEY_DATA,
		     params->key_len, params->key)) ||
	    (params->seq &&
	     nla_put(cookie->msg, NL80211_KEY_SEQ,
		     params->seq_len, params->seq)) ||
	    (params->cipher &&
	     nla_put_u32(cookie->msg, NL80211_KEY_CIPHER,
			 params->cipher)))
		goto nla_put_failure;
	if (nla_put_u8(cookie->msg, NL80211_ATTR_KEY_IDX, cookie->idx))
		goto nla_put_failure;
	nla_nest_end(cookie->msg, key);
	return;
 nla_put_failure:
	cookie->error = 1;
}
static int nl80211_get_key(struct sk_buff *skb, struct genl_info *info)
{
	struct cfg80211_registered_device *rdev = info->user_ptr[0];
	int err;
	struct net_device *dev = info->user_ptr[1];
	u8 key_idx = 0;
	const u8 *mac_addr = NULL;
	bool pairwise;
	struct get_key_cookie cookie = {
		.error = 0,
	};
	void *hdr;
	struct sk_buff *msg;
	if (info->attrs[NL80211_ATTR_KEY_IDX])
		key_idx = nla_get_u8(info->attrs[NL80211_ATTR_KEY_IDX]);
	if (key_idx > 5)
		return -EINVAL;
	if (info->attrs[NL80211_ATTR_MAC])
		mac_addr = nla_data(info->attrs[NL80211_ATTR_MAC]);
	pairwise = !!mac_addr;
	if (info->attrs[NL80211_ATTR_KEY_TYPE]) {
		u32 kt = nla_get_u32(info->attrs[NL80211_ATTR_KEY_TYPE]);
		if (kt >= NUM_NL80211_KEYTYPES)
			return -EINVAL;
		if (kt != NL80211_KEYTYPE_GROUP &&
		    kt != NL80211_KEYTYPE_PAIRWISE)
			return -EINVAL;
		pairwise = kt == NL80211_KEYTYPE_PAIRWISE;
	}
	if (!rdev->ops->get_key)
		return -EOPNOTSUPP;
	if (!pairwise && mac_addr && !(rdev->wiphy.flags & WIPHY_FLAG_IBSS_RSN))
		return -ENOENT;
	msg = nlmsg_new(NLMSG_DEFAULT_SIZE, GFP_KERNEL);
	if (!msg)
		return -ENOMEM;
	hdr = nl80211hdr_put(msg, info->snd_portid, info->snd_seq, 0,
			     NL80211_CMD_NEW_KEY);
	if (!hdr)
		goto nla_put_failure;
	cookie.msg = msg;
	cookie.idx = key_idx;
	if (nla_put_u32(msg, NL80211_ATTR_IFINDEX, dev->ifindex) ||
	    nla_put_u8(msg, NL80211_ATTR_KEY_IDX, key_idx))
		goto nla_put_failure;
	if (mac_addr &&
	    nla_put(msg, NL80211_ATTR_MAC, ETH_ALEN, mac_addr))
		goto nla_put_failure;
	err = rdev_get_key(rdev, dev, key_idx, pairwise, mac_addr, &cookie,
			   get_key_callback);
	if (err)
		goto free_msg;
	if (cookie.error)
		goto nla_put_failure;
	genlmsg_end(msg, hdr);
	return genlmsg_reply(msg, info);
 nla_put_failure:
	err = -ENOBUFS;
 free_msg:
	nlmsg_free(msg);
	return err;
}
static int nl80211_set_key(struct sk_buff *skb, struct genl_info *info)
{
	struct cfg80211_registered_device *rdev = info->user_ptr[0];
	struct key_parse key;
	int err;
	struct net_device *dev = info->user_ptr[1];
	err = nl80211_parse_key(info, &key);
	if (err)
		return err;
	if (key.idx < 0)
		return -EINVAL;
	/* only support setting default key */
	if (!key.def && !key.defmgmt)
		return -EINVAL;
	wdev_lock(dev->ieee80211_ptr);
	if (key.def) {
		if (!rdev->ops->set_default_key) {
			err = -EOPNOTSUPP;
			goto out;
		}
		err = nl80211_key_allowed(dev->ieee80211_ptr);
		if (err)
			goto out;
		err = rdev_set_default_key(rdev, dev, key.idx,
						 key.def_uni, key.def_multi);
		if (err)
			goto out;
#ifdef CONFIG_CFG80211_WEXT
		dev->ieee80211_ptr->wext.default_key = key.idx;
#endif
	} else {
		if (key.def_uni || !key.def_multi) {
			err = -EINVAL;
			goto out;
		}
		if (!rdev->ops->set_default_mgmt_key) {
			err = -EOPNOTSUPP;
			goto out;
		}
		err = nl80211_key_allowed(dev->ieee80211_ptr);
		if (err)
			goto out;
		err = rdev_set_default_mgmt_key(rdev, dev, key.idx);
		if (err)
			goto out;
#ifdef CONFIG_CFG80211_WEXT
		dev->ieee80211_ptr->wext.default_mgmt_key = key.idx;
#endif
	}
 out:
	wdev_unlock(dev->ieee80211_ptr);
	return err;
}
static int nl80211_new_key(struct sk_buff *skb, struct genl_info *info)
{
	struct cfg80211_registered_device *rdev = info->user_ptr[0];
	int err;
	struct net_device *dev = info->user_ptr[1];
	struct key_parse key;
	const u8 *mac_addr = NULL;
	err = nl80211_parse_key(info, &key);
	if (err)
		return err;
	if (!key.p.key)
		return -EINVAL;
	if (info->attrs[NL80211_ATTR_MAC])
		mac_addr = nla_data(info->attrs[NL80211_ATTR_MAC]);
	if (key.type == -1) {
		if (mac_addr)
			key.type = NL80211_KEYTYPE_PAIRWISE;
		else
			key.type = NL80211_KEYTYPE_GROUP;
	}
	/* for now */
	if (key.type != NL80211_KEYTYPE_PAIRWISE &&
	    key.type != NL80211_KEYTYPE_GROUP)
		return -EINVAL;
	if (!rdev->ops->add_key)
		return -EOPNOTSUPP;
	if (cfg80211_validate_key_settings(rdev, &key.p, key.idx,
					   key.type == NL80211_KEYTYPE_PAIRWISE,
					   mac_addr))
		return -EINVAL;
	wdev_lock(dev->ieee80211_ptr);
	err = nl80211_key_allowed(dev->ieee80211_ptr);
	if (!err)
		err = rdev_add_key(rdev, dev, key.idx,
				   key.type == NL80211_KEYTYPE_PAIRWISE,
				    mac_addr, &key.p);
	wdev_unlock(dev->ieee80211_ptr);
	return err;
}
static int nl80211_del_key(struct sk_buff *skb, struct genl_info *info)
{
	struct cfg80211_registered_device *rdev = info->user_ptr[0];
	int err;
	struct net_device *dev = info->user_ptr[1];
	u8 *mac_addr = NULL;
	struct key_parse key;
	err = nl80211_parse_key(info, &key);
	if (err)
		return err;
	if (info->attrs[NL80211_ATTR_MAC])
		mac_addr = nla_data(info->attrs[NL80211_ATTR_MAC]);
	if (key.type == -1) {
		if (mac_addr)
			key.type = NL80211_KEYTYPE_PAIRWISE;
		else
			key.type = NL80211_KEYTYPE_GROUP;
	}
	/* for now */
	if (key.type != NL80211_KEYTYPE_PAIRWISE &&
	    key.type != NL80211_KEYTYPE_GROUP)
		return -EINVAL;
	if (!rdev->ops->del_key)
		return -EOPNOTSUPP;
	wdev_lock(dev->ieee80211_ptr);
	err = nl80211_key_allowed(dev->ieee80211_ptr);
	if (key.type == NL80211_KEYTYPE_GROUP && mac_addr &&
	    !(rdev->wiphy.flags & WIPHY_FLAG_IBSS_RSN))
		err = -ENOENT;
	if (!err)
		err = rdev_del_key(rdev, dev, key.idx,
				   key.type == NL80211_KEYTYPE_PAIRWISE,
				   mac_addr);
#ifdef CONFIG_CFG80211_WEXT
	if (!err) {
		if (key.idx == dev->ieee80211_ptr->wext.default_key)
			dev->ieee80211_ptr->wext.default_key = -1;
		else if (key.idx == dev->ieee80211_ptr->wext.default_mgmt_key)
			dev->ieee80211_ptr->wext.default_mgmt_key = -1;
	}
#endif
	wdev_unlock(dev->ieee80211_ptr);
	return err;
}
/* This function returns an error or the number of nested attributes */
static int validate_acl_mac_addrs(struct nlattr *nl_attr)
{
	struct nlattr *attr;
	int n_entries = 0, tmp;
	nla_for_each_nested(attr, nl_attr, tmp) {
		if (nla_len(attr) != ETH_ALEN)
			return -EINVAL;
		n_entries++;
	}
	return n_entries;
}
/*
 * This function parses ACL information and allocates memory for ACL data.
 * On successful return, the calling function is responsible to free the
 * ACL buffer returned by this function.
 */
static struct cfg80211_acl_data *parse_acl_data(struct wiphy *wiphy,
						struct genl_info *info)
{
	enum nl80211_acl_policy acl_policy;
	struct nlattr *attr;
	struct cfg80211_acl_data *acl;
	int i = 0, n_entries, tmp;
	if (!wiphy->max_acl_mac_addrs)
		return ERR_PTR(-EOPNOTSUPP);
	if (!info->attrs[NL80211_ATTR_ACL_POLICY])
		return ERR_PTR(-EINVAL);
	acl_policy = nla_get_u32(info->attrs[NL80211_ATTR_ACL_POLICY]);
	if (acl_policy != NL80211_ACL_POLICY_ACCEPT_UNLESS_LISTED &&
	    acl_policy != NL80211_ACL_POLICY_DENY_UNLESS_LISTED)
		return ERR_PTR(-EINVAL);
	if (!info->attrs[NL80211_ATTR_MAC_ADDRS])
		return ERR_PTR(-EINVAL);
	n_entries = validate_acl_mac_addrs(info->attrs[NL80211_ATTR_MAC_ADDRS]);
	if (n_entries < 0)
		return ERR_PTR(n_entries);
	if (n_entries > wiphy->max_acl_mac_addrs)
		return ERR_PTR(-ENOTSUPP);
	acl = kzalloc(sizeof(*acl) + (sizeof(struct mac_address) * n_entries),
		      GFP_KERNEL);
	if (!acl)
		return ERR_PTR(-ENOMEM);
	nla_for_each_nested(attr, info->attrs[NL80211_ATTR_MAC_ADDRS], tmp) {
		memcpy(acl->mac_addrs[i].addr, nla_data(attr), ETH_ALEN);
		i++;
	}
	acl->n_acl_entries = n_entries;
	acl->acl_policy = acl_policy;
	return acl;
}
static int nl80211_set_mac_acl(struct sk_buff *skb, struct genl_info *info)
{
	struct cfg80211_registered_device *rdev = info->user_ptr[0];
	struct net_device *dev = info->user_ptr[1];
	struct cfg80211_acl_data *acl;
	int err;
	if (dev->ieee80211_ptr->iftype != NL80211_IFTYPE_AP &&
	    dev->ieee80211_ptr->iftype != NL80211_IFTYPE_P2P_GO)
		return -EOPNOTSUPP;
	if (!dev->ieee80211_ptr->beacon_interval)
		return -EINVAL;
	acl = parse_acl_data(&rdev->wiphy, info);
	if (IS_ERR(acl))
		return PTR_ERR(acl);
	err = rdev_set_mac_acl(rdev, dev, acl);
	kfree(acl);
	return err;
}
static u32 rateset_to_mask(struct ieee80211_supported_band *sband,
			   u8 *rates, u8 rates_len)
{
	u8 i;
	u32 mask = 0;
	for (i = 0; i < rates_len; i++) {
		int rate = (rates[i] & 0x7f) * 5;
		int ridx;
		for (ridx = 0; ridx < sband->n_bitrates; ridx++) {
			struct ieee80211_rate *srate =
				&sband->bitrates[ridx];
			if (rate == srate->bitrate) {
				mask |= 1 << ridx;
				break;
			}
		}
		if (ridx == sband->n_bitrates)
			return 0; /* rate not found */
	}
	return mask;
}
static bool ht_rateset_to_mask(struct ieee80211_supported_band *sband,
			       u8 *rates, u8 rates_len,
			       u8 mcs[IEEE80211_HT_MCS_MASK_LEN])
{
	u8 i;
	memset(mcs, 0, IEEE80211_HT_MCS_MASK_LEN);
	for (i = 0; i < rates_len; i++) {
		int ridx, rbit;
		ridx = rates[i] / 8;
		rbit = BIT(rates[i] % 8);
		/* check validity */
		if ((ridx < 0) || (ridx >= IEEE80211_HT_MCS_MASK_LEN))
			return false;
		/* check availability */
		if (sband->ht_cap.mcs.rx_mask[ridx] & rbit)
			mcs[ridx] |= rbit;
		else
			return false;
	}
	return true;
}
static u16 vht_mcs_map_to_mcs_mask(u8 vht_mcs_map)
{
	u16 mcs_mask = 0;
	switch (vht_mcs_map) {
	case IEEE80211_VHT_MCS_NOT_SUPPORTED:
		break;
	case IEEE80211_VHT_MCS_SUPPORT_0_7:
		mcs_mask = 0x00FF;
		break;
	case IEEE80211_VHT_MCS_SUPPORT_0_8:
		mcs_mask = 0x01FF;
		break;
	case IEEE80211_VHT_MCS_SUPPORT_0_9:
		mcs_mask = 0x03FF;
		break;
	default:
		break;
	}
	return mcs_mask;
}
static void vht_build_mcs_mask(u16 vht_mcs_map,
			       u16 vht_mcs_mask[NL80211_VHT_NSS_MAX])
{
	u8 nss;
	for (nss = 0; nss < NL80211_VHT_NSS_MAX; nss++) {
		vht_mcs_mask[nss] = vht_mcs_map_to_mcs_mask(vht_mcs_map & 0x03);
		vht_mcs_map >>= 2;
	}
}
static bool vht_set_mcs_mask(struct ieee80211_supported_band *sband,
			     struct nl80211_txrate_vht *txrate,
			     u16 mcs[NL80211_VHT_NSS_MAX])
{
	u16 tx_mcs_map = le16_to_cpu(sband->vht_cap.vht_mcs.tx_mcs_map);
	u16 tx_mcs_mask[NL80211_VHT_NSS_MAX] = {};
	u8 i;
	if (!sband->vht_cap.vht_supported)
		return false;
	memset(mcs, 0, sizeof(u16) * NL80211_VHT_NSS_MAX);
	/* Build vht_mcs_mask from VHT capabilities */
	vht_build_mcs_mask(tx_mcs_map, tx_mcs_mask);
	for (i = 0; i < NL80211_VHT_NSS_MAX; i++) {
		if ((tx_mcs_mask[i] & txrate->mcs[i]) == txrate->mcs[i])
			mcs[i] = txrate->mcs[i];
		else
			return false;
	}
	return true;
}
static const struct nla_policy nl80211_txattr_policy[NL80211_TXRATE_MAX + 1] = {
	[NL80211_TXRATE_LEGACY] = { .type = NLA_BINARY,
				    .len = NL80211_MAX_SUPP_RATES },
	[NL80211_TXRATE_HT] = { .type = NLA_BINARY,
				.len = NL80211_MAX_SUPP_HT_RATES },
	[NL80211_TXRATE_VHT] = { .len = sizeof(struct nl80211_txrate_vht)},
	[NL80211_TXRATE_GI] = { .type = NLA_U8 },
};
static int nl80211_parse_tx_bitrate_mask(struct genl_info *info,
					 struct cfg80211_bitrate_mask *mask)
{
	struct nlattr *tb[NL80211_TXRATE_MAX + 1];
	struct cfg80211_registered_device *rdev = info->user_ptr[0];
	int rem, i;
	struct nlattr *tx_rates;
	struct ieee80211_supported_band *sband;
	u16 vht_tx_mcs_map;
	memset(mask, 0, sizeof(*mask));
	/* Default to all rates enabled */
	for (i = 0; i < NUM_NL80211_BANDS; i++) {
		sband = rdev->wiphy.bands[i];
		if (!sband)
			continue;
		mask->control[i].legacy = (1 << sband->n_bitrates) - 1;
		memcpy(mask->control[i].ht_mcs,
		       sband->ht_cap.mcs.rx_mask,
		       sizeof(mask->control[i].ht_mcs));
		if (!sband->vht_cap.vht_supported)
			continue;
		vht_tx_mcs_map = le16_to_cpu(sband->vht_cap.vht_mcs.tx_mcs_map);
		vht_build_mcs_mask(vht_tx_mcs_map, mask->control[i].vht_mcs);
	}
	/* if no rates are given set it back to the defaults */
	if (!info->attrs[NL80211_ATTR_TX_RATES])
		goto out;
	/* The nested attribute uses enum nl80211_band as the index. This maps
	 * directly to the enum nl80211_band values used in cfg80211.
	 */
	BUILD_BUG_ON(NL80211_MAX_SUPP_HT_RATES > IEEE80211_HT_MCS_MASK_LEN * 8);
	nla_for_each_nested(tx_rates, info->attrs[NL80211_ATTR_TX_RATES], rem) {
		enum nl80211_band band = nla_type(tx_rates);
		int err;
		if (band < 0 || band >= NUM_NL80211_BANDS)
			return -EINVAL;
		sband = rdev->wiphy.bands[band];
		if (sband == NULL)
			return -EINVAL;
		err = nla_parse(tb, NL80211_TXRATE_MAX, nla_data(tx_rates),
				nla_len(tx_rates), nl80211_txattr_policy);
		if (err)
			return err;
		if (tb[NL80211_TXRATE_LEGACY]) {
			mask->control[band].legacy = rateset_to_mask(
				sband,
				nla_data(tb[NL80211_TXRATE_LEGACY]),
				nla_len(tb[NL80211_TXRATE_LEGACY]));
			if ((mask->control[band].legacy == 0) &&
			    nla_len(tb[NL80211_TXRATE_LEGACY]))
				return -EINVAL;
		}
		if (tb[NL80211_TXRATE_HT]) {
			if (!ht_rateset_to_mask(
					sband,
					nla_data(tb[NL80211_TXRATE_HT]),
					nla_len(tb[NL80211_TXRATE_HT]),
					mask->control[band].ht_mcs))
				return -EINVAL;
		}
		if (tb[NL80211_TXRATE_VHT]) {
			if (!vht_set_mcs_mask(
					sband,
					nla_data(tb[NL80211_TXRATE_VHT]),
					mask->control[band].vht_mcs))
				return -EINVAL;
		}
		if (tb[NL80211_TXRATE_GI]) {
			mask->control[band].gi =
				nla_get_u8(tb[NL80211_TXRATE_GI]);
			if (mask->control[band].gi > NL80211_TXRATE_FORCE_LGI)
				return -EINVAL;
		}
		if (mask->control[band].legacy == 0) {
			/* don't allow empty legacy rates if HT or VHT
			 * are not even supported.
			 */
			if (!(rdev->wiphy.bands[band]->ht_cap.ht_supported ||
			      rdev->wiphy.bands[band]->vht_cap.vht_supported))
				return -EINVAL;
			for (i = 0; i < IEEE80211_HT_MCS_MASK_LEN; i++)
				if (mask->control[band].ht_mcs[i])
					goto out;
			for (i = 0; i < NL80211_VHT_NSS_MAX; i++)
				if (mask->control[band].vht_mcs[i])
					goto out;
			/* legacy and mcs rates may not be both empty */
			return -EINVAL;
		}
	}
out:
	return 0;
}
static int validate_beacon_tx_rate(struct cfg80211_registered_device *rdev,
				   enum nl80211_band band,
				   struct cfg80211_bitrate_mask *beacon_rate)
{
	u32 count_ht, count_vht, i;
	u32 rate = beacon_rate->control[band].legacy;
	/* Allow only one rate */
	if (hweight32(rate) > 1)
		return -EINVAL;
	count_ht = 0;
	for (i = 0; i < IEEE80211_HT_MCS_MASK_LEN; i++) {
		if (hweight8(beacon_rate->control[band].ht_mcs[i]) > 1) {
			return -EINVAL;
		} else if (beacon_rate->control[band].ht_mcs[i]) {
			count_ht++;
			if (count_ht > 1)
				return -EINVAL;
		}
		if (count_ht && rate)
			return -EINVAL;
	}
	count_vht = 0;
	for (i = 0; i < NL80211_VHT_NSS_MAX; i++) {
		if (hweight16(beacon_rate->control[band].vht_mcs[i]) > 1) {
			return -EINVAL;
		} else if (beacon_rate->control[band].vht_mcs[i]) {
			count_vht++;
			if (count_vht > 1)
				return -EINVAL;
		}
		if (count_vht && rate)
			return -EINVAL;
	}
	if ((count_ht && count_vht) || (!rate && !count_ht && !count_vht))
		return -EINVAL;
	if (rate &&
	    !wiphy_ext_feature_isset(&rdev->wiphy,
				     NL80211_EXT_FEATURE_BEACON_RATE_LEGACY))
		return -EINVAL;
	if (count_ht &&
	    !wiphy_ext_feature_isset(&rdev->wiphy,
				     NL80211_EXT_FEATURE_BEACON_RATE_HT))
		return -EINVAL;
	if (count_vht &&
	    !wiphy_ext_feature_isset(&rdev->wiphy,
				     NL80211_EXT_FEATURE_BEACON_RATE_VHT))
		return -EINVAL;
	return 0;
}
static int nl80211_parse_beacon(struct nlattr *attrs[],
				struct cfg80211_beacon_data *bcn)
{
	bool haveinfo = false;
	if (!is_valid_ie_attr(attrs[NL80211_ATTR_BEACON_TAIL]) ||
	    !is_valid_ie_attr(attrs[NL80211_ATTR_IE]) ||
	    !is_valid_ie_attr(attrs[NL80211_ATTR_IE_PROBE_RESP]) ||
	    !is_valid_ie_attr(attrs[NL80211_ATTR_IE_ASSOC_RESP]))
		return -EINVAL;
	memset(bcn, 0, sizeof(*bcn));
	if (attrs[NL80211_ATTR_BEACON_HEAD]) {
		bcn->head = nla_data(attrs[NL80211_ATTR_BEACON_HEAD]);
		bcn->head_len = nla_len(attrs[NL80211_ATTR_BEACON_HEAD]);
		if (!bcn->head_len)
			return -EINVAL;
		haveinfo = true;
	}
	if (attrs[NL80211_ATTR_BEACON_TAIL]) {
		bcn->tail = nla_data(attrs[NL80211_ATTR_BEACON_TAIL]);
		bcn->tail_len = nla_len(attrs[NL80211_ATTR_BEACON_TAIL]);
		haveinfo = true;
	}
	if (!haveinfo)
		return -EINVAL;
	if (attrs[NL80211_ATTR_IE]) {
		bcn->beacon_ies = nla_data(attrs[NL80211_ATTR_IE]);
		bcn->beacon_ies_len = nla_len(attrs[NL80211_ATTR_IE]);
	}
	if (attrs[NL80211_ATTR_IE_PROBE_RESP]) {
		bcn->proberesp_ies =
			nla_data(attrs[NL80211_ATTR_IE_PROBE_RESP]);
		bcn->proberesp_ies_len =
			nla_len(attrs[NL80211_ATTR_IE_PROBE_RESP]);
	}
	if (attrs[NL80211_ATTR_IE_ASSOC_RESP]) {
		bcn->assocresp_ies =
			nla_data(attrs[NL80211_ATTR_IE_ASSOC_RESP]);
		bcn->assocresp_ies_len =
			nla_len(attrs[NL80211_ATTR_IE_ASSOC_RESP]);
	}
	if (attrs[NL80211_ATTR_PROBE_RESP]) {
		bcn->probe_resp = nla_data(attrs[NL80211_ATTR_PROBE_RESP]);
		bcn->probe_resp_len = nla_len(attrs[NL80211_ATTR_PROBE_RESP]);
	}
	return 0;
}
static bool nl80211_get_ap_channel(struct cfg80211_registered_device *rdev,
				   struct cfg80211_ap_settings *params)
{
	struct wireless_dev *wdev;
	bool ret = false;
	list_for_each_entry(wdev, &rdev->wiphy.wdev_list, list) {
		if (wdev->iftype != NL80211_IFTYPE_AP &&
		    wdev->iftype != NL80211_IFTYPE_P2P_GO)
			continue;
		if (!wdev->preset_chandef.chan)
			continue;
		params->chandef = wdev->preset_chandef;
		ret = true;
		break;
	}
	return ret;
}
static bool nl80211_valid_auth_type(struct cfg80211_registered_device *rdev,
				    enum nl80211_auth_type auth_type,
				    enum nl80211_commands cmd)
{
	if (auth_type > NL80211_AUTHTYPE_MAX)
		return false;
	switch (cmd) {
	case NL80211_CMD_AUTHENTICATE:
		if (!(rdev->wiphy.features & NL80211_FEATURE_SAE) &&
		    auth_type == NL80211_AUTHTYPE_SAE)
			return false;
		if (!wiphy_ext_feature_isset(&rdev->wiphy,
					     NL80211_EXT_FEATURE_FILS_STA) &&
		    (auth_type == NL80211_AUTHTYPE_FILS_SK ||
		     auth_type == NL80211_AUTHTYPE_FILS_SK_PFS ||
		     auth_type == NL80211_AUTHTYPE_FILS_PK))
			return false;
		return true;
	case NL80211_CMD_CONNECT:
	case NL80211_CMD_START_AP:
		/* SAE not supported yet */
		if (auth_type == NL80211_AUTHTYPE_SAE)
			return false;
		/* FILS not supported yet */
		if (auth_type == NL80211_AUTHTYPE_FILS_SK ||
		    auth_type == NL80211_AUTHTYPE_FILS_SK_PFS ||
		    auth_type == NL80211_AUTHTYPE_FILS_PK)
			return false;
		return true;
	default:
		return false;
	}
}
static int nl80211_start_ap(struct sk_buff *skb, struct genl_info *info)
{
	struct cfg80211_registered_device *rdev = info->user_ptr[0];
	struct net_device *dev = info->user_ptr[1];
	struct wireless_dev *wdev = dev->ieee80211_ptr;
	struct cfg80211_ap_settings params;
	int err;
	if (dev->ieee80211_ptr->iftype != NL80211_IFTYPE_AP &&
	    dev->ieee80211_ptr->iftype != NL80211_IFTYPE_P2P_GO)
		return -EOPNOTSUPP;
	if (!rdev->ops->start_ap)
		return -EOPNOTSUPP;
	if (wdev->beacon_interval)
		return -EALREADY;
	memset(&params, 0, sizeof(params));
	/* these are required for START_AP */
	if (!info->attrs[NL80211_ATTR_BEACON_INTERVAL] ||
	    !info->attrs[NL80211_ATTR_DTIM_PERIOD] ||
	    !info->attrs[NL80211_ATTR_BEACON_HEAD])
		return -EINVAL;
	err = nl80211_parse_beacon(info->attrs, &params.beacon);
	if (err)
		return err;
	params.beacon_interval =
		nla_get_u32(info->attrs[NL80211_ATTR_BEACON_INTERVAL]);
	params.dtim_period =
		nla_get_u32(info->attrs[NL80211_ATTR_DTIM_PERIOD]);
	err = cfg80211_validate_beacon_int(rdev, dev->ieee80211_ptr->iftype,
					   params.beacon_interval);
	if (err)
		return err;
	/*
	 * In theory, some of these attributes should be required here
	 * but since they were not used when the command was originally
	 * added, keep them optional for old user space programs to let
	 * them continue to work with drivers that do not need the
	 * additional information -- drivers must check!
	 */
	if (info->attrs[NL80211_ATTR_SSID]) {
		params.ssid = nla_data(info->attrs[NL80211_ATTR_SSID]);
		params.ssid_len =
			nla_len(info->attrs[NL80211_ATTR_SSID]);
		if (params.ssid_len == 0 ||
		    params.ssid_len > IEEE80211_MAX_SSID_LEN)
			return -EINVAL;
	}
	if (info->attrs[NL80211_ATTR_HIDDEN_SSID]) {
		params.hidden_ssid = nla_get_u32(
			info->attrs[NL80211_ATTR_HIDDEN_SSID]);
		if (params.hidden_ssid != NL80211_HIDDEN_SSID_NOT_IN_USE &&
		    params.hidden_ssid != NL80211_HIDDEN_SSID_ZERO_LEN &&
		    params.hidden_ssid != NL80211_HIDDEN_SSID_ZERO_CONTENTS)
			return -EINVAL;
	}
	params.privacy = !!info->attrs[NL80211_ATTR_PRIVACY];
	if (info->attrs[NL80211_ATTR_AUTH_TYPE]) {
		params.auth_type = nla_get_u32(
			info->attrs[NL80211_ATTR_AUTH_TYPE]);
		if (!nl80211_valid_auth_type(rdev, params.auth_type,
					     NL80211_CMD_START_AP))
			return -EINVAL;
	} else
		params.auth_type = NL80211_AUTHTYPE_AUTOMATIC;
	err = nl80211_crypto_settings(rdev, info, &params.crypto,
				      NL80211_MAX_NR_CIPHER_SUITES);
	if (err)
		return err;
	if (info->attrs[NL80211_ATTR_INACTIVITY_TIMEOUT]) {
		if (!(rdev->wiphy.features & NL80211_FEATURE_INACTIVITY_TIMER))
			return -EOPNOTSUPP;
		params.inactivity_timeout = nla_get_u16(
			info->attrs[NL80211_ATTR_INACTIVITY_TIMEOUT]);
	}
	if (info->attrs[NL80211_ATTR_P2P_CTWINDOW]) {
		if (dev->ieee80211_ptr->iftype != NL80211_IFTYPE_P2P_GO)
			return -EINVAL;
		params.p2p_ctwindow =
			nla_get_u8(info->attrs[NL80211_ATTR_P2P_CTWINDOW]);
		if (params.p2p_ctwindow > 127)
			return -EINVAL;
		if (params.p2p_ctwindow != 0 &&
		    !(rdev->wiphy.features & NL80211_FEATURE_P2P_GO_CTWIN))
			return -EINVAL;
	}
	if (info->attrs[NL80211_ATTR_P2P_OPPPS]) {
		u8 tmp;
		if (dev->ieee80211_ptr->iftype != NL80211_IFTYPE_P2P_GO)
			return -EINVAL;
		tmp = nla_get_u8(info->attrs[NL80211_ATTR_P2P_OPPPS]);
		if (tmp > 1)
			return -EINVAL;
		params.p2p_opp_ps = tmp;
		if (params.p2p_opp_ps != 0 &&
		    !(rdev->wiphy.features & NL80211_FEATURE_P2P_GO_OPPPS))
			return -EINVAL;
	}
	if (info->attrs[NL80211_ATTR_WIPHY_FREQ]) {
		err = nl80211_parse_chandef(rdev, info, &params.chandef);
		if (err)
			return err;
	} else if (wdev->preset_chandef.chan) {
		params.chandef = wdev->preset_chandef;
	} else if (!nl80211_get_ap_channel(rdev, &params))
		return -EINVAL;
	if (!cfg80211_reg_can_beacon_relax(&rdev->wiphy, &params.chandef,
					   wdev->iftype))
		return -EINVAL;
	if (info->attrs[NL80211_ATTR_TX_RATES]) {
		err = nl80211_parse_tx_bitrate_mask(info, &params.beacon_rate);
		if (err)
			return err;
		err = validate_beacon_tx_rate(rdev, params.chandef.chan->band,
					      &params.beacon_rate);
		if (err)
			return err;
	}
	if (info->attrs[NL80211_ATTR_SMPS_MODE]) {
		params.smps_mode =
			nla_get_u8(info->attrs[NL80211_ATTR_SMPS_MODE]);
		switch (params.smps_mode) {
		case NL80211_SMPS_OFF:
			break;
		case NL80211_SMPS_STATIC:
			if (!(rdev->wiphy.features &
			      NL80211_FEATURE_STATIC_SMPS))
				return -EINVAL;
			break;
		case NL80211_SMPS_DYNAMIC:
			if (!(rdev->wiphy.features &
			      NL80211_FEATURE_DYNAMIC_SMPS))
				return -EINVAL;
			break;
		default:
			return -EINVAL;
		}
	} else {
		params.smps_mode = NL80211_SMPS_OFF;
	}
	params.pbss = nla_get_flag(info->attrs[NL80211_ATTR_PBSS]);
	if (params.pbss && !rdev->wiphy.bands[NL80211_BAND_60GHZ])
		return -EOPNOTSUPP;
	if (info->attrs[NL80211_ATTR_ACL_POLICY]) {
		params.acl = parse_acl_data(&rdev->wiphy, info);
		if (IS_ERR(params.acl))
			return PTR_ERR(params.acl);
	}
	wdev_lock(wdev);
	err = rdev_start_ap(rdev, dev, &params);
	if (!err) {
		wdev->preset_chandef = params.chandef;
		wdev->beacon_interval = params.beacon_interval;
		wdev->chandef = params.chandef;
		wdev->ssid_len = params.ssid_len;
		memcpy(wdev->ssid, params.ssid, wdev->ssid_len);
	}
	wdev_unlock(wdev);
	kfree(params.acl);
	return err;
}
static int nl80211_set_beacon(struct sk_buff *skb, struct genl_info *info)
{
	struct cfg80211_registered_device *rdev = info->user_ptr[0];
	struct net_device *dev = info->user_ptr[1];
	struct wireless_dev *wdev = dev->ieee80211_ptr;
	struct cfg80211_beacon_data params;
	int err;
	if (dev->ieee80211_ptr->iftype != NL80211_IFTYPE_AP &&
	    dev->ieee80211_ptr->iftype != NL80211_IFTYPE_P2P_GO)
		return -EOPNOTSUPP;
	if (!rdev->ops->change_beacon)
		return -EOPNOTSUPP;
	if (!wdev->beacon_interval)
		return -EINVAL;
	err = nl80211_parse_beacon(info->attrs, &params);
	if (err)
		return err;
	wdev_lock(wdev);
	err = rdev_change_beacon(rdev, dev, &params);
	wdev_unlock(wdev);
	return err;
}
static int nl80211_stop_ap(struct sk_buff *skb, struct genl_info *info)
{
	struct cfg80211_registered_device *rdev = info->user_ptr[0];
	struct net_device *dev = info->user_ptr[1];
	return cfg80211_stop_ap(rdev, dev, false);
}
static const struct nla_policy sta_flags_policy[NL80211_STA_FLAG_MAX + 1] = {
	[NL80211_STA_FLAG_AUTHORIZED] = { .type = NLA_FLAG },
	[NL80211_STA_FLAG_SHORT_PREAMBLE] = { .type = NLA_FLAG },
	[NL80211_STA_FLAG_WME] = { .type = NLA_FLAG },
	[NL80211_STA_FLAG_MFP] = { .type = NLA_FLAG },
	[NL80211_STA_FLAG_AUTHENTICATED] = { .type = NLA_FLAG },
	[NL80211_STA_FLAG_TDLS_PEER] = { .type = NLA_FLAG },
};
static int parse_station_flags(struct genl_info *info,
			       enum nl80211_iftype iftype,
			       struct station_parameters *params)
{
	struct nlattr *flags[NL80211_STA_FLAG_MAX + 1];
	struct nlattr *nla;
	int flag;
	/*
	 * Try parsing the new attribute first so userspace
	 * can specify both for older kernels.
	 */
	nla = info->attrs[NL80211_ATTR_STA_FLAGS2];
	if (nla) {
		struct nl80211_sta_flag_update *sta_flags;
		sta_flags = nla_data(nla);
		params->sta_flags_mask = sta_flags->mask;
		params->sta_flags_set = sta_flags->set;
		params->sta_flags_set &= params->sta_flags_mask;
		if ((params->sta_flags_mask |
		     params->sta_flags_set) & BIT(__NL80211_STA_FLAG_INVALID))
			return -EINVAL;
		return 0;
	}
	/* if present, parse the old attribute */
	nla = info->attrs[NL80211_ATTR_STA_FLAGS];
	if (!nla)
		return 0;
	if (nla_parse_nested(flags, NL80211_STA_FLAG_MAX,
			     nla, sta_flags_policy))
		return -EINVAL;
	/*
	 * Only allow certain flags for interface types so that
	 * other attributes are silently ignored. Remember that
	 * this is backward compatibility code with old userspace
	 * and shouldn't be hit in other cases anyway.
	 */
	switch (iftype) {
	case NL80211_IFTYPE_AP:
	case NL80211_IFTYPE_AP_VLAN:
	case NL80211_IFTYPE_P2P_GO:
		params->sta_flags_mask = BIT(NL80211_STA_FLAG_AUTHORIZED) |
					 BIT(NL80211_STA_FLAG_SHORT_PREAMBLE) |
					 BIT(NL80211_STA_FLAG_WME) |
					 BIT(NL80211_STA_FLAG_MFP);
		break;
	case NL80211_IFTYPE_P2P_CLIENT:
	case NL80211_IFTYPE_STATION:
		params->sta_flags_mask = BIT(NL80211_STA_FLAG_AUTHORIZED) |
					 BIT(NL80211_STA_FLAG_TDLS_PEER);
		break;
	case NL80211_IFTYPE_MESH_POINT:
		params->sta_flags_mask = BIT(NL80211_STA_FLAG_AUTHENTICATED) |
					 BIT(NL80211_STA_FLAG_MFP) |
					 BIT(NL80211_STA_FLAG_AUTHORIZED);
	default:
		return -EINVAL;
	}
	for (flag = 1; flag <= NL80211_STA_FLAG_MAX; flag++) {
		if (flags[flag]) {
			params->sta_flags_set |= (1<<flag);
			/* no longer support new API additions in old API */
			if (flag > NL80211_STA_FLAG_MAX_OLD_API)
				return -EINVAL;
		}
	}
	return 0;
}
static bool nl80211_put_sta_rate(struct sk_buff *msg, struct rate_info *info,
				 int attr)
{
	struct nlattr *rate;
	u32 bitrate;
	u16 bitrate_compat;
	enum nl80211_rate_info rate_flg;
	rate = nla_nest_start(msg, attr);
	if (!rate)
		return false;
	/* cfg80211_calculate_bitrate will return 0 for mcs >= 32 */
	bitrate = cfg80211_calculate_bitrate(info);
	/* report 16-bit bitrate only if we can */
	bitrate_compat = bitrate < (1UL << 16) ? bitrate : 0;
	if (bitrate > 0 &&
	    nla_put_u32(msg, NL80211_RATE_INFO_BITRATE32, bitrate))
		return false;
	if (bitrate_compat > 0 &&
	    nla_put_u16(msg, NL80211_RATE_INFO_BITRATE, bitrate_compat))
		return false;
	switch (info->bw) {
	case RATE_INFO_BW_5:
		rate_flg = NL80211_RATE_INFO_5_MHZ_WIDTH;
		break;
	case RATE_INFO_BW_10:
		rate_flg = NL80211_RATE_INFO_10_MHZ_WIDTH;
		break;
	default:
		WARN_ON(1);
		/* fall through */
	case RATE_INFO_BW_20:
		rate_flg = 0;
		break;
	case RATE_INFO_BW_40:
		rate_flg = NL80211_RATE_INFO_40_MHZ_WIDTH;
		break;
	case RATE_INFO_BW_80:
		rate_flg = NL80211_RATE_INFO_80_MHZ_WIDTH;
		break;
	case RATE_INFO_BW_160:
		rate_flg = NL80211_RATE_INFO_160_MHZ_WIDTH;
		break;
	}
	if (rate_flg && nla_put_flag(msg, rate_flg))
		return false;
	if (info->flags & RATE_INFO_FLAGS_MCS) {
		if (nla_put_u8(msg, NL80211_RATE_INFO_MCS, info->mcs))
			return false;
		if (info->flags & RATE_INFO_FLAGS_SHORT_GI &&
		    nla_put_flag(msg, NL80211_RATE_INFO_SHORT_GI))
			return false;
	} else if (info->flags & RATE_INFO_FLAGS_VHT_MCS) {
		if (nla_put_u8(msg, NL80211_RATE_INFO_VHT_MCS, info->mcs))
			return false;
		if (nla_put_u8(msg, NL80211_RATE_INFO_VHT_NSS, info->nss))
			return false;
		if (info->flags & RATE_INFO_FLAGS_SHORT_GI &&
		    nla_put_flag(msg, NL80211_RATE_INFO_SHORT_GI))
			return false;
	}
	nla_nest_end(msg, rate);
	return true;
}
static bool nl80211_put_signal(struct sk_buff *msg, u8 mask, s8 *signal,
			       int id)
{
	void *attr;
	int i = 0;
	if (!mask)
		return true;
	attr = nla_nest_start(msg, id);
	if (!attr)
		return false;
	for (i = 0; i < IEEE80211_MAX_CHAINS; i++) {
		if (!(mask & BIT(i)))
			continue;
		if (nla_put_u8(msg, i, signal[i]))
			return false;
	}
	nla_nest_end(msg, attr);
	return true;
}
static int nl80211_send_station(struct sk_buff *msg, u32 cmd, u32 portid,
				u32 seq, int flags,
				struct cfg80211_registered_device *rdev,
				struct net_device *dev,
				const u8 *mac_addr, struct station_info *sinfo)
{
	void *hdr;
	struct nlattr *sinfoattr, *bss_param;
	hdr = nl80211hdr_put(msg, portid, seq, flags, cmd);
	if (!hdr)
		return -1;
	if (nla_put_u32(msg, NL80211_ATTR_IFINDEX, dev->ifindex) ||
	    nla_put(msg, NL80211_ATTR_MAC, ETH_ALEN, mac_addr) ||
	    nla_put_u32(msg, NL80211_ATTR_GENERATION, sinfo->generation))
		goto nla_put_failure;
	sinfoattr = nla_nest_start(msg, NL80211_ATTR_STA_INFO);
	if (!sinfoattr)
		goto nla_put_failure;
#define PUT_SINFO(attr, memb, type) do {				\
	if (sinfo->filled & BIT(NL80211_STA_INFO_ ## attr) &&		\
	    nla_put_ ## type(msg, NL80211_STA_INFO_ ## attr,		\
			     sinfo->memb))				\
		goto nla_put_failure;					\
	} while (0)
	PUT_SINFO(CONNECTED_TIME, connected_time, u32);
	PUT_SINFO(INACTIVE_TIME, inactive_time, u32);
	if (sinfo->filled & (BIT(NL80211_STA_INFO_RX_BYTES) |
			     BIT(NL80211_STA_INFO_RX_BYTES64)) &&
	    nla_put_u32(msg, NL80211_STA_INFO_RX_BYTES,
			(u32)sinfo->rx_bytes))
		goto nla_put_failure;
	if (sinfo->filled & (BIT(NL80211_STA_INFO_TX_BYTES) |
			     BIT(NL80211_STA_INFO_TX_BYTES64)) &&
	    nla_put_u32(msg, NL80211_STA_INFO_TX_BYTES,
			(u32)sinfo->tx_bytes))
		goto nla_put_failure;
	PUT_SINFO(RX_BYTES64, rx_bytes, u64);
	PUT_SINFO(TX_BYTES64, tx_bytes, u64);
	PUT_SINFO(LLID, llid, u16);
	PUT_SINFO(PLID, plid, u16);
	PUT_SINFO(PLINK_STATE, plink_state, u8);
	switch (rdev->wiphy.signal_type) {
	case CFG80211_SIGNAL_TYPE_MBM:
		PUT_SINFO(SIGNAL, signal, u8);
		PUT_SINFO(SIGNAL_AVG, signal_avg, u8);
		break;
	default:
		break;
	}
	if (sinfo->filled & BIT(NL80211_STA_INFO_CHAIN_SIGNAL)) {
		if (!nl80211_put_signal(msg, sinfo->chains,
					sinfo->chain_signal,
					NL80211_STA_INFO_CHAIN_SIGNAL))
			goto nla_put_failure;
	}
	if (sinfo->filled & BIT(NL80211_STA_INFO_CHAIN_SIGNAL_AVG)) {
		if (!nl80211_put_signal(msg, sinfo->chains,
					sinfo->chain_signal_avg,
					NL80211_STA_INFO_CHAIN_SIGNAL_AVG))
			goto nla_put_failure;
	}
	if (sinfo->filled & BIT(NL80211_STA_INFO_TX_BITRATE)) {
		if (!nl80211_put_sta_rate(msg, &sinfo->txrate,
					  NL80211_STA_INFO_TX_BITRATE))
			goto nla_put_failure;
	}
	if (sinfo->filled & BIT(NL80211_STA_INFO_RX_BITRATE)) {
		if (!nl80211_put_sta_rate(msg, &sinfo->rxrate,
					  NL80211_STA_INFO_RX_BITRATE))
			goto nla_put_failure;
	}
	PUT_SINFO(RX_PACKETS, rx_packets, u32);
	PUT_SINFO(TX_PACKETS, tx_packets, u32);
	PUT_SINFO(TX_RETRIES, tx_retries, u32);
	PUT_SINFO(TX_FAILED, tx_failed, u32);
	PUT_SINFO(EXPECTED_THROUGHPUT, expected_throughput, u32);
	PUT_SINFO(BEACON_LOSS, beacon_loss_count, u32);
	PUT_SINFO(LOCAL_PM, local_pm, u32);
	PUT_SINFO(PEER_PM, peer_pm, u32);
	PUT_SINFO(NONPEER_PM, nonpeer_pm, u32);
	if (sinfo->filled & BIT(NL80211_STA_INFO_BSS_PARAM)) {
		bss_param = nla_nest_start(msg, NL80211_STA_INFO_BSS_PARAM);
		if (!bss_param)
			goto nla_put_failure;
		if (((sinfo->bss_param.flags & BSS_PARAM_FLAGS_CTS_PROT) &&
		     nla_put_flag(msg, NL80211_STA_BSS_PARAM_CTS_PROT)) ||
		    ((sinfo->bss_param.flags & BSS_PARAM_FLAGS_SHORT_PREAMBLE) &&
		     nla_put_flag(msg, NL80211_STA_BSS_PARAM_SHORT_PREAMBLE)) ||
		    ((sinfo->bss_param.flags & BSS_PARAM_FLAGS_SHORT_SLOT_TIME) &&
		     nla_put_flag(msg, NL80211_STA_BSS_PARAM_SHORT_SLOT_TIME)) ||
		    nla_put_u8(msg, NL80211_STA_BSS_PARAM_DTIM_PERIOD,
			       sinfo->bss_param.dtim_period) ||
		    nla_put_u16(msg, NL80211_STA_BSS_PARAM_BEACON_INTERVAL,
				sinfo->bss_param.beacon_interval))
			goto nla_put_failure;
		nla_nest_end(msg, bss_param);
	}
	if ((sinfo->filled & BIT(NL80211_STA_INFO_STA_FLAGS)) &&
	    nla_put(msg, NL80211_STA_INFO_STA_FLAGS,
		    sizeof(struct nl80211_sta_flag_update),
		    &sinfo->sta_flags))
		goto nla_put_failure;
	PUT_SINFO(T_OFFSET, t_offset, u64);
	PUT_SINFO(RX_DROP_MISC, rx_dropped_misc, u64);
	PUT_SINFO(BEACON_RX, rx_beacon, u64);
	PUT_SINFO(BEACON_SIGNAL_AVG, rx_beacon_signal_avg, u8);
#undef PUT_SINFO
	if (sinfo->filled & BIT(NL80211_STA_INFO_TID_STATS)) {
		struct nlattr *tidsattr;
		int tid;
		tidsattr = nla_nest_start(msg, NL80211_STA_INFO_TID_STATS);
		if (!tidsattr)
			goto nla_put_failure;
		for (tid = 0; tid < IEEE80211_NUM_TIDS + 1; tid++) {
			struct cfg80211_tid_stats *tidstats;
			struct nlattr *tidattr;
			tidstats = &sinfo->pertid[tid];
			if (!tidstats->filled)
				continue;
			tidattr = nla_nest_start(msg, tid + 1);
			if (!tidattr)
				goto nla_put_failure;
#define PUT_TIDVAL(attr, memb, type) do {				\
	if (tidstats->filled & BIT(NL80211_TID_STATS_ ## attr) &&	\
	    nla_put_ ## type(msg, NL80211_TID_STATS_ ## attr,		\
			     tidstats->memb))				\
		goto nla_put_failure;					\
	} while (0)
			PUT_TIDVAL(RX_MSDU, rx_msdu, u64);
			PUT_TIDVAL(TX_MSDU, tx_msdu, u64);
			PUT_TIDVAL(TX_MSDU_RETRIES, tx_msdu_retries, u64);
			PUT_TIDVAL(TX_MSDU_FAILED, tx_msdu_failed, u64);
#undef PUT_TIDVAL
			nla_nest_end(msg, tidattr);
		}
		nla_nest_end(msg, tidsattr);
	}
	nla_nest_end(msg, sinfoattr);
	if (sinfo->assoc_req_ies_len &&
	    nla_put(msg, NL80211_ATTR_IE, sinfo->assoc_req_ies_len,
		    sinfo->assoc_req_ies))
		goto nla_put_failure;
	genlmsg_end(msg, hdr);
	return 0;
 nla_put_failure:
	genlmsg_cancel(msg, hdr);
	return -EMSGSIZE;
}
static int nl80211_dump_station(struct sk_buff *skb,
				struct netlink_callback *cb)
{
	struct station_info sinfo;
	struct cfg80211_registered_device *rdev;
	struct wireless_dev *wdev;
	u8 mac_addr[ETH_ALEN];
	int sta_idx = cb->args[2];
	int err;
	rtnl_lock();
	err = nl80211_prepare_wdev_dump(skb, cb, &rdev, &wdev);
	if (err)
		goto out_err;
	if (!wdev->netdev) {
		err = -EINVAL;
		goto out_err;
	}
	if (!rdev->ops->dump_station) {
		err = -EOPNOTSUPP;
		goto out_err;
	}
	while (1) {
		memset(&sinfo, 0, sizeof(sinfo));
		err = rdev_dump_station(rdev, wdev->netdev, sta_idx,
					mac_addr, &sinfo);
		if (err == -ENOENT)
			break;
		if (err)
			goto out_err;
		if (nl80211_send_station(skb, NL80211_CMD_NEW_STATION,
				NETLINK_CB(cb->skb).portid,
				cb->nlh->nlmsg_seq, NLM_F_MULTI,
				rdev, wdev->netdev, mac_addr,
				&sinfo) < 0)
			goto out;
		sta_idx++;
	}
 out:
	cb->args[2] = sta_idx;
	err = skb->len;
 out_err:
	rtnl_unlock();
	return err;
}
static int nl80211_get_station(struct sk_buff *skb, struct genl_info *info)
{
	struct cfg80211_registered_device *rdev = info->user_ptr[0];
	struct net_device *dev = info->user_ptr[1];
	struct station_info sinfo;
	struct sk_buff *msg;
	u8 *mac_addr = NULL;
	int err;
	memset(&sinfo, 0, sizeof(sinfo));
	if (!info->attrs[NL80211_ATTR_MAC])
		return -EINVAL;
	mac_addr = nla_data(info->attrs[NL80211_ATTR_MAC]);
	if (!rdev->ops->get_station)
		return -EOPNOTSUPP;
	err = rdev_get_station(rdev, dev, mac_addr, &sinfo);
	if (err)
		return err;
	msg = nlmsg_new(NLMSG_DEFAULT_SIZE, GFP_KERNEL);
	if (!msg)
		return -ENOMEM;
	if (nl80211_send_station(msg, NL80211_CMD_NEW_STATION,
				 info->snd_portid, info->snd_seq, 0,
				 rdev, dev, mac_addr, &sinfo) < 0) {
		nlmsg_free(msg);
		return -ENOBUFS;
	}
	return genlmsg_reply(msg, info);
}
int cfg80211_check_station_change(struct wiphy *wiphy,
				  struct station_parameters *params,
				  enum cfg80211_station_type statype)
{
	if (params->listen_interval != -1 &&
	    statype != CFG80211_STA_AP_CLIENT_UNASSOC)
		return -EINVAL;
	if (params->aid &&
	    !(params->sta_flags_set & BIT(NL80211_STA_FLAG_TDLS_PEER)) &&
	    statype != CFG80211_STA_AP_CLIENT_UNASSOC)
		return -EINVAL;
	/* When you run into this, adjust the code below for the new flag */
	BUILD_BUG_ON(NL80211_STA_FLAG_MAX != 7);
	switch (statype) {
	case CFG80211_STA_MESH_PEER_KERNEL:
	case CFG80211_STA_MESH_PEER_USER:
		/*
		 * No ignoring the TDLS flag here -- the userspace mesh
		 * code doesn't have the bug of including TDLS in the
		 * mask everywhere.
		 */
		if (params->sta_flags_mask &
				~(BIT(NL80211_STA_FLAG_AUTHENTICATED) |
				  BIT(NL80211_STA_FLAG_MFP) |
				  BIT(NL80211_STA_FLAG_AUTHORIZED)))
			return -EINVAL;
		break;
	case CFG80211_STA_TDLS_PEER_SETUP:
	case CFG80211_STA_TDLS_PEER_ACTIVE:
		if (!(params->sta_flags_set & BIT(NL80211_STA_FLAG_TDLS_PEER)))
			return -EINVAL;
		/* ignore since it can't change */
		params->sta_flags_mask &= ~BIT(NL80211_STA_FLAG_TDLS_PEER);
		break;
	default:
		/* disallow mesh-specific things */
		if (params->plink_action != NL80211_PLINK_ACTION_NO_ACTION)
			return -EINVAL;
		if (params->local_pm)
			return -EINVAL;
		if (params->sta_modify_mask & STATION_PARAM_APPLY_PLINK_STATE)
			return -EINVAL;
	}
	if (statype != CFG80211_STA_TDLS_PEER_SETUP &&
	    statype != CFG80211_STA_TDLS_PEER_ACTIVE) {
		/* TDLS can't be set, ... */
		if (params->sta_flags_set & BIT(NL80211_STA_FLAG_TDLS_PEER))
			return -EINVAL;
		/*
		 * ... but don't bother the driver with it. This works around
		 * a hostapd/wpa_supplicant issue -- it always includes the
		 * TLDS_PEER flag in the mask even for AP mode.
		 */
		params->sta_flags_mask &= ~BIT(NL80211_STA_FLAG_TDLS_PEER);
	}
	if (statype != CFG80211_STA_TDLS_PEER_SETUP &&
	    statype != CFG80211_STA_AP_CLIENT_UNASSOC) {
		/* reject other things that can't change */
		if (params->sta_modify_mask & STATION_PARAM_APPLY_UAPSD)
			return -EINVAL;
		if (params->sta_modify_mask & STATION_PARAM_APPLY_CAPABILITY)
			return -EINVAL;
		if (params->supported_rates)
			return -EINVAL;
		if (params->ext_capab || params->ht_capa || params->vht_capa)
			return -EINVAL;
	}
	if (statype != CFG80211_STA_AP_CLIENT &&
	    statype != CFG80211_STA_AP_CLIENT_UNASSOC) {
		if (params->vlan)
			return -EINVAL;
	}
	switch (statype) {
	case CFG80211_STA_AP_MLME_CLIENT:
		/* Use this only for authorizing/unauthorizing a station */
		if (!(params->sta_flags_mask & BIT(NL80211_STA_FLAG_AUTHORIZED)))
			return -EOPNOTSUPP;
		break;
	case CFG80211_STA_AP_CLIENT:
	case CFG80211_STA_AP_CLIENT_UNASSOC:
		/* accept only the listed bits */
		if (params->sta_flags_mask &
				~(BIT(NL80211_STA_FLAG_AUTHORIZED) |
				  BIT(NL80211_STA_FLAG_AUTHENTICATED) |
				  BIT(NL80211_STA_FLAG_ASSOCIATED) |
				  BIT(NL80211_STA_FLAG_SHORT_PREAMBLE) |
				  BIT(NL80211_STA_FLAG_WME) |
				  BIT(NL80211_STA_FLAG_MFP)))
			return -EINVAL;
		/* but authenticated/associated only if driver handles it */
		if (!(wiphy->features & NL80211_FEATURE_FULL_AP_CLIENT_STATE) &&
		    params->sta_flags_mask &
				(BIT(NL80211_STA_FLAG_AUTHENTICATED) |
				 BIT(NL80211_STA_FLAG_ASSOCIATED)))
			return -EINVAL;
		break;
	case CFG80211_STA_IBSS:
	case CFG80211_STA_AP_STA:
		/* reject any changes other than AUTHORIZED */
		if (params->sta_flags_mask & ~BIT(NL80211_STA_FLAG_AUTHORIZED))
			return -EINVAL;
		break;
	case CFG80211_STA_TDLS_PEER_SETUP:
		/* reject any changes other than AUTHORIZED or WME */
		if (params->sta_flags_mask & ~(BIT(NL80211_STA_FLAG_AUTHORIZED) |
					       BIT(NL80211_STA_FLAG_WME)))
			return -EINVAL;
		/* force (at least) rates when authorizing */
		if (params->sta_flags_set & BIT(NL80211_STA_FLAG_AUTHORIZED) &&
		    !params->supported_rates)
			return -EINVAL;
		break;
	case CFG80211_STA_TDLS_PEER_ACTIVE:
		/* reject any changes */
		return -EINVAL;
	case CFG80211_STA_MESH_PEER_KERNEL:
		if (params->sta_modify_mask & STATION_PARAM_APPLY_PLINK_STATE)
			return -EINVAL;
		break;
	case CFG80211_STA_MESH_PEER_USER:
		if (params->plink_action != NL80211_PLINK_ACTION_NO_ACTION &&
		    params->plink_action != NL80211_PLINK_ACTION_BLOCK)
			return -EINVAL;
		break;
	}
	return 0;
}
EXPORT_SYMBOL(cfg80211_check_station_change);
/*
 * Get vlan interface making sure it is running and on the right wiphy.
 */
static struct net_device *get_vlan(struct genl_info *info,
				   struct cfg80211_registered_device *rdev)
{
	struct nlattr *vlanattr = info->attrs[NL80211_ATTR_STA_VLAN];
	struct net_device *v;
	int ret;
	if (!vlanattr)
		return NULL;
	v = dev_get_by_index(genl_info_net(info), nla_get_u32(vlanattr));
	if (!v)
		return ERR_PTR(-ENODEV);
	if (!v->ieee80211_ptr || v->ieee80211_ptr->wiphy != &rdev->wiphy) {
		ret = -EINVAL;
		goto error;
	}
	if (v->ieee80211_ptr->iftype != NL80211_IFTYPE_AP_VLAN &&
	    v->ieee80211_ptr->iftype != NL80211_IFTYPE_AP &&
	    v->ieee80211_ptr->iftype != NL80211_IFTYPE_P2P_GO) {
		ret = -EINVAL;
		goto error;
	}
	if (!netif_running(v)) {
		ret = -ENETDOWN;
		goto error;
	}
	return v;
 error:
	dev_put(v);
	return ERR_PTR(ret);
}
static const struct nla_policy
nl80211_sta_wme_policy[NL80211_STA_WME_MAX + 1] = {
	[NL80211_STA_WME_UAPSD_QUEUES] = { .type = NLA_U8 },
	[NL80211_STA_WME_MAX_SP] = { .type = NLA_U8 },
};
static int nl80211_parse_sta_wme(struct genl_info *info,
				 struct station_parameters *params)
{
	struct nlattr *tb[NL80211_STA_WME_MAX + 1];
	struct nlattr *nla;
	int err;
	/* parse WME attributes if present */
	if (!info->attrs[NL80211_ATTR_STA_WME])
		return 0;
	nla = info->attrs[NL80211_ATTR_STA_WME];
	err = nla_parse_nested(tb, NL80211_STA_WME_MAX, nla,
			       nl80211_sta_wme_policy);
	if (err)
		return err;
	if (tb[NL80211_STA_WME_UAPSD_QUEUES])
		params->uapsd_queues = nla_get_u8(
			tb[NL80211_STA_WME_UAPSD_QUEUES]);
	if (params->uapsd_queues & ~IEEE80211_WMM_IE_STA_QOSINFO_AC_MASK)
		return -EINVAL;
	if (tb[NL80211_STA_WME_MAX_SP])
		params->max_sp = nla_get_u8(tb[NL80211_STA_WME_MAX_SP]);
	if (params->max_sp & ~IEEE80211_WMM_IE_STA_QOSINFO_SP_MASK)
		return -EINVAL;
	params->sta_modify_mask |= STATION_PARAM_APPLY_UAPSD;
	return 0;
}
static int nl80211_parse_sta_channel_info(struct genl_info *info,
				      struct station_parameters *params)
{
	if (info->attrs[NL80211_ATTR_STA_SUPPORTED_CHANNELS]) {
		params->supported_channels =
		     nla_data(info->attrs[NL80211_ATTR_STA_SUPPORTED_CHANNELS]);
		params->supported_channels_len =
		     nla_len(info->attrs[NL80211_ATTR_STA_SUPPORTED_CHANNELS]);
		/*
		 * Need to include at least one (first channel, number of
		 * channels) tuple for each subband, and must have proper
		 * tuples for the rest of the data as well.
		 */
		if (params->supported_channels_len < 2)
			return -EINVAL;
		if (params->supported_channels_len % 2)
			return -EINVAL;
	}
	if (info->attrs[NL80211_ATTR_STA_SUPPORTED_OPER_CLASSES]) {
		params->supported_oper_classes =
		 nla_data(info->attrs[NL80211_ATTR_STA_SUPPORTED_OPER_CLASSES]);
		params->supported_oper_classes_len =
		  nla_len(info->attrs[NL80211_ATTR_STA_SUPPORTED_OPER_CLASSES]);
		/*
		 * The value of the Length field of the Supported Operating
		 * Classes element is between 2 and 253.
		 */
		if (params->supported_oper_classes_len < 2 ||
		    params->supported_oper_classes_len > 253)
			return -EINVAL;
	}
	return 0;
}
static int nl80211_set_station_tdls(struct genl_info *info,
				    struct station_parameters *params)
{
	int err;
	/* Dummy STA entry gets updated once the peer capabilities are known */
	if (info->attrs[NL80211_ATTR_PEER_AID])
		params->aid = nla_get_u16(info->attrs[NL80211_ATTR_PEER_AID]);
	if (info->attrs[NL80211_ATTR_HT_CAPABILITY])
		params->ht_capa =
			nla_data(info->attrs[NL80211_ATTR_HT_CAPABILITY]);
	if (info->attrs[NL80211_ATTR_VHT_CAPABILITY])
		params->vht_capa =
			nla_data(info->attrs[NL80211_ATTR_VHT_CAPABILITY]);
	err = nl80211_parse_sta_channel_info(info, params);
	if (err)
		return err;
	return nl80211_parse_sta_wme(info, params);
}
static int nl80211_set_station(struct sk_buff *skb, struct genl_info *info)
{
	struct cfg80211_registered_device *rdev = info->user_ptr[0];
	struct net_device *dev = info->user_ptr[1];
	struct station_parameters params;
	u8 *mac_addr;
	int err;
	memset(&params, 0, sizeof(params));
	if (!rdev->ops->change_station)
		return -EOPNOTSUPP;
	/*
	 * AID and listen_interval properties can be set only for unassociated
	 * station. Include these parameters here and will check them in
	 * cfg80211_check_station_change().
	 */
	if (info->attrs[NL80211_ATTR_PEER_AID])
		params.aid = nla_get_u16(info->attrs[NL80211_ATTR_PEER_AID]);
	if (info->attrs[NL80211_ATTR_STA_LISTEN_INTERVAL])
		params.listen_interval =
		     nla_get_u16(info->attrs[NL80211_ATTR_STA_LISTEN_INTERVAL]);
	else
		params.listen_interval = -1;
	if (!info->attrs[NL80211_ATTR_MAC])
		return -EINVAL;
	mac_addr = nla_data(info->attrs[NL80211_ATTR_MAC]);
	if (info->attrs[NL80211_ATTR_STA_SUPPORTED_RATES]) {
		params.supported_rates =
			nla_data(info->attrs[NL80211_ATTR_STA_SUPPORTED_RATES]);
		params.supported_rates_len =
			nla_len(info->attrs[NL80211_ATTR_STA_SUPPORTED_RATES]);
	}
	if (info->attrs[NL80211_ATTR_STA_CAPABILITY]) {
		params.capability =
			nla_get_u16(info->attrs[NL80211_ATTR_STA_CAPABILITY]);
		params.sta_modify_mask |= STATION_PARAM_APPLY_CAPABILITY;
	}
	if (info->attrs[NL80211_ATTR_STA_EXT_CAPABILITY]) {
		params.ext_capab =
			nla_data(info->attrs[NL80211_ATTR_STA_EXT_CAPABILITY]);
		params.ext_capab_len =
			nla_len(info->attrs[NL80211_ATTR_STA_EXT_CAPABILITY]);
	}
	if (parse_station_flags(info, dev->ieee80211_ptr->iftype, &params))
		return -EINVAL;
	if (info->attrs[NL80211_ATTR_STA_PLINK_ACTION]) {
		params.plink_action =
			nla_get_u8(info->attrs[NL80211_ATTR_STA_PLINK_ACTION]);
		if (params.plink_action >= NUM_NL80211_PLINK_ACTIONS)
			return -EINVAL;
	}
	if (info->attrs[NL80211_ATTR_STA_PLINK_STATE]) {
		params.plink_state =
			nla_get_u8(info->attrs[NL80211_ATTR_STA_PLINK_STATE]);
		if (params.plink_state >= NUM_NL80211_PLINK_STATES)
			return -EINVAL;
		params.sta_modify_mask |= STATION_PARAM_APPLY_PLINK_STATE;
	}
	if (info->attrs[NL80211_ATTR_LOCAL_MESH_POWER_MODE]) {
		enum nl80211_mesh_power_mode pm = nla_get_u32(
			info->attrs[NL80211_ATTR_LOCAL_MESH_POWER_MODE]);
		if (pm <= NL80211_MESH_POWER_UNKNOWN ||
		    pm > NL80211_MESH_POWER_MAX)
			return -EINVAL;
		params.local_pm = pm;
	}
	/* Include parameters for TDLS peer (will check later) */
	err = nl80211_set_station_tdls(info, &params);
	if (err)
		return err;
	params.vlan = get_vlan(info, rdev);
	if (IS_ERR(params.vlan))
		return PTR_ERR(params.vlan);
	switch (dev->ieee80211_ptr->iftype) {
	case NL80211_IFTYPE_AP:
	case NL80211_IFTYPE_AP_VLAN:
	case NL80211_IFTYPE_P2P_GO:
	case NL80211_IFTYPE_P2P_CLIENT:
	case NL80211_IFTYPE_STATION:
	case NL80211_IFTYPE_ADHOC:
	case NL80211_IFTYPE_MESH_POINT:
		break;
	default:
		err = -EOPNOTSUPP;
		goto out_put_vlan;
	}
	/* driver will call cfg80211_check_station_change() */
	err = rdev_change_station(rdev, dev, mac_addr, &params);
 out_put_vlan:
	if (params.vlan)
		dev_put(params.vlan);
	return err;
}
static int nl80211_new_station(struct sk_buff *skb, struct genl_info *info)
{
	struct cfg80211_registered_device *rdev = info->user_ptr[0];
	int err;
	struct net_device *dev = info->user_ptr[1];
	struct station_parameters params;
	u8 *mac_addr = NULL;
	memset(&params, 0, sizeof(params));
	if (!rdev->ops->add_station)
		return -EOPNOTSUPP;
	if (!info->attrs[NL80211_ATTR_MAC])
		return -EINVAL;
	if (!info->attrs[NL80211_ATTR_STA_LISTEN_INTERVAL])
		return -EINVAL;
	if (!info->attrs[NL80211_ATTR_STA_SUPPORTED_RATES])
		return -EINVAL;
	if (!info->attrs[NL80211_ATTR_STA_AID] &&
	    !info->attrs[NL80211_ATTR_PEER_AID])
		return -EINVAL;
	mac_addr = nla_data(info->attrs[NL80211_ATTR_MAC]);
	params.supported_rates =
		nla_data(info->attrs[NL80211_ATTR_STA_SUPPORTED_RATES]);
	params.supported_rates_len =
		nla_len(info->attrs[NL80211_ATTR_STA_SUPPORTED_RATES]);
	params.listen_interval =
		nla_get_u16(info->attrs[NL80211_ATTR_STA_LISTEN_INTERVAL]);
	if (info->attrs[NL80211_ATTR_PEER_AID])
		params.aid = nla_get_u16(info->attrs[NL80211_ATTR_PEER_AID]);
	else
		params.aid = nla_get_u16(info->attrs[NL80211_ATTR_STA_AID]);
	if (!params.aid || params.aid > IEEE80211_MAX_AID)
		return -EINVAL;
	if (info->attrs[NL80211_ATTR_STA_CAPABILITY]) {
		params.capability =
			nla_get_u16(info->attrs[NL80211_ATTR_STA_CAPABILITY]);
		params.sta_modify_mask |= STATION_PARAM_APPLY_CAPABILITY;
	}
	if (info->attrs[NL80211_ATTR_STA_EXT_CAPABILITY]) {
		params.ext_capab =
			nla_data(info->attrs[NL80211_ATTR_STA_EXT_CAPABILITY]);
		params.ext_capab_len =
			nla_len(info->attrs[NL80211_ATTR_STA_EXT_CAPABILITY]);
	}
	if (info->attrs[NL80211_ATTR_HT_CAPABILITY])
		params.ht_capa =
			nla_data(info->attrs[NL80211_ATTR_HT_CAPABILITY]);
	if (info->attrs[NL80211_ATTR_VHT_CAPABILITY])
		params.vht_capa =
			nla_data(info->attrs[NL80211_ATTR_VHT_CAPABILITY]);
	if (info->attrs[NL80211_ATTR_OPMODE_NOTIF]) {
		params.opmode_notif_used = true;
		params.opmode_notif =
			nla_get_u8(info->attrs[NL80211_ATTR_OPMODE_NOTIF]);
	}
	if (info->attrs[NL80211_ATTR_STA_PLINK_ACTION]) {
		params.plink_action =
			nla_get_u8(info->attrs[NL80211_ATTR_STA_PLINK_ACTION]);
		if (params.plink_action >= NUM_NL80211_PLINK_ACTIONS)
			return -EINVAL;
	}
	err = nl80211_parse_sta_channel_info(info, &params);
	if (err)
		return err;
	err = nl80211_parse_sta_wme(info, &params);
	if (err)
		return err;
	if (parse_station_flags(info, dev->ieee80211_ptr->iftype, &params))
		return -EINVAL;
	/* HT/VHT requires QoS, but if we don't have that just ignore HT/VHT
	 * as userspace might just pass through the capabilities from the IEs
	 * directly, rather than enforcing this restriction and returning an
	 * error in this case.
	 */
	if (!(params.sta_flags_set & BIT(NL80211_STA_FLAG_WME))) {
		params.ht_capa = NULL;
		params.vht_capa = NULL;
	}
	/* When you run into this, adjust the code below for the new flag */
	BUILD_BUG_ON(NL80211_STA_FLAG_MAX != 7);
	switch (dev->ieee80211_ptr->iftype) {
	case NL80211_IFTYPE_AP:
	case NL80211_IFTYPE_AP_VLAN:
	case NL80211_IFTYPE_P2P_GO:
		/* ignore WME attributes if iface/sta is not capable */
		if (!(rdev->wiphy.flags & WIPHY_FLAG_AP_UAPSD) ||
		    !(params.sta_flags_set & BIT(NL80211_STA_FLAG_WME)))
			params.sta_modify_mask &= ~STATION_PARAM_APPLY_UAPSD;
		/* TDLS peers cannot be added */
		if ((params.sta_flags_set & BIT(NL80211_STA_FLAG_TDLS_PEER)) ||
		    info->attrs[NL80211_ATTR_PEER_AID])
			return -EINVAL;
		/* but don't bother the driver with it */
		params.sta_flags_mask &= ~BIT(NL80211_STA_FLAG_TDLS_PEER);
		/* allow authenticated/associated only if driver handles it */
		if (!(rdev->wiphy.features &
				NL80211_FEATURE_FULL_AP_CLIENT_STATE) &&
		    params.sta_flags_mask &
				(BIT(NL80211_STA_FLAG_AUTHENTICATED) |
				 BIT(NL80211_STA_FLAG_ASSOCIATED)))
			return -EINVAL;
		/* must be last in here for error handling */
		params.vlan = get_vlan(info, rdev);
		if (IS_ERR(params.vlan))
			return PTR_ERR(params.vlan);
		break;
	case NL80211_IFTYPE_MESH_POINT:
		/* ignore uAPSD data */
		params.sta_modify_mask &= ~STATION_PARAM_APPLY_UAPSD;
		/* associated is disallowed */
		if (params.sta_flags_mask & BIT(NL80211_STA_FLAG_ASSOCIATED))
			return -EINVAL;
		/* TDLS peers cannot be added */
		if ((params.sta_flags_set & BIT(NL80211_STA_FLAG_TDLS_PEER)) ||
		    info->attrs[NL80211_ATTR_PEER_AID])
			return -EINVAL;
		break;
	case NL80211_IFTYPE_STATION:
	case NL80211_IFTYPE_P2P_CLIENT:
		/* ignore uAPSD data */
		params.sta_modify_mask &= ~STATION_PARAM_APPLY_UAPSD;
		/* these are disallowed */
		if (params.sta_flags_mask &
				(BIT(NL80211_STA_FLAG_ASSOCIATED) |
				 BIT(NL80211_STA_FLAG_AUTHENTICATED)))
			return -EINVAL;
		/* Only TDLS peers can be added */
		if (!(params.sta_flags_set & BIT(NL80211_STA_FLAG_TDLS_PEER)))
			return -EINVAL;
		/* Can only add if TDLS ... */
		if (!(rdev->wiphy.flags & WIPHY_FLAG_SUPPORTS_TDLS))
			return -EOPNOTSUPP;
		/* ... with external setup is supported */
		if (!(rdev->wiphy.flags & WIPHY_FLAG_TDLS_EXTERNAL_SETUP))
			return -EOPNOTSUPP;
		/*
		 * Older wpa_supplicant versions always mark the TDLS peer
		 * as authorized, but it shouldn't yet be.
		 */
		params.sta_flags_mask &= ~BIT(NL80211_STA_FLAG_AUTHORIZED);
		break;
	default:
		return -EOPNOTSUPP;
	}
	/* be aware of params.vlan when changing code here */
	err = rdev_add_station(rdev, dev, mac_addr, &params);
	if (params.vlan)
		dev_put(params.vlan);
	return err;
}
static int nl80211_del_station(struct sk_buff *skb, struct genl_info *info)
{
	struct cfg80211_registered_device *rdev = info->user_ptr[0];
	struct net_device *dev = info->user_ptr[1];
	struct station_del_parameters params;
	memset(&params, 0, sizeof(params));
	if (info->attrs[NL80211_ATTR_MAC])
		params.mac = nla_data(info->attrs[NL80211_ATTR_MAC]);
	if (dev->ieee80211_ptr->iftype != NL80211_IFTYPE_AP &&
	    dev->ieee80211_ptr->iftype != NL80211_IFTYPE_AP_VLAN &&
	    dev->ieee80211_ptr->iftype != NL80211_IFTYPE_MESH_POINT &&
	    dev->ieee80211_ptr->iftype != NL80211_IFTYPE_P2P_GO)
		return -EINVAL;
	if (!rdev->ops->del_station)
		return -EOPNOTSUPP;
	if (info->attrs[NL80211_ATTR_MGMT_SUBTYPE]) {
		params.subtype =
			nla_get_u8(info->attrs[NL80211_ATTR_MGMT_SUBTYPE]);
		if (params.subtype != IEEE80211_STYPE_DISASSOC >> 4 &&
		    params.subtype != IEEE80211_STYPE_DEAUTH >> 4)
			return -EINVAL;
	} else {
		/* Default to Deauthentication frame */
		params.subtype = IEEE80211_STYPE_DEAUTH >> 4;
	}
	if (info->attrs[NL80211_ATTR_REASON_CODE]) {
		params.reason_code =
			nla_get_u16(info->attrs[NL80211_ATTR_REASON_CODE]);
		if (params.reason_code == 0)
			return -EINVAL; /* 0 is reserved */
	} else {
		/* Default to reason code 2 */
		params.reason_code = WLAN_REASON_PREV_AUTH_NOT_VALID;
	}
	return rdev_del_station(rdev, dev, &params);
}
static int nl80211_send_mpath(struct sk_buff *msg, u32 portid, u32 seq,
				int flags, struct net_device *dev,
				u8 *dst, u8 *next_hop,
				struct mpath_info *pinfo)
{
	void *hdr;
	struct nlattr *pinfoattr;
	hdr = nl80211hdr_put(msg, portid, seq, flags, NL80211_CMD_NEW_MPATH);
	if (!hdr)
		return -1;
	if (nla_put_u32(msg, NL80211_ATTR_IFINDEX, dev->ifindex) ||
	    nla_put(msg, NL80211_ATTR_MAC, ETH_ALEN, dst) ||
	    nla_put(msg, NL80211_ATTR_MPATH_NEXT_HOP, ETH_ALEN, next_hop) ||
	    nla_put_u32(msg, NL80211_ATTR_GENERATION, pinfo->generation))
		goto nla_put_failure;
	pinfoattr = nla_nest_start(msg, NL80211_ATTR_MPATH_INFO);
	if (!pinfoattr)
		goto nla_put_failure;
	if ((pinfo->filled & MPATH_INFO_FRAME_QLEN) &&
	    nla_put_u32(msg, NL80211_MPATH_INFO_FRAME_QLEN,
			pinfo->frame_qlen))
		goto nla_put_failure;
	if (((pinfo->filled & MPATH_INFO_SN) &&
	     nla_put_u32(msg, NL80211_MPATH_INFO_SN, pinfo->sn)) ||
	    ((pinfo->filled & MPATH_INFO_METRIC) &&
	     nla_put_u32(msg, NL80211_MPATH_INFO_METRIC,
			 pinfo->metric)) ||
	    ((pinfo->filled & MPATH_INFO_EXPTIME) &&
	     nla_put_u32(msg, NL80211_MPATH_INFO_EXPTIME,
			 pinfo->exptime)) ||
	    ((pinfo->filled & MPATH_INFO_FLAGS) &&
	     nla_put_u8(msg, NL80211_MPATH_INFO_FLAGS,
			pinfo->flags)) ||
	    ((pinfo->filled & MPATH_INFO_DISCOVERY_TIMEOUT) &&
	     nla_put_u32(msg, NL80211_MPATH_INFO_DISCOVERY_TIMEOUT,
			 pinfo->discovery_timeout)) ||
	    ((pinfo->filled & MPATH_INFO_DISCOVERY_RETRIES) &&
	     nla_put_u8(msg, NL80211_MPATH_INFO_DISCOVERY_RETRIES,
			pinfo->discovery_retries)))
		goto nla_put_failure;
	nla_nest_end(msg, pinfoattr);
	genlmsg_end(msg, hdr);
	return 0;
 nla_put_failure:
	genlmsg_cancel(msg, hdr);
	return -EMSGSIZE;
}
static int nl80211_dump_mpath(struct sk_buff *skb,
			      struct netlink_callback *cb)
{
	struct mpath_info pinfo;
	struct cfg80211_registered_device *rdev;
	struct wireless_dev *wdev;
	u8 dst[ETH_ALEN];
	u8 next_hop[ETH_ALEN];
	int path_idx = cb->args[2];
	int err;
	rtnl_lock();
	err = nl80211_prepare_wdev_dump(skb, cb, &rdev, &wdev);
	if (err)
		goto out_err;
	if (!rdev->ops->dump_mpath) {
		err = -EOPNOTSUPP;
		goto out_err;
	}
	if (wdev->iftype != NL80211_IFTYPE_MESH_POINT) {
		err = -EOPNOTSUPP;
		goto out_err;
	}
	while (1) {
		err = rdev_dump_mpath(rdev, wdev->netdev, path_idx, dst,
				      next_hop, &pinfo);
		if (err == -ENOENT)
			break;
		if (err)
			goto out_err;
		if (nl80211_send_mpath(skb, NETLINK_CB(cb->skb).portid,
				       cb->nlh->nlmsg_seq, NLM_F_MULTI,
				       wdev->netdev, dst, next_hop,
				       &pinfo) < 0)
			goto out;
		path_idx++;
	}
 out:
	cb->args[2] = path_idx;
	err = skb->len;
 out_err:
	rtnl_unlock();
	return err;
}
static int nl80211_get_mpath(struct sk_buff *skb, struct genl_info *info)
{
	struct cfg80211_registered_device *rdev = info->user_ptr[0];
	int err;
	struct net_device *dev = info->user_ptr[1];
	struct mpath_info pinfo;
	struct sk_buff *msg;
	u8 *dst = NULL;
	u8 next_hop[ETH_ALEN];
	memset(&pinfo, 0, sizeof(pinfo));
	if (!info->attrs[NL80211_ATTR_MAC])
		return -EINVAL;
	dst = nla_data(info->attrs[NL80211_ATTR_MAC]);
	if (!rdev->ops->get_mpath)
		return -EOPNOTSUPP;
	if (dev->ieee80211_ptr->iftype != NL80211_IFTYPE_MESH_POINT)
		return -EOPNOTSUPP;
	err = rdev_get_mpath(rdev, dev, dst, next_hop, &pinfo);
	if (err)
		return err;
	msg = nlmsg_new(NLMSG_DEFAULT_SIZE, GFP_KERNEL);
	if (!msg)
		return -ENOMEM;
	if (nl80211_send_mpath(msg, info->snd_portid, info->snd_seq, 0,
				 dev, dst, next_hop, &pinfo) < 0) {
		nlmsg_free(msg);
		return -ENOBUFS;
	}
	return genlmsg_reply(msg, info);
}
static int nl80211_set_mpath(struct sk_buff *skb, struct genl_info *info)
{
	struct cfg80211_registered_device *rdev = info->user_ptr[0];
	struct net_device *dev = info->user_ptr[1];
	u8 *dst = NULL;
	u8 *next_hop = NULL;
	if (!info->attrs[NL80211_ATTR_MAC])
		return -EINVAL;
	if (!info->attrs[NL80211_ATTR_MPATH_NEXT_HOP])
		return -EINVAL;
	dst = nla_data(info->attrs[NL80211_ATTR_MAC]);
	next_hop = nla_data(info->attrs[NL80211_ATTR_MPATH_NEXT_HOP]);
	if (!rdev->ops->change_mpath)
		return -EOPNOTSUPP;
	if (dev->ieee80211_ptr->iftype != NL80211_IFTYPE_MESH_POINT)
		return -EOPNOTSUPP;
	return rdev_change_mpath(rdev, dev, dst, next_hop);
}
static int nl80211_new_mpath(struct sk_buff *skb, struct genl_info *info)
{
	struct cfg80211_registered_device *rdev = info->user_ptr[0];
	struct net_device *dev = info->user_ptr[1];
	u8 *dst = NULL;
	u8 *next_hop = NULL;
	if (!info->attrs[NL80211_ATTR_MAC])
		return -EINVAL;
	if (!info->attrs[NL80211_ATTR_MPATH_NEXT_HOP])
		return -EINVAL;
	dst = nla_data(info->attrs[NL80211_ATTR_MAC]);
	next_hop = nla_data(info->attrs[NL80211_ATTR_MPATH_NEXT_HOP]);
	if (!rdev->ops->add_mpath)
		return -EOPNOTSUPP;
	if (dev->ieee80211_ptr->iftype != NL80211_IFTYPE_MESH_POINT)
		return -EOPNOTSUPP;
	return rdev_add_mpath(rdev, dev, dst, next_hop);
}
static int nl80211_del_mpath(struct sk_buff *skb, struct genl_info *info)
{
	struct cfg80211_registered_device *rdev = info->user_ptr[0];
	struct net_device *dev = info->user_ptr[1];
	u8 *dst = NULL;
	if (info->attrs[NL80211_ATTR_MAC])
		dst = nla_data(info->attrs[NL80211_ATTR_MAC]);
	if (!rdev->ops->del_mpath)
		return -EOPNOTSUPP;
	return rdev_del_mpath(rdev, dev, dst);
}
static int nl80211_get_mpp(struct sk_buff *skb, struct genl_info *info)
{
	struct cfg80211_registered_device *rdev = info->user_ptr[0];
	int err;
	struct net_device *dev = info->user_ptr[1];
	struct mpath_info pinfo;
	struct sk_buff *msg;
	u8 *dst = NULL;
	u8 mpp[ETH_ALEN];
	memset(&pinfo, 0, sizeof(pinfo));
	if (!info->attrs[NL80211_ATTR_MAC])
		return -EINVAL;
	dst = nla_data(info->attrs[NL80211_ATTR_MAC]);
	if (!rdev->ops->get_mpp)
		return -EOPNOTSUPP;
	if (dev->ieee80211_ptr->iftype != NL80211_IFTYPE_MESH_POINT)
		return -EOPNOTSUPP;
	err = rdev_get_mpp(rdev, dev, dst, mpp, &pinfo);
	if (err)
		return err;
	msg = nlmsg_new(NLMSG_DEFAULT_SIZE, GFP_KERNEL);
	if (!msg)
		return -ENOMEM;
	if (nl80211_send_mpath(msg, info->snd_portid, info->snd_seq, 0,
			       dev, dst, mpp, &pinfo) < 0) {
		nlmsg_free(msg);
		return -ENOBUFS;
	}
	return genlmsg_reply(msg, info);
}
static int nl80211_dump_mpp(struct sk_buff *skb,
			    struct netlink_callback *cb)
{
	struct mpath_info pinfo;
	struct cfg80211_registered_device *rdev;
	struct wireless_dev *wdev;
	u8 dst[ETH_ALEN];
	u8 mpp[ETH_ALEN];
	int path_idx = cb->args[2];
	int err;
	rtnl_lock();
	err = nl80211_prepare_wdev_dump(skb, cb, &rdev, &wdev);
	if (err)
		goto out_err;
	if (!rdev->ops->dump_mpp) {
		err = -EOPNOTSUPP;
		goto out_err;
	}
	if (wdev->iftype != NL80211_IFTYPE_MESH_POINT) {
		err = -EOPNOTSUPP;
		goto out_err;
	}
	while (1) {
		err = rdev_dump_mpp(rdev, wdev->netdev, path_idx, dst,
				    mpp, &pinfo);
		if (err == -ENOENT)
			break;
		if (err)
			goto out_err;
		if (nl80211_send_mpath(skb, NETLINK_CB(cb->skb).portid,
				       cb->nlh->nlmsg_seq, NLM_F_MULTI,
				       wdev->netdev, dst, mpp,
				       &pinfo) < 0)
			goto out;
		path_idx++;
	}
 out:
	cb->args[2] = path_idx;
	err = skb->len;
 out_err:
	rtnl_unlock();
	return err;
}
static int nl80211_set_bss(struct sk_buff *skb, struct genl_info *info)
{
	struct cfg80211_registered_device *rdev = info->user_ptr[0];
	struct net_device *dev = info->user_ptr[1];
	struct wireless_dev *wdev = dev->ieee80211_ptr;
	struct bss_parameters params;
	int err;
	memset(&params, 0, sizeof(params));
	/* default to not changing parameters */
	params.use_cts_prot = -1;
	params.use_short_preamble = -1;
	params.use_short_slot_time = -1;
	params.ap_isolate = -1;
	params.ht_opmode = -1;
	params.p2p_ctwindow = -1;
	params.p2p_opp_ps = -1;
	if (info->attrs[NL80211_ATTR_BSS_CTS_PROT])
		params.use_cts_prot =
		    nla_get_u8(info->attrs[NL80211_ATTR_BSS_CTS_PROT]);
	if (info->attrs[NL80211_ATTR_BSS_SHORT_PREAMBLE])
		params.use_short_preamble =
		    nla_get_u8(info->attrs[NL80211_ATTR_BSS_SHORT_PREAMBLE]);
	if (info->attrs[NL80211_ATTR_BSS_SHORT_SLOT_TIME])
		params.use_short_slot_time =
		    nla_get_u8(info->attrs[NL80211_ATTR_BSS_SHORT_SLOT_TIME]);
	if (info->attrs[NL80211_ATTR_BSS_BASIC_RATES]) {
		params.basic_rates =
			nla_data(info->attrs[NL80211_ATTR_BSS_BASIC_RATES]);
		params.basic_rates_len =
			nla_len(info->attrs[NL80211_ATTR_BSS_BASIC_RATES]);
	}
	if (info->attrs[NL80211_ATTR_AP_ISOLATE])
		params.ap_isolate = !!nla_get_u8(info->attrs[NL80211_ATTR_AP_ISOLATE]);
	if (info->attrs[NL80211_ATTR_BSS_HT_OPMODE])
		params.ht_opmode =
			nla_get_u16(info->attrs[NL80211_ATTR_BSS_HT_OPMODE]);
	if (info->attrs[NL80211_ATTR_P2P_CTWINDOW]) {
		if (dev->ieee80211_ptr->iftype != NL80211_IFTYPE_P2P_GO)
			return -EINVAL;
		params.p2p_ctwindow =
			nla_get_s8(info->attrs[NL80211_ATTR_P2P_CTWINDOW]);
		if (params.p2p_ctwindow < 0)
			return -EINVAL;
		if (params.p2p_ctwindow != 0 &&
		    !(rdev->wiphy.features & NL80211_FEATURE_P2P_GO_CTWIN))
			return -EINVAL;
	}
	if (info->attrs[NL80211_ATTR_P2P_OPPPS]) {
		u8 tmp;
		if (dev->ieee80211_ptr->iftype != NL80211_IFTYPE_P2P_GO)
			return -EINVAL;
		tmp = nla_get_u8(info->attrs[NL80211_ATTR_P2P_OPPPS]);
		if (tmp > 1)
			return -EINVAL;
		params.p2p_opp_ps = tmp;
		if (params.p2p_opp_ps &&
		    !(rdev->wiphy.features & NL80211_FEATURE_P2P_GO_OPPPS))
			return -EINVAL;
	}
	if (!rdev->ops->change_bss)
		return -EOPNOTSUPP;
	if (dev->ieee80211_ptr->iftype != NL80211_IFTYPE_AP &&
	    dev->ieee80211_ptr->iftype != NL80211_IFTYPE_P2P_GO)
		return -EOPNOTSUPP;
	wdev_lock(wdev);
	err = rdev_change_bss(rdev, dev, &params);
	wdev_unlock(wdev);
	return err;
}
static int nl80211_req_set_reg(struct sk_buff *skb, struct genl_info *info)
{
	char *data = NULL;
	bool is_indoor;
	enum nl80211_user_reg_hint_type user_reg_hint_type;
	u32 owner_nlportid;
	/*
	 * You should only get this when cfg80211 hasn't yet initialized
	 * completely when built-in to the kernel right between the time
	 * window between nl80211_init() and regulatory_init(), if that is
	 * even possible.
	 */
	if (unlikely(!rcu_access_pointer(cfg80211_regdomain)))
		return -EINPROGRESS;
	if (info->attrs[NL80211_ATTR_USER_REG_HINT_TYPE])
		user_reg_hint_type =
		  nla_get_u32(info->attrs[NL80211_ATTR_USER_REG_HINT_TYPE]);
	else
		user_reg_hint_type = NL80211_USER_REG_HINT_USER;
	switch (user_reg_hint_type) {
	case NL80211_USER_REG_HINT_USER:
	case NL80211_USER_REG_HINT_CELL_BASE:
		if (!info->attrs[NL80211_ATTR_REG_ALPHA2])
			return -EINVAL;
		data = nla_data(info->attrs[NL80211_ATTR_REG_ALPHA2]);
		return regulatory_hint_user(data, user_reg_hint_type);
	case NL80211_USER_REG_HINT_INDOOR:
		if (info->attrs[NL80211_ATTR_SOCKET_OWNER]) {
			owner_nlportid = info->snd_portid;
			is_indoor = !!info->attrs[NL80211_ATTR_REG_INDOOR];
		} else {
			owner_nlportid = 0;
			is_indoor = true;
		}
		return regulatory_hint_indoor(is_indoor, owner_nlportid);
	default:
		return -EINVAL;
	}
}
static int nl80211_get_mesh_config(struct sk_buff *skb,
				   struct genl_info *info)
{
	struct cfg80211_registered_device *rdev = info->user_ptr[0];
	struct net_device *dev = info->user_ptr[1];
	struct wireless_dev *wdev = dev->ieee80211_ptr;
	struct mesh_config cur_params;
	int err = 0;
	void *hdr;
	struct nlattr *pinfoattr;
	struct sk_buff *msg;
	if (wdev->iftype != NL80211_IFTYPE_MESH_POINT)
		return -EOPNOTSUPP;
	if (!rdev->ops->get_mesh_config)
		return -EOPNOTSUPP;
	wdev_lock(wdev);
	/* If not connected, get default parameters */
	if (!wdev->mesh_id_len)
		memcpy(&cur_params, &default_mesh_config, sizeof(cur_params));
	else
		err = rdev_get_mesh_config(rdev, dev, &cur_params);
	wdev_unlock(wdev);
	if (err)
		return err;
	/* Draw up a netlink message to send back */
	msg = nlmsg_new(NLMSG_DEFAULT_SIZE, GFP_KERNEL);
	if (!msg)
		return -ENOMEM;
	hdr = nl80211hdr_put(msg, info->snd_portid, info->snd_seq, 0,
			     NL80211_CMD_GET_MESH_CONFIG);
	if (!hdr)
		goto out;
	pinfoattr = nla_nest_start(msg, NL80211_ATTR_MESH_CONFIG);
	if (!pinfoattr)
		goto nla_put_failure;
	if (nla_put_u32(msg, NL80211_ATTR_IFINDEX, dev->ifindex) ||
	    nla_put_u16(msg, NL80211_MESHCONF_RETRY_TIMEOUT,
			cur_params.dot11MeshRetryTimeout) ||
	    nla_put_u16(msg, NL80211_MESHCONF_CONFIRM_TIMEOUT,
			cur_params.dot11MeshConfirmTimeout) ||
	    nla_put_u16(msg, NL80211_MESHCONF_HOLDING_TIMEOUT,
			cur_params.dot11MeshHoldingTimeout) ||
	    nla_put_u16(msg, NL80211_MESHCONF_MAX_PEER_LINKS,
			cur_params.dot11MeshMaxPeerLinks) ||
	    nla_put_u8(msg, NL80211_MESHCONF_MAX_RETRIES,
		       cur_params.dot11MeshMaxRetries) ||
	    nla_put_u8(msg, NL80211_MESHCONF_TTL,
		       cur_params.dot11MeshTTL) ||
	    nla_put_u8(msg, NL80211_MESHCONF_ELEMENT_TTL,
		       cur_params.element_ttl) ||
	    nla_put_u8(msg, NL80211_MESHCONF_AUTO_OPEN_PLINKS,
		       cur_params.auto_open_plinks) ||
	    nla_put_u32(msg, NL80211_MESHCONF_SYNC_OFFSET_MAX_NEIGHBOR,
			cur_params.dot11MeshNbrOffsetMaxNeighbor) ||
	    nla_put_u8(msg, NL80211_MESHCONF_HWMP_MAX_PREQ_RETRIES,
		       cur_params.dot11MeshHWMPmaxPREQretries) ||
	    nla_put_u32(msg, NL80211_MESHCONF_PATH_REFRESH_TIME,
			cur_params.path_refresh_time) ||
	    nla_put_u16(msg, NL80211_MESHCONF_MIN_DISCOVERY_TIMEOUT,
			cur_params.min_discovery_timeout) ||
	    nla_put_u32(msg, NL80211_MESHCONF_HWMP_ACTIVE_PATH_TIMEOUT,
			cur_params.dot11MeshHWMPactivePathTimeout) ||
	    nla_put_u16(msg, NL80211_MESHCONF_HWMP_PREQ_MIN_INTERVAL,
			cur_params.dot11MeshHWMPpreqMinInterval) ||
	    nla_put_u16(msg, NL80211_MESHCONF_HWMP_PERR_MIN_INTERVAL,
			cur_params.dot11MeshHWMPperrMinInterval) ||
	    nla_put_u16(msg, NL80211_MESHCONF_HWMP_NET_DIAM_TRVS_TIME,
			cur_params.dot11MeshHWMPnetDiameterTraversalTime) ||
	    nla_put_u8(msg, NL80211_MESHCONF_HWMP_ROOTMODE,
		       cur_params.dot11MeshHWMPRootMode) ||
	    nla_put_u16(msg, NL80211_MESHCONF_HWMP_RANN_INTERVAL,
			cur_params.dot11MeshHWMPRannInterval) ||
	    nla_put_u8(msg, NL80211_MESHCONF_GATE_ANNOUNCEMENTS,
		       cur_params.dot11MeshGateAnnouncementProtocol) ||
	    nla_put_u8(msg, NL80211_MESHCONF_FORWARDING,
		       cur_params.dot11MeshForwarding) ||
	    nla_put_u32(msg, NL80211_MESHCONF_RSSI_THRESHOLD,
			cur_params.rssi_threshold) ||
	    nla_put_u32(msg, NL80211_MESHCONF_HT_OPMODE,
			cur_params.ht_opmode) ||
	    nla_put_u32(msg, NL80211_MESHCONF_HWMP_PATH_TO_ROOT_TIMEOUT,
			cur_params.dot11MeshHWMPactivePathToRootTimeout) ||
	    nla_put_u16(msg, NL80211_MESHCONF_HWMP_ROOT_INTERVAL,
			cur_params.dot11MeshHWMProotInterval) ||
	    nla_put_u16(msg, NL80211_MESHCONF_HWMP_CONFIRMATION_INTERVAL,
			cur_params.dot11MeshHWMPconfirmationInterval) ||
	    nla_put_u32(msg, NL80211_MESHCONF_POWER_MODE,
			cur_params.power_mode) ||
	    nla_put_u16(msg, NL80211_MESHCONF_AWAKE_WINDOW,
			cur_params.dot11MeshAwakeWindowDuration) ||
	    nla_put_u32(msg, NL80211_MESHCONF_PLINK_TIMEOUT,
			cur_params.plink_timeout))
		goto nla_put_failure;
	nla_nest_end(msg, pinfoattr);
	genlmsg_end(msg, hdr);
	return genlmsg_reply(msg, info);
 nla_put_failure:
	genlmsg_cancel(msg, hdr);
 out:
	nlmsg_free(msg);
	return -ENOBUFS;
}
static const struct nla_policy nl80211_meshconf_params_policy[NL80211_MESHCONF_ATTR_MAX+1] = {
	[NL80211_MESHCONF_RETRY_TIMEOUT] = { .type = NLA_U16 },
	[NL80211_MESHCONF_CONFIRM_TIMEOUT] = { .type = NLA_U16 },
	[NL80211_MESHCONF_HOLDING_TIMEOUT] = { .type = NLA_U16 },
	[NL80211_MESHCONF_MAX_PEER_LINKS] = { .type = NLA_U16 },
	[NL80211_MESHCONF_MAX_RETRIES] = { .type = NLA_U8 },
	[NL80211_MESHCONF_TTL] = { .type = NLA_U8 },
	[NL80211_MESHCONF_ELEMENT_TTL] = { .type = NLA_U8 },
	[NL80211_MESHCONF_AUTO_OPEN_PLINKS] = { .type = NLA_U8 },
	[NL80211_MESHCONF_SYNC_OFFSET_MAX_NEIGHBOR] = { .type = NLA_U32 },
	[NL80211_MESHCONF_HWMP_MAX_PREQ_RETRIES] = { .type = NLA_U8 },
	[NL80211_MESHCONF_PATH_REFRESH_TIME] = { .type = NLA_U32 },
	[NL80211_MESHCONF_MIN_DISCOVERY_TIMEOUT] = { .type = NLA_U16 },
	[NL80211_MESHCONF_HWMP_ACTIVE_PATH_TIMEOUT] = { .type = NLA_U32 },
	[NL80211_MESHCONF_HWMP_PREQ_MIN_INTERVAL] = { .type = NLA_U16 },
	[NL80211_MESHCONF_HWMP_PERR_MIN_INTERVAL] = { .type = NLA_U16 },
	[NL80211_MESHCONF_HWMP_NET_DIAM_TRVS_TIME] = { .type = NLA_U16 },
	[NL80211_MESHCONF_HWMP_ROOTMODE] = { .type = NLA_U8 },
	[NL80211_MESHCONF_HWMP_RANN_INTERVAL] = { .type = NLA_U16 },
	[NL80211_MESHCONF_GATE_ANNOUNCEMENTS] = { .type = NLA_U8 },
	[NL80211_MESHCONF_FORWARDING] = { .type = NLA_U8 },
	[NL80211_MESHCONF_RSSI_THRESHOLD] = { .type = NLA_U32 },
	[NL80211_MESHCONF_HT_OPMODE] = { .type = NLA_U16 },
	[NL80211_MESHCONF_HWMP_PATH_TO_ROOT_TIMEOUT] = { .type = NLA_U32 },
	[NL80211_MESHCONF_HWMP_ROOT_INTERVAL] = { .type = NLA_U16 },
	[NL80211_MESHCONF_HWMP_CONFIRMATION_INTERVAL] = { .type = NLA_U16 },
	[NL80211_MESHCONF_POWER_MODE] = { .type = NLA_U32 },
	[NL80211_MESHCONF_AWAKE_WINDOW] = { .type = NLA_U16 },
	[NL80211_MESHCONF_PLINK_TIMEOUT] = { .type = NLA_U32 },
};
static const struct nla_policy
	nl80211_mesh_setup_params_policy[NL80211_MESH_SETUP_ATTR_MAX+1] = {
	[NL80211_MESH_SETUP_ENABLE_VENDOR_SYNC] = { .type = NLA_U8 },
	[NL80211_MESH_SETUP_ENABLE_VENDOR_PATH_SEL] = { .type = NLA_U8 },
	[NL80211_MESH_SETUP_ENABLE_VENDOR_METRIC] = { .type = NLA_U8 },
	[NL80211_MESH_SETUP_USERSPACE_AUTH] = { .type = NLA_FLAG },
	[NL80211_MESH_SETUP_AUTH_PROTOCOL] = { .type = NLA_U8 },
	[NL80211_MESH_SETUP_USERSPACE_MPM] = { .type = NLA_FLAG },
	[NL80211_MESH_SETUP_IE] = { .type = NLA_BINARY,
				    .len = IEEE80211_MAX_DATA_LEN },
	[NL80211_MESH_SETUP_USERSPACE_AMPE] = { .type = NLA_FLAG },
};
static int nl80211_parse_mesh_config(struct genl_info *info,
				     struct mesh_config *cfg,
				     u32 *mask_out)
{
	struct nlattr *tb[NL80211_MESHCONF_ATTR_MAX + 1];
	u32 mask = 0;
#define FILL_IN_MESH_PARAM_IF_SET(tb, cfg, param, min, max, mask, attr, fn) \
do {									    \
	if (tb[attr]) {							    \
		if (fn(tb[attr]) < min || fn(tb[attr]) > max)		    \
			return -EINVAL;					    \
		cfg->param = fn(tb[attr]);				    \
		mask |= (1 << (attr - 1));				    \
	}								    \
} while (0)
	if (!info->attrs[NL80211_ATTR_MESH_CONFIG])
		return -EINVAL;
	if (nla_parse_nested(tb, NL80211_MESHCONF_ATTR_MAX,
			     info->attrs[NL80211_ATTR_MESH_CONFIG],
			     nl80211_meshconf_params_policy))
		return -EINVAL;
	/* This makes sure that there aren't more than 32 mesh config
	 * parameters (otherwise our bitfield scheme would not work.) */
	BUILD_BUG_ON(NL80211_MESHCONF_ATTR_MAX > 32);
	/* Fill in the params struct */
	FILL_IN_MESH_PARAM_IF_SET(tb, cfg, dot11MeshRetryTimeout, 1, 255,
				  mask, NL80211_MESHCONF_RETRY_TIMEOUT,
				  nla_get_u16);
	FILL_IN_MESH_PARAM_IF_SET(tb, cfg, dot11MeshConfirmTimeout, 1, 255,
				  mask, NL80211_MESHCONF_CONFIRM_TIMEOUT,
				  nla_get_u16);
	FILL_IN_MESH_PARAM_IF_SET(tb, cfg, dot11MeshHoldingTimeout, 1, 255,
				  mask, NL80211_MESHCONF_HOLDING_TIMEOUT,
				  nla_get_u16);
	FILL_IN_MESH_PARAM_IF_SET(tb, cfg, dot11MeshMaxPeerLinks, 0, 255,
				  mask, NL80211_MESHCONF_MAX_PEER_LINKS,
				  nla_get_u16);
	FILL_IN_MESH_PARAM_IF_SET(tb, cfg, dot11MeshMaxRetries, 0, 16,
				  mask, NL80211_MESHCONF_MAX_RETRIES,
				  nla_get_u8);
	FILL_IN_MESH_PARAM_IF_SET(tb, cfg, dot11MeshTTL, 1, 255,
				  mask, NL80211_MESHCONF_TTL, nla_get_u8);
	FILL_IN_MESH_PARAM_IF_SET(tb, cfg, element_ttl, 1, 255,
				  mask, NL80211_MESHCONF_ELEMENT_TTL,
				  nla_get_u8);
	FILL_IN_MESH_PARAM_IF_SET(tb, cfg, auto_open_plinks, 0, 1,
				  mask, NL80211_MESHCONF_AUTO_OPEN_PLINKS,
				  nla_get_u8);
	FILL_IN_MESH_PARAM_IF_SET(tb, cfg, dot11MeshNbrOffsetMaxNeighbor,
				  1, 255, mask,
				  NL80211_MESHCONF_SYNC_OFFSET_MAX_NEIGHBOR,
				  nla_get_u32);
	FILL_IN_MESH_PARAM_IF_SET(tb, cfg, dot11MeshHWMPmaxPREQretries, 0, 255,
				  mask, NL80211_MESHCONF_HWMP_MAX_PREQ_RETRIES,
				  nla_get_u8);
	FILL_IN_MESH_PARAM_IF_SET(tb, cfg, path_refresh_time, 1, 65535,
				  mask, NL80211_MESHCONF_PATH_REFRESH_TIME,
				  nla_get_u32);
	FILL_IN_MESH_PARAM_IF_SET(tb, cfg, min_discovery_timeout, 1, 65535,
				  mask, NL80211_MESHCONF_MIN_DISCOVERY_TIMEOUT,
				  nla_get_u16);
	FILL_IN_MESH_PARAM_IF_SET(tb, cfg, dot11MeshHWMPactivePathTimeout,
				  1, 65535, mask,
				  NL80211_MESHCONF_HWMP_ACTIVE_PATH_TIMEOUT,
				  nla_get_u32);
	FILL_IN_MESH_PARAM_IF_SET(tb, cfg, dot11MeshHWMPpreqMinInterval,
				  1, 65535, mask,
				  NL80211_MESHCONF_HWMP_PREQ_MIN_INTERVAL,
				  nla_get_u16);
	FILL_IN_MESH_PARAM_IF_SET(tb, cfg, dot11MeshHWMPperrMinInterval,
				  1, 65535, mask,
				  NL80211_MESHCONF_HWMP_PERR_MIN_INTERVAL,
				  nla_get_u16);
	FILL_IN_MESH_PARAM_IF_SET(tb, cfg,
				  dot11MeshHWMPnetDiameterTraversalTime,
				  1, 65535, mask,
				  NL80211_MESHCONF_HWMP_NET_DIAM_TRVS_TIME,
				  nla_get_u16);
	FILL_IN_MESH_PARAM_IF_SET(tb, cfg, dot11MeshHWMPRootMode, 0, 4,
				  mask, NL80211_MESHCONF_HWMP_ROOTMODE,
				  nla_get_u8);
	FILL_IN_MESH_PARAM_IF_SET(tb, cfg, dot11MeshHWMPRannInterval, 1, 65535,
				  mask, NL80211_MESHCONF_HWMP_RANN_INTERVAL,
				  nla_get_u16);
	FILL_IN_MESH_PARAM_IF_SET(tb, cfg,
				  dot11MeshGateAnnouncementProtocol, 0, 1,
				  mask, NL80211_MESHCONF_GATE_ANNOUNCEMENTS,
				  nla_get_u8);
	FILL_IN_MESH_PARAM_IF_SET(tb, cfg, dot11MeshForwarding, 0, 1,
				  mask, NL80211_MESHCONF_FORWARDING,
				  nla_get_u8);
	FILL_IN_MESH_PARAM_IF_SET(tb, cfg, rssi_threshold, -255, 0,
				  mask, NL80211_MESHCONF_RSSI_THRESHOLD,
				  nla_get_s32);
	FILL_IN_MESH_PARAM_IF_SET(tb, cfg, ht_opmode, 0, 16,
				  mask, NL80211_MESHCONF_HT_OPMODE,
				  nla_get_u16);
	FILL_IN_MESH_PARAM_IF_SET(tb, cfg, dot11MeshHWMPactivePathToRootTimeout,
				  1, 65535, mask,
				  NL80211_MESHCONF_HWMP_PATH_TO_ROOT_TIMEOUT,
				  nla_get_u32);
	FILL_IN_MESH_PARAM_IF_SET(tb, cfg, dot11MeshHWMProotInterval, 1, 65535,
				  mask, NL80211_MESHCONF_HWMP_ROOT_INTERVAL,
				  nla_get_u16);
	FILL_IN_MESH_PARAM_IF_SET(tb, cfg,
				  dot11MeshHWMPconfirmationInterval,
				  1, 65535, mask,
				  NL80211_MESHCONF_HWMP_CONFIRMATION_INTERVAL,
				  nla_get_u16);
	FILL_IN_MESH_PARAM_IF_SET(tb, cfg, power_mode,
				  NL80211_MESH_POWER_ACTIVE,
				  NL80211_MESH_POWER_MAX,
				  mask, NL80211_MESHCONF_POWER_MODE,
				  nla_get_u32);
	FILL_IN_MESH_PARAM_IF_SET(tb, cfg, dot11MeshAwakeWindowDuration,
				  0, 65535, mask,
				  NL80211_MESHCONF_AWAKE_WINDOW, nla_get_u16);
	FILL_IN_MESH_PARAM_IF_SET(tb, cfg, plink_timeout, 0, 0xffffffff,
				  mask, NL80211_MESHCONF_PLINK_TIMEOUT,
				  nla_get_u32);
	if (mask_out)
		*mask_out = mask;
	return 0;
#undef FILL_IN_MESH_PARAM_IF_SET
}
static int nl80211_parse_mesh_setup(struct genl_info *info,
				     struct mesh_setup *setup)
{
	struct cfg80211_registered_device *rdev = info->user_ptr[0];
	struct nlattr *tb[NL80211_MESH_SETUP_ATTR_MAX + 1];
	if (!info->attrs[NL80211_ATTR_MESH_SETUP])
		return -EINVAL;
	if (nla_parse_nested(tb, NL80211_MESH_SETUP_ATTR_MAX,
			     info->attrs[NL80211_ATTR_MESH_SETUP],
			     nl80211_mesh_setup_params_policy))
		return -EINVAL;
	if (tb[NL80211_MESH_SETUP_ENABLE_VENDOR_SYNC])
		setup->sync_method =
		(nla_get_u8(tb[NL80211_MESH_SETUP_ENABLE_VENDOR_SYNC])) ?
		 IEEE80211_SYNC_METHOD_VENDOR :
		 IEEE80211_SYNC_METHOD_NEIGHBOR_OFFSET;
	if (tb[NL80211_MESH_SETUP_ENABLE_VENDOR_PATH_SEL])
		setup->path_sel_proto =
		(nla_get_u8(tb[NL80211_MESH_SETUP_ENABLE_VENDOR_PATH_SEL])) ?
		 IEEE80211_PATH_PROTOCOL_VENDOR :
		 IEEE80211_PATH_PROTOCOL_HWMP;
	if (tb[NL80211_MESH_SETUP_ENABLE_VENDOR_METRIC])
		setup->path_metric =
		(nla_get_u8(tb[NL80211_MESH_SETUP_ENABLE_VENDOR_METRIC])) ?
		 IEEE80211_PATH_METRIC_VENDOR :
		 IEEE80211_PATH_METRIC_AIRTIME;
	if (tb[NL80211_MESH_SETUP_IE]) {
		struct nlattr *ieattr =
			tb[NL80211_MESH_SETUP_IE];
		if (!is_valid_ie_attr(ieattr))
			return -EINVAL;
		setup->ie = nla_data(ieattr);
		setup->ie_len = nla_len(ieattr);
	}
	if (tb[NL80211_MESH_SETUP_USERSPACE_MPM] &&
	    !(rdev->wiphy.features & NL80211_FEATURE_USERSPACE_MPM))
		return -EINVAL;
	setup->user_mpm = nla_get_flag(tb[NL80211_MESH_SETUP_USERSPACE_MPM]);
	setup->is_authenticated = nla_get_flag(tb[NL80211_MESH_SETUP_USERSPACE_AUTH]);
	setup->is_secure = nla_get_flag(tb[NL80211_MESH_SETUP_USERSPACE_AMPE]);
	if (setup->is_secure)
		setup->user_mpm = true;
	if (tb[NL80211_MESH_SETUP_AUTH_PROTOCOL]) {
		if (!setup->user_mpm)
			return -EINVAL;
		setup->auth_id =
			nla_get_u8(tb[NL80211_MESH_SETUP_AUTH_PROTOCOL]);
	}
	return 0;
}
static int nl80211_update_mesh_config(struct sk_buff *skb,
				      struct genl_info *info)
{
	struct cfg80211_registered_device *rdev = info->user_ptr[0];
	struct net_device *dev = info->user_ptr[1];
	struct wireless_dev *wdev = dev->ieee80211_ptr;
	struct mesh_config cfg;
	u32 mask;
	int err;
	if (wdev->iftype != NL80211_IFTYPE_MESH_POINT)
		return -EOPNOTSUPP;
	if (!rdev->ops->update_mesh_config)
		return -EOPNOTSUPP;
	err = nl80211_parse_mesh_config(info, &cfg, &mask);
	if (err)
		return err;
	wdev_lock(wdev);
	if (!wdev->mesh_id_len)
		err = -ENOLINK;
	if (!err)
		err = rdev_update_mesh_config(rdev, dev, mask, &cfg);
	wdev_unlock(wdev);
	return err;
}
static int nl80211_put_regdom(const struct ieee80211_regdomain *regdom,
			      struct sk_buff *msg)
{
	struct nlattr *nl_reg_rules;
	unsigned int i;
	if (nla_put_string(msg, NL80211_ATTR_REG_ALPHA2, regdom->alpha2) ||
	    (regdom->dfs_region &&
	     nla_put_u8(msg, NL80211_ATTR_DFS_REGION, regdom->dfs_region)))
		goto nla_put_failure;
	nl_reg_rules = nla_nest_start(msg, NL80211_ATTR_REG_RULES);
	if (!nl_reg_rules)
		goto nla_put_failure;
	for (i = 0; i < regdom->n_reg_rules; i++) {
		struct nlattr *nl_reg_rule;
		const struct ieee80211_reg_rule *reg_rule;
		const struct ieee80211_freq_range *freq_range;
		const struct ieee80211_power_rule *power_rule;
		unsigned int max_bandwidth_khz;
		reg_rule = &regdom->reg_rules[i];
		freq_range = &reg_rule->freq_range;
		power_rule = &reg_rule->power_rule;
		nl_reg_rule = nla_nest_start(msg, i);
		if (!nl_reg_rule)
			goto nla_put_failure;
		max_bandwidth_khz = freq_range->max_bandwidth_khz;
		if (!max_bandwidth_khz)
			max_bandwidth_khz = reg_get_max_bandwidth(regdom,
								  reg_rule);
		if (nla_put_u32(msg, NL80211_ATTR_REG_RULE_FLAGS,
				reg_rule->flags) ||
		    nla_put_u32(msg, NL80211_ATTR_FREQ_RANGE_START,
				freq_range->start_freq_khz) ||
		    nla_put_u32(msg, NL80211_ATTR_FREQ_RANGE_END,
				freq_range->end_freq_khz) ||
		    nla_put_u32(msg, NL80211_ATTR_FREQ_RANGE_MAX_BW,
				max_bandwidth_khz) ||
		    nla_put_u32(msg, NL80211_ATTR_POWER_RULE_MAX_ANT_GAIN,
				power_rule->max_antenna_gain) ||
		    nla_put_u32(msg, NL80211_ATTR_POWER_RULE_MAX_EIRP,
				power_rule->max_eirp) ||
		    nla_put_u32(msg, NL80211_ATTR_DFS_CAC_TIME,
				reg_rule->dfs_cac_ms))
			goto nla_put_failure;
		nla_nest_end(msg, nl_reg_rule);
	}
	nla_nest_end(msg, nl_reg_rules);
	return 0;
nla_put_failure:
	return -EMSGSIZE;
}
static int nl80211_get_reg_do(struct sk_buff *skb, struct genl_info *info)
{
	const struct ieee80211_regdomain *regdom = NULL;
	struct cfg80211_registered_device *rdev;
	struct wiphy *wiphy = NULL;
	struct sk_buff *msg;
	void *hdr;
	msg = nlmsg_new(NLMSG_DEFAULT_SIZE, GFP_KERNEL);
	if (!msg)
		return -ENOBUFS;
	hdr = nl80211hdr_put(msg, info->snd_portid, info->snd_seq, 0,
			     NL80211_CMD_GET_REG);
	if (!hdr)
		goto put_failure;
	if (info->attrs[NL80211_ATTR_WIPHY]) {
		bool self_managed;
		rdev = cfg80211_get_dev_from_info(genl_info_net(info), info);
		if (IS_ERR(rdev)) {
			nlmsg_free(msg);
			return PTR_ERR(rdev);
		}
		wiphy = &rdev->wiphy;
		self_managed = wiphy->regulatory_flags &
			       REGULATORY_WIPHY_SELF_MANAGED;
		regdom = get_wiphy_regdom(wiphy);
		/* a self-managed-reg device must have a private regdom */
		if (WARN_ON(!regdom && self_managed)) {
			nlmsg_free(msg);
			return -EINVAL;
		}
		if (regdom &&
		    nla_put_u32(msg, NL80211_ATTR_WIPHY, get_wiphy_idx(wiphy)))
			goto nla_put_failure;
	}
	if (!wiphy && reg_last_request_cell_base() &&
	    nla_put_u32(msg, NL80211_ATTR_USER_REG_HINT_TYPE,
			NL80211_USER_REG_HINT_CELL_BASE))
		goto nla_put_failure;
	rcu_read_lock();
	if (!regdom)
		regdom = rcu_dereference(cfg80211_regdomain);
	if (nl80211_put_regdom(regdom, msg))
		goto nla_put_failure_rcu;
	rcu_read_unlock();
	genlmsg_end(msg, hdr);
	return genlmsg_reply(msg, info);
nla_put_failure_rcu:
	rcu_read_unlock();
nla_put_failure:
	genlmsg_cancel(msg, hdr);
put_failure:
	nlmsg_free(msg);
	return -EMSGSIZE;
}
static int nl80211_send_regdom(struct sk_buff *msg, struct netlink_callback *cb,
			       u32 seq, int flags, struct wiphy *wiphy,
			       const struct ieee80211_regdomain *regdom)
{
	void *hdr = nl80211hdr_put(msg, NETLINK_CB(cb->skb).portid, seq, flags,
				   NL80211_CMD_GET_REG);
	if (!hdr)
		return -1;
	genl_dump_check_consistent(cb, hdr, &nl80211_fam);
	if (nl80211_put_regdom(regdom, msg))
		goto nla_put_failure;
	if (!wiphy && reg_last_request_cell_base() &&
	    nla_put_u32(msg, NL80211_ATTR_USER_REG_HINT_TYPE,
			NL80211_USER_REG_HINT_CELL_BASE))
		goto nla_put_failure;
	if (wiphy &&
	    nla_put_u32(msg, NL80211_ATTR_WIPHY, get_wiphy_idx(wiphy)))
		goto nla_put_failure;
	if (wiphy && wiphy->regulatory_flags & REGULATORY_WIPHY_SELF_MANAGED &&
	    nla_put_flag(msg, NL80211_ATTR_WIPHY_SELF_MANAGED_REG))
		goto nla_put_failure;
	genlmsg_end(msg, hdr);
	return 0;
nla_put_failure:
	genlmsg_cancel(msg, hdr);
	return -EMSGSIZE;
}
static int nl80211_get_reg_dump(struct sk_buff *skb,
				struct netlink_callback *cb)
{
	const struct ieee80211_regdomain *regdom = NULL;
	struct cfg80211_registered_device *rdev;
	int err, reg_idx, start = cb->args[2];
	rtnl_lock();
	if (cfg80211_regdomain && start == 0) {
		err = nl80211_send_regdom(skb, cb, cb->nlh->nlmsg_seq,
					  NLM_F_MULTI, NULL,
					  rtnl_dereference(cfg80211_regdomain));
		if (err < 0)
			goto out_err;
	}
	/* the global regdom is idx 0 */
	reg_idx = 1;
	list_for_each_entry(rdev, &cfg80211_rdev_list, list) {
		regdom = get_wiphy_regdom(&rdev->wiphy);
		if (!regdom)
			continue;
		if (++reg_idx <= start)
			continue;
		err = nl80211_send_regdom(skb, cb, cb->nlh->nlmsg_seq,
					  NLM_F_MULTI, &rdev->wiphy, regdom);
		if (err < 0) {
			reg_idx--;
			break;
		}
	}
	cb->args[2] = reg_idx;
	err = skb->len;
out_err:
	rtnl_unlock();
	return err;
}
#ifdef CONFIG_CFG80211_CRDA_SUPPORT
static const struct nla_policy reg_rule_policy[NL80211_REG_RULE_ATTR_MAX + 1] = {
	[NL80211_ATTR_REG_RULE_FLAGS]		= { .type = NLA_U32 },
	[NL80211_ATTR_FREQ_RANGE_START]		= { .type = NLA_U32 },
	[NL80211_ATTR_FREQ_RANGE_END]		= { .type = NLA_U32 },
	[NL80211_ATTR_FREQ_RANGE_MAX_BW]	= { .type = NLA_U32 },
	[NL80211_ATTR_POWER_RULE_MAX_ANT_GAIN]	= { .type = NLA_U32 },
	[NL80211_ATTR_POWER_RULE_MAX_EIRP]	= { .type = NLA_U32 },
	[NL80211_ATTR_DFS_CAC_TIME]		= { .type = NLA_U32 },
};
static int parse_reg_rule(struct nlattr *tb[],
	struct ieee80211_reg_rule *reg_rule)
{
	struct ieee80211_freq_range *freq_range = &reg_rule->freq_range;
	struct ieee80211_power_rule *power_rule = &reg_rule->power_rule;
	if (!tb[NL80211_ATTR_REG_RULE_FLAGS])
		return -EINVAL;
	if (!tb[NL80211_ATTR_FREQ_RANGE_START])
		return -EINVAL;
	if (!tb[NL80211_ATTR_FREQ_RANGE_END])
		return -EINVAL;
	if (!tb[NL80211_ATTR_FREQ_RANGE_MAX_BW])
		return -EINVAL;
	if (!tb[NL80211_ATTR_POWER_RULE_MAX_EIRP])
		return -EINVAL;
	reg_rule->flags = nla_get_u32(tb[NL80211_ATTR_REG_RULE_FLAGS]);
	freq_range->start_freq_khz =
		nla_get_u32(tb[NL80211_ATTR_FREQ_RANGE_START]);
	freq_range->end_freq_khz =
		nla_get_u32(tb[NL80211_ATTR_FREQ_RANGE_END]);
	freq_range->max_bandwidth_khz =
		nla_get_u32(tb[NL80211_ATTR_FREQ_RANGE_MAX_BW]);
	power_rule->max_eirp =
		nla_get_u32(tb[NL80211_ATTR_POWER_RULE_MAX_EIRP]);
	if (tb[NL80211_ATTR_POWER_RULE_MAX_ANT_GAIN])
		power_rule->max_antenna_gain =
			nla_get_u32(tb[NL80211_ATTR_POWER_RULE_MAX_ANT_GAIN]);
	if (tb[NL80211_ATTR_DFS_CAC_TIME])
		reg_rule->dfs_cac_ms =
			nla_get_u32(tb[NL80211_ATTR_DFS_CAC_TIME]);
	return 0;
}
static int nl80211_set_reg(struct sk_buff *skb, struct genl_info *info)
{
	struct nlattr *tb[NL80211_REG_RULE_ATTR_MAX + 1];
	struct nlattr *nl_reg_rule;
	char *alpha2;
	int rem_reg_rules, r;
	u32 num_rules = 0, rule_idx = 0, size_of_regd;
	enum nl80211_dfs_regions dfs_region = NL80211_DFS_UNSET;
	struct ieee80211_regdomain *rd;
	if (!info->attrs[NL80211_ATTR_REG_ALPHA2])
		return -EINVAL;
	if (!info->attrs[NL80211_ATTR_REG_RULES])
		return -EINVAL;
	alpha2 = nla_data(info->attrs[NL80211_ATTR_REG_ALPHA2]);
	if (info->attrs[NL80211_ATTR_DFS_REGION])
		dfs_region = nla_get_u8(info->attrs[NL80211_ATTR_DFS_REGION]);
	nla_for_each_nested(nl_reg_rule, info->attrs[NL80211_ATTR_REG_RULES],
			    rem_reg_rules) {
		num_rules++;
		if (num_rules > NL80211_MAX_SUPP_REG_RULES)
			return -EINVAL;
	}
	if (!reg_is_valid_request(alpha2))
		return -EINVAL;
	size_of_regd = sizeof(struct ieee80211_regdomain) +
		       num_rules * sizeof(struct ieee80211_reg_rule);
	rd = kzalloc(size_of_regd, GFP_KERNEL);
	if (!rd)
		return -ENOMEM;
	rd->n_reg_rules = num_rules;
	rd->alpha2[0] = alpha2[0];
	rd->alpha2[1] = alpha2[1];
	/*
	 * Disable DFS master mode if the DFS region was
	 * not supported or known on this kernel.
	 */
	if (reg_supported_dfs_region(dfs_region))
		rd->dfs_region = dfs_region;
	nla_for_each_nested(nl_reg_rule, info->attrs[NL80211_ATTR_REG_RULES],
			    rem_reg_rules) {
		r = nla_parse(tb, NL80211_REG_RULE_ATTR_MAX,
			      nla_data(nl_reg_rule), nla_len(nl_reg_rule),
			      reg_rule_policy);
		if (r)
			goto bad_reg;
		r = parse_reg_rule(tb, &rd->reg_rules[rule_idx]);
		if (r)
			goto bad_reg;
		rule_idx++;
		if (rule_idx > NL80211_MAX_SUPP_REG_RULES) {
			r = -EINVAL;
			goto bad_reg;
		}
	}
	r = set_regdom(rd, REGD_SOURCE_CRDA);
	/* set_regdom took ownership */
	rd = NULL;
 bad_reg:
	kfree(rd);
	return r;
}
#endif /* CONFIG_CFG80211_CRDA_SUPPORT */
static int validate_scan_freqs(struct nlattr *freqs)
{
	struct nlattr *attr1, *attr2;
	int n_channels = 0, tmp1, tmp2;
	nla_for_each_nested(attr1, freqs, tmp1)
		if (nla_len(attr1) != sizeof(u32))
			return 0;
	nla_for_each_nested(attr1, freqs, tmp1) {
		n_channels++;
		/*
		 * Some hardware has a limited channel list for
		 * scanning, and it is pretty much nonsensical
		 * to scan for a channel twice, so disallow that
		 * and don't require drivers to check that the
		 * channel list they get isn't longer than what
		 * they can scan, as long as they can scan all
		 * the channels they registered at once.
		 */
		nla_for_each_nested(attr2, freqs, tmp2)
			if (attr1 != attr2 &&
			    nla_get_u32(attr1) == nla_get_u32(attr2))
				return 0;
	}
	return n_channels;
}
static bool is_band_valid(struct wiphy *wiphy, enum nl80211_band b)
{
	return b < NUM_NL80211_BANDS && wiphy->bands[b];
}
static int parse_bss_select(struct nlattr *nla, struct wiphy *wiphy,
			    struct cfg80211_bss_selection *bss_select)
{
	struct nlattr *attr[NL80211_BSS_SELECT_ATTR_MAX + 1];
	struct nlattr *nest;
	int err;
	bool found = false;
	int i;
	/* only process one nested attribute */
	nest = nla_data(nla);
	if (!nla_ok(nest, nla_len(nest)))
		return -EINVAL;
	err = nla_parse(attr, NL80211_BSS_SELECT_ATTR_MAX, nla_data(nest),
			nla_len(nest), nl80211_bss_select_policy);
	if (err)
		return err;
	/* only one attribute may be given */
	for (i = 0; i <= NL80211_BSS_SELECT_ATTR_MAX; i++) {
		if (attr[i]) {
			if (found)
				return -EINVAL;
			found = true;
		}
	}
	bss_select->behaviour = __NL80211_BSS_SELECT_ATTR_INVALID;
	if (attr[NL80211_BSS_SELECT_ATTR_RSSI])
		bss_select->behaviour = NL80211_BSS_SELECT_ATTR_RSSI;
	if (attr[NL80211_BSS_SELECT_ATTR_BAND_PREF]) {
		bss_select->behaviour = NL80211_BSS_SELECT_ATTR_BAND_PREF;
		bss_select->param.band_pref =
			nla_get_u32(attr[NL80211_BSS_SELECT_ATTR_BAND_PREF]);
		if (!is_band_valid(wiphy, bss_select->param.band_pref))
			return -EINVAL;
	}
	if (attr[NL80211_BSS_SELECT_ATTR_RSSI_ADJUST]) {
		struct nl80211_bss_select_rssi_adjust *adj_param;
		adj_param = nla_data(attr[NL80211_BSS_SELECT_ATTR_RSSI_ADJUST]);
		bss_select->behaviour = NL80211_BSS_SELECT_ATTR_RSSI_ADJUST;
		bss_select->param.adjust.band = adj_param->band;
		bss_select->param.adjust.delta = adj_param->delta;
		if (!is_band_valid(wiphy, bss_select->param.adjust.band))
			return -EINVAL;
	}
	/* user-space did not provide behaviour attribute */
	if (bss_select->behaviour == __NL80211_BSS_SELECT_ATTR_INVALID)
		return -EINVAL;
	if (!(wiphy->bss_select_support & BIT(bss_select->behaviour)))
		return -EINVAL;
	return 0;
}
static int nl80211_parse_random_mac(struct nlattr **attrs,
				    u8 *mac_addr, u8 *mac_addr_mask)
{
	int i;
	if (!attrs[NL80211_ATTR_MAC] && !attrs[NL80211_ATTR_MAC_MASK]) {
		eth_zero_addr(mac_addr);
		eth_zero_addr(mac_addr_mask);
		mac_addr[0] = 0x2;
		mac_addr_mask[0] = 0x3;
		return 0;
	}
	/* need both or none */
	if (!attrs[NL80211_ATTR_MAC] || !attrs[NL80211_ATTR_MAC_MASK])
		return -EINVAL;
	memcpy(mac_addr, nla_data(attrs[NL80211_ATTR_MAC]), ETH_ALEN);
	memcpy(mac_addr_mask, nla_data(attrs[NL80211_ATTR_MAC_MASK]), ETH_ALEN);
	/* don't allow or configure an mcast address */
	if (!is_multicast_ether_addr(mac_addr_mask) ||
	    is_multicast_ether_addr(mac_addr))
		return -EINVAL;
	/*
	 * allow users to pass a MAC address that has bits set outside
	 * of the mask, but don't bother drivers with having to deal
	 * with such bits
	 */
	for (i = 0; i < ETH_ALEN; i++)
		mac_addr[i] &= mac_addr_mask[i];
	return 0;
}
static int nl80211_trigger_scan(struct sk_buff *skb, struct genl_info *info)
{
	struct cfg80211_registered_device *rdev = info->user_ptr[0];
	struct wireless_dev *wdev = info->user_ptr[1];
	struct cfg80211_scan_request *request;
	struct nlattr *attr;
	struct wiphy *wiphy;
	int err, tmp, n_ssids = 0, n_channels, i;
	size_t ie_len;
	if (!is_valid_ie_attr(info->attrs[NL80211_ATTR_IE]))
		return -EINVAL;
	wiphy = &rdev->wiphy;
	if (!rdev->ops->scan)
		return -EOPNOTSUPP;
	if (rdev->scan_req || rdev->scan_msg) {
		err = -EBUSY;
		goto unlock;
	}
	if (info->attrs[NL80211_ATTR_SCAN_FREQUENCIES]) {
		n_channels = validate_scan_freqs(
				info->attrs[NL80211_ATTR_SCAN_FREQUENCIES]);
		if (!n_channels) {
			err = -EINVAL;
			goto unlock;
		}
	} else {
		n_channels = ieee80211_get_num_supported_channels(wiphy);
	}
	if (info->attrs[NL80211_ATTR_SCAN_SSIDS])
		nla_for_each_nested(attr, info->attrs[NL80211_ATTR_SCAN_SSIDS], tmp)
			n_ssids++;
	if (n_ssids > wiphy->max_scan_ssids) {
		err = -EINVAL;
		goto unlock;
	}
	if (info->attrs[NL80211_ATTR_IE])
		ie_len = nla_len(info->attrs[NL80211_ATTR_IE]);
	else
		ie_len = 0;
	if (ie_len > wiphy->max_scan_ie_len) {
		err = -EINVAL;
		goto unlock;
	}
	request = kzalloc(sizeof(*request)
			+ sizeof(*request->ssids) * n_ssids
			+ sizeof(*request->channels) * n_channels
			+ ie_len, GFP_KERNEL);
	if (!request) {
		err = -ENOMEM;
		goto unlock;
	}
	if (n_ssids)
		request->ssids = (void *)&request->channels[n_channels];
	request->n_ssids = n_ssids;
	if (ie_len) {
		if (n_ssids)
			request->ie = (void *)(request->ssids + n_ssids);
		else
			request->ie = (void *)(request->channels + n_channels);
	}
	i = 0;
	if (info->attrs[NL80211_ATTR_SCAN_FREQUENCIES]) {
		/* user specified, bail out if channel not found */
		nla_for_each_nested(attr, info->attrs[NL80211_ATTR_SCAN_FREQUENCIES], tmp) {
			struct ieee80211_channel *chan;
			chan = ieee80211_get_channel(wiphy, nla_get_u32(attr));
			if (!chan) {
				err = -EINVAL;
				goto out_free;
			}
			/* ignore disabled channels */
			if (chan->flags & IEEE80211_CHAN_DISABLED)
				continue;
			request->channels[i] = chan;
			i++;
		}
	} else {
		enum nl80211_band band;
		/* all channels */
		for (band = 0; band < NUM_NL80211_BANDS; band++) {
			int j;
			if (!wiphy->bands[band])
				continue;
			for (j = 0; j < wiphy->bands[band]->n_channels; j++) {
				struct ieee80211_channel *chan;
				chan = &wiphy->bands[band]->channels[j];
				if (chan->flags & IEEE80211_CHAN_DISABLED)
					continue;
				request->channels[i] = chan;
				i++;
			}
		}
	}
	if (!i) {
		err = -EINVAL;
		goto out_free;
	}
	request->n_channels = i;
	i = 0;
	if (n_ssids) {
		nla_for_each_nested(attr, info->attrs[NL80211_ATTR_SCAN_SSIDS], tmp) {
			if (nla_len(attr) > IEEE80211_MAX_SSID_LEN) {
				err = -EINVAL;
				goto out_free;
			}
			request->ssids[i].ssid_len = nla_len(attr);
			memcpy(request->ssids[i].ssid, nla_data(attr), nla_len(attr));
			i++;
		}
	}
	if (info->attrs[NL80211_ATTR_IE]) {
		request->ie_len = nla_len(info->attrs[NL80211_ATTR_IE]);
		memcpy((void *)request->ie,
		       nla_data(info->attrs[NL80211_ATTR_IE]),
		       request->ie_len);
	}
	for (i = 0; i < NUM_NL80211_BANDS; i++)
		if (wiphy->bands[i])
			request->rates[i] =
				(1 << wiphy->bands[i]->n_bitrates) - 1;
	if (info->attrs[NL80211_ATTR_SCAN_SUPP_RATES]) {
		nla_for_each_nested(attr,
				    info->attrs[NL80211_ATTR_SCAN_SUPP_RATES],
				    tmp) {
			enum nl80211_band band = nla_type(attr);
			if (band < 0 || band >= NUM_NL80211_BANDS) {
				err = -EINVAL;
				goto out_free;
			}
			if (!wiphy->bands[band])
				continue;
			err = ieee80211_get_ratemask(wiphy->bands[band],
						     nla_data(attr),
						     nla_len(attr),
						     &request->rates[band]);
			if (err)
				goto out_free;
		}
	}
	if (info->attrs[NL80211_ATTR_SCAN_FLAGS]) {
		request->flags = nla_get_u32(
			info->attrs[NL80211_ATTR_SCAN_FLAGS]);
		if (((request->flags & NL80211_SCAN_FLAG_LOW_PRIORITY) &&
		     !(wiphy->features & NL80211_FEATURE_LOW_PRIORITY_SCAN)) ||
		    ((request->flags & NL80211_SCAN_FLAG_LOW_SPAN) &&
		     !wiphy_ext_feature_isset(wiphy,
				      NL80211_EXT_FEATURE_LOW_SPAN_SCAN)) ||
		    ((request->flags & NL80211_SCAN_FLAG_LOW_POWER) &&
		     !wiphy_ext_feature_isset(wiphy,
				      NL80211_EXT_FEATURE_LOW_POWER_SCAN)) ||
		    ((request->flags & NL80211_SCAN_FLAG_HIGH_ACCURACY) &&
		     !wiphy_ext_feature_isset(wiphy,
		      NL80211_EXT_FEATURE_HIGH_ACCURACY_SCAN))) {
			err = -EOPNOTSUPP;
			goto out_free;
		}
		if (request->flags & NL80211_SCAN_FLAG_RANDOM_ADDR) {
			if (!(wiphy->features &
					NL80211_FEATURE_SCAN_RANDOM_MAC_ADDR)) {
				err = -EOPNOTSUPP;
				goto out_free;
			}
			if (wdev->current_bss) {
				err = -EOPNOTSUPP;
				goto out_free;
			}
			err = nl80211_parse_random_mac(info->attrs,
						       request->mac_addr,
						       request->mac_addr_mask);
			if (err)
				goto out_free;
		}
	}
	request->no_cck =
		nla_get_flag(info->attrs[NL80211_ATTR_TX_NO_CCK_RATE]);
	/* Initial implementation used NL80211_ATTR_MAC to set the specific
	 * BSSID to scan for. This was problematic because that same attribute
	 * was already used for another purpose (local random MAC address). The
	 * NL80211_ATTR_BSSID attribute was added to fix this. For backwards
	 * compatibility with older userspace components, also use the
	 * NL80211_ATTR_MAC value here if it can be determined to be used for
	 * the specific BSSID use case instead of the random MAC address
	 * (NL80211_ATTR_SCAN_FLAGS is used to enable random MAC address use).
	 */
	if (info->attrs[NL80211_ATTR_BSSID])
		memcpy(request->bssid,
		       nla_data(info->attrs[NL80211_ATTR_BSSID]), ETH_ALEN);
	else if (!(request->flags & NL80211_SCAN_FLAG_RANDOM_ADDR) &&
		 info->attrs[NL80211_ATTR_MAC])
		memcpy(request->bssid, nla_data(info->attrs[NL80211_ATTR_MAC]),
		       ETH_ALEN);
	else
		eth_broadcast_addr(request->bssid);
	request->wdev = wdev;
	request->wiphy = &rdev->wiphy;
	request->scan_start = jiffies;
	rdev->scan_req = request;
	err = rdev_scan(rdev, request);
	if (!err) {
		nl80211_send_scan_start(rdev, wdev);
		if (wdev->netdev)
			dev_hold(wdev->netdev);
	} else {
 out_free:
		rdev->scan_req = NULL;
		kfree(request);
	}
 unlock:
	return err;
}
static int
nl80211_parse_sched_scan_plans(struct wiphy *wiphy, int n_plans,
			       struct cfg80211_sched_scan_request *request,
			       struct nlattr **attrs)
{
	int tmp, err, i = 0;
	struct nlattr *attr;
	if (!attrs[NL80211_ATTR_SCHED_SCAN_PLANS]) {
		u32 interval;
		/*
		 * If scan plans are not specified,
		 * %NL80211_ATTR_SCHED_SCAN_INTERVAL must be specified. In this
		 * case one scan plan will be set with the specified scan
		 * interval and infinite number of iterations.
		 */
		if (!attrs[NL80211_ATTR_SCHED_SCAN_INTERVAL])
			return -EINVAL;
		interval = nla_get_u32(attrs[NL80211_ATTR_SCHED_SCAN_INTERVAL]);
		if (!interval)
			return -EINVAL;
		request->scan_plans[0].interval =
			DIV_ROUND_UP(interval, MSEC_PER_SEC);
		if (!request->scan_plans[0].interval)
			return -EINVAL;
		if (request->scan_plans[0].interval >
		    wiphy->max_sched_scan_plan_interval)
			request->scan_plans[0].interval =
				wiphy->max_sched_scan_plan_interval;
		return 0;
	}
	nla_for_each_nested(attr, attrs[NL80211_ATTR_SCHED_SCAN_PLANS], tmp) {
		struct nlattr *plan[NL80211_SCHED_SCAN_PLAN_MAX + 1];
		if (WARN_ON(i >= n_plans))
			return -EINVAL;
		err = nla_parse(plan, NL80211_SCHED_SCAN_PLAN_MAX,
				nla_data(attr), nla_len(attr),
				nl80211_plan_policy);
		if (err)
			return err;
		if (!plan[NL80211_SCHED_SCAN_PLAN_INTERVAL])
			return -EINVAL;
		request->scan_plans[i].interval =
			nla_get_u32(plan[NL80211_SCHED_SCAN_PLAN_INTERVAL]);
		if (!request->scan_plans[i].interval ||
		    request->scan_plans[i].interval >
		    wiphy->max_sched_scan_plan_interval)
			return -EINVAL;
		if (plan[NL80211_SCHED_SCAN_PLAN_ITERATIONS]) {
			request->scan_plans[i].iterations =
				nla_get_u32(plan[NL80211_SCHED_SCAN_PLAN_ITERATIONS]);
			if (!request->scan_plans[i].iterations ||
			    (request->scan_plans[i].iterations >
			     wiphy->max_sched_scan_plan_iterations))
				return -EINVAL;
		} else if (i < n_plans - 1) {
			/*
			 * All scan plans but the last one must specify
			 * a finite number of iterations
			 */
			return -EINVAL;
		}
		i++;
	}
	/*
	 * The last scan plan must not specify the number of
	 * iterations, it is supposed to run infinitely
	 */
	if (request->scan_plans[n_plans - 1].iterations)
		return  -EINVAL;
	return 0;
}
static struct cfg80211_sched_scan_request *
nl80211_parse_sched_scan(struct wiphy *wiphy, struct wireless_dev *wdev,
			 struct nlattr **attrs)
{
	struct cfg80211_sched_scan_request *request;
	struct nlattr *attr;
	int err, tmp, n_ssids = 0, n_match_sets = 0, n_channels, i, n_plans = 0;
	enum nl80211_band band;
	size_t ie_len;
	struct nlattr *tb[NL80211_SCHED_SCAN_MATCH_ATTR_MAX + 1];
	s32 default_match_rssi = NL80211_SCAN_RSSI_THOLD_OFF;
	if (!is_valid_ie_attr(attrs[NL80211_ATTR_IE]))
		return ERR_PTR(-EINVAL);
	if (attrs[NL80211_ATTR_SCAN_FREQUENCIES]) {
		n_channels = validate_scan_freqs(
				attrs[NL80211_ATTR_SCAN_FREQUENCIES]);
		if (!n_channels)
			return ERR_PTR(-EINVAL);
	} else {
		n_channels = ieee80211_get_num_supported_channels(wiphy);
	}
	if (attrs[NL80211_ATTR_SCAN_SSIDS])
		nla_for_each_nested(attr, attrs[NL80211_ATTR_SCAN_SSIDS],
				    tmp)
			n_ssids++;
	if (n_ssids > wiphy->max_sched_scan_ssids)
		return ERR_PTR(-EINVAL);
	/*
	 * First, count the number of 'real' matchsets. Due to an issue with
	 * the old implementation, matchsets containing only the RSSI attribute
	 * (NL80211_SCHED_SCAN_MATCH_ATTR_RSSI) are considered as the 'default'
	 * RSSI for all matchsets, rather than their own matchset for reporting
	 * all APs with a strong RSSI. This is needed to be compatible with
	 * older userspace that treated a matchset with only the RSSI as the
	 * global RSSI for all other matchsets - if there are other matchsets.
	 */
	if (attrs[NL80211_ATTR_SCHED_SCAN_MATCH]) {
		nla_for_each_nested(attr,
				    attrs[NL80211_ATTR_SCHED_SCAN_MATCH],
				    tmp) {
			struct nlattr *rssi;
			err = nla_parse(tb, NL80211_SCHED_SCAN_MATCH_ATTR_MAX,
					nla_data(attr), nla_len(attr),
					nl80211_match_policy);
			if (err)
				return ERR_PTR(err);
			/* add other standalone attributes here */
			if (tb[NL80211_SCHED_SCAN_MATCH_ATTR_SSID]) {
				n_match_sets++;
				continue;
			}
			rssi = tb[NL80211_SCHED_SCAN_MATCH_ATTR_RSSI];
			if (rssi)
				default_match_rssi = nla_get_s32(rssi);
		}
	}
	/* However, if there's no other matchset, add the RSSI one */
	if (!n_match_sets && default_match_rssi != NL80211_SCAN_RSSI_THOLD_OFF)
		n_match_sets = 1;
	if (n_match_sets > wiphy->max_match_sets)
		return ERR_PTR(-EINVAL);
	if (attrs[NL80211_ATTR_IE])
		ie_len = nla_len(attrs[NL80211_ATTR_IE]);
	else
		ie_len = 0;
	if (ie_len > wiphy->max_sched_scan_ie_len)
		return ERR_PTR(-EINVAL);
	if (attrs[NL80211_ATTR_SCHED_SCAN_PLANS]) {
		/*
		 * NL80211_ATTR_SCHED_SCAN_INTERVAL must not be specified since
		 * each scan plan already specifies its own interval
		 */
		if (attrs[NL80211_ATTR_SCHED_SCAN_INTERVAL])
			return ERR_PTR(-EINVAL);
		nla_for_each_nested(attr,
				    attrs[NL80211_ATTR_SCHED_SCAN_PLANS], tmp)
			n_plans++;
	} else {
		/*
		 * The scan interval attribute is kept for backward
		 * compatibility. If no scan plans are specified and sched scan
		 * interval is specified, one scan plan will be set with this
		 * scan interval and infinite number of iterations.
		 */
		if (!attrs[NL80211_ATTR_SCHED_SCAN_INTERVAL])
			return ERR_PTR(-EINVAL);
		n_plans = 1;
	}
	if (!n_plans || n_plans > wiphy->max_sched_scan_plans)
		return ERR_PTR(-EINVAL);
	if (!wiphy_ext_feature_isset(
		    wiphy, NL80211_EXT_FEATURE_SCHED_SCAN_RELATIVE_RSSI) &&
	    (attrs[NL80211_ATTR_SCHED_SCAN_RELATIVE_RSSI] ||
	     attrs[NL80211_ATTR_SCHED_SCAN_RSSI_ADJUST]))
		return ERR_PTR(-EINVAL);
	request = kzalloc(sizeof(*request)
			+ sizeof(*request->ssids) * n_ssids
			+ sizeof(*request->match_sets) * n_match_sets
			+ sizeof(*request->scan_plans) * n_plans
			+ sizeof(*request->channels) * n_channels
			+ ie_len, GFP_KERNEL);
	if (!request)
		return ERR_PTR(-ENOMEM);
	if (n_ssids)
		request->ssids = (void *)&request->channels[n_channels];
	request->n_ssids = n_ssids;
	if (ie_len) {
		if (n_ssids)
			request->ie = (void *)(request->ssids + n_ssids);
		else
			request->ie = (void *)(request->channels + n_channels);
	}
	if (n_match_sets) {
		if (request->ie)
			request->match_sets = (void *)(request->ie + ie_len);
		else if (n_ssids)
			request->match_sets =
				(void *)(request->ssids + n_ssids);
		else
			request->match_sets =
				(void *)(request->channels + n_channels);
	}
	request->n_match_sets = n_match_sets;
	if (n_match_sets)
		request->scan_plans = (void *)(request->match_sets +
					       n_match_sets);
	else if (request->ie)
		request->scan_plans = (void *)(request->ie + ie_len);
	else if (n_ssids)
		request->scan_plans = (void *)(request->ssids + n_ssids);
	else
		request->scan_plans = (void *)(request->channels + n_channels);
	request->n_scan_plans = n_plans;
	i = 0;
	if (attrs[NL80211_ATTR_SCAN_FREQUENCIES]) {
		/* user specified, bail out if channel not found */
		nla_for_each_nested(attr,
				    attrs[NL80211_ATTR_SCAN_FREQUENCIES],
				    tmp) {
			struct ieee80211_channel *chan;
			chan = ieee80211_get_channel(wiphy, nla_get_u32(attr));
			if (!chan) {
				err = -EINVAL;
				goto out_free;
			}
			/* ignore disabled channels */
			if (chan->flags & IEEE80211_CHAN_DISABLED)
				continue;
			request->channels[i] = chan;
			i++;
		}
	} else {
		/* all channels */
		for (band = 0; band < NUM_NL80211_BANDS; band++) {
			int j;
			if (!wiphy->bands[band])
				continue;
			for (j = 0; j < wiphy->bands[band]->n_channels; j++) {
				struct ieee80211_channel *chan;
				chan = &wiphy->bands[band]->channels[j];
				if (chan->flags & IEEE80211_CHAN_DISABLED)
					continue;
				request->channels[i] = chan;
				i++;
			}
		}
	}
	if (!i) {
		err = -EINVAL;
		goto out_free;
	}
	request->n_channels = i;
	i = 0;
	if (n_ssids) {
		nla_for_each_nested(attr, attrs[NL80211_ATTR_SCAN_SSIDS],
				    tmp) {
			if (nla_len(attr) > IEEE80211_MAX_SSID_LEN) {
				err = -EINVAL;
				goto out_free;
			}
			request->ssids[i].ssid_len = nla_len(attr);
			memcpy(request->ssids[i].ssid, nla_data(attr),
			       nla_len(attr));
			i++;
		}
	}
	i = 0;
	if (attrs[NL80211_ATTR_SCHED_SCAN_MATCH]) {
		nla_for_each_nested(attr,
				    attrs[NL80211_ATTR_SCHED_SCAN_MATCH],
				    tmp) {
			struct nlattr *ssid, *rssi;
			err = nla_parse(tb, NL80211_SCHED_SCAN_MATCH_ATTR_MAX,
					nla_data(attr), nla_len(attr),
					nl80211_match_policy);
			if (err)
				goto out_free;
			ssid = tb[NL80211_SCHED_SCAN_MATCH_ATTR_SSID];
			if (ssid) {
				if (WARN_ON(i >= n_match_sets)) {
					/* this indicates a programming error,
					 * the loop above should have verified
					 * things properly
					 */
					err = -EINVAL;
					goto out_free;
				}
				if (nla_len(ssid) > IEEE80211_MAX_SSID_LEN) {
					err = -EINVAL;
					goto out_free;
				}
				memcpy(request->match_sets[i].ssid.ssid,
				       nla_data(ssid), nla_len(ssid));
				request->match_sets[i].ssid.ssid_len =
					nla_len(ssid);
				/* special attribute - old implemenation w/a */
				request->match_sets[i].rssi_thold =
					default_match_rssi;
				rssi = tb[NL80211_SCHED_SCAN_MATCH_ATTR_RSSI];
				if (rssi)
					request->match_sets[i].rssi_thold =
						nla_get_s32(rssi);
			}
			i++;
		}
		/* there was no other matchset, so the RSSI one is alone */
		if (i == 0 && n_match_sets)
			request->match_sets[0].rssi_thold = default_match_rssi;
		request->min_rssi_thold = INT_MAX;
		for (i = 0; i < n_match_sets; i++)
			request->min_rssi_thold =
				min(request->match_sets[i].rssi_thold,
				    request->min_rssi_thold);
	} else {
		request->min_rssi_thold = NL80211_SCAN_RSSI_THOLD_OFF;
	}
	if (ie_len) {
		request->ie_len = ie_len;
		memcpy((void *)request->ie,
		       nla_data(attrs[NL80211_ATTR_IE]),
		       request->ie_len);
	}
	if (attrs[NL80211_ATTR_SCAN_FLAGS]) {
		request->flags = nla_get_u32(
			attrs[NL80211_ATTR_SCAN_FLAGS]);
		if ((request->flags & NL80211_SCAN_FLAG_LOW_PRIORITY) &&
		    !(wiphy->features & NL80211_FEATURE_LOW_PRIORITY_SCAN)) {
			err = -EOPNOTSUPP;
			goto out_free;
		}
		if (request->flags & NL80211_SCAN_FLAG_RANDOM_ADDR) {
			u32 flg = NL80211_FEATURE_SCHED_SCAN_RANDOM_MAC_ADDR;
			if (!wdev) /* must be net-detect */
				flg = NL80211_FEATURE_ND_RANDOM_MAC_ADDR;
			if (!(wiphy->features & flg)) {
				err = -EOPNOTSUPP;
				goto out_free;
			}
			if (wdev && wdev->current_bss) {
				err = -EOPNOTSUPP;
				goto out_free;
			}
			err = nl80211_parse_random_mac(attrs, request->mac_addr,
						       request->mac_addr_mask);
			if (err)
				goto out_free;
		}
	}
	if (attrs[NL80211_ATTR_SCHED_SCAN_DELAY])
		request->delay =
			nla_get_u32(attrs[NL80211_ATTR_SCHED_SCAN_DELAY]);
	if (attrs[NL80211_ATTR_SCHED_SCAN_RELATIVE_RSSI]) {
		request->relative_rssi = nla_get_s8(
			attrs[NL80211_ATTR_SCHED_SCAN_RELATIVE_RSSI]);
		request->relative_rssi_set = true;
	}
	if (request->relative_rssi_set &&
	    attrs[NL80211_ATTR_SCHED_SCAN_RSSI_ADJUST]) {
		struct nl80211_bss_select_rssi_adjust *rssi_adjust;
		rssi_adjust = nla_data(
			attrs[NL80211_ATTR_SCHED_SCAN_RSSI_ADJUST]);
		request->rssi_adjust.band = rssi_adjust->band;
		request->rssi_adjust.delta = rssi_adjust->delta;
		if (!is_band_valid(wiphy, request->rssi_adjust.band)) {
			err = -EINVAL;
			goto out_free;
		}
	}
	err = nl80211_parse_sched_scan_plans(wiphy, n_plans, request, attrs);
	if (err)
		goto out_free;
	request->scan_start = jiffies;
	return request;
out_free:
	kfree(request);
	return ERR_PTR(err);
}
static int nl80211_abort_scan(struct sk_buff *skb, struct genl_info *info)
{
	struct cfg80211_registered_device *rdev = info->user_ptr[0];
	struct wireless_dev *wdev = info->user_ptr[1];
	if (!rdev->ops->abort_scan)
		return -EOPNOTSUPP;
	if (rdev->scan_msg)
		return 0;
	if (!rdev->scan_req)
		return -ENOENT;
	rdev_abort_scan(rdev, wdev);
	return 0;
}
static int nl80211_start_sched_scan(struct sk_buff *skb,
				    struct genl_info *info)
{
	struct cfg80211_registered_device *rdev = info->user_ptr[0];
	struct net_device *dev = info->user_ptr[1];
	struct wireless_dev *wdev = dev->ieee80211_ptr;
	struct cfg80211_sched_scan_request *sched_scan_req;
	int err;
	if (!(rdev->wiphy.flags & WIPHY_FLAG_SUPPORTS_SCHED_SCAN) ||
	    !rdev->ops->sched_scan_start)
		return -EOPNOTSUPP;
	if (rdev->sched_scan_req)
		return -EINPROGRESS;
	sched_scan_req = nl80211_parse_sched_scan(&rdev->wiphy, wdev,
						  info->attrs);
	err = PTR_ERR_OR_ZERO(sched_scan_req);
	if (err)
		goto out_err;
	err = rdev_sched_scan_start(rdev, dev, sched_scan_req);
	if (err)
		goto out_free;
	sched_scan_req->dev = dev;
	sched_scan_req->wiphy = &rdev->wiphy;
	if (info->attrs[NL80211_ATTR_SOCKET_OWNER])
		sched_scan_req->owner_nlportid = info->snd_portid;
	rcu_assign_pointer(rdev->sched_scan_req, sched_scan_req);
	nl80211_send_sched_scan(rdev, dev,
				NL80211_CMD_START_SCHED_SCAN);
	return 0;
out_free:
	kfree(sched_scan_req);
out_err:
	return err;
}
static int nl80211_stop_sched_scan(struct sk_buff *skb,
				   struct genl_info *info)
{
	struct cfg80211_registered_device *rdev = info->user_ptr[0];
	if (!(rdev->wiphy.flags & WIPHY_FLAG_SUPPORTS_SCHED_SCAN) ||
	    !rdev->ops->sched_scan_stop)
		return -EOPNOTSUPP;
	return __cfg80211_stop_sched_scan(rdev, false);
}
static int nl80211_start_radar_detection(struct sk_buff *skb,
					 struct genl_info *info)
{
	struct cfg80211_registered_device *rdev = info->user_ptr[0];
	struct net_device *dev = info->user_ptr[1];
	struct wireless_dev *wdev = dev->ieee80211_ptr;
	struct cfg80211_chan_def chandef;
	enum nl80211_dfs_regions dfs_region;
	unsigned int cac_time_ms;
	int err;
	dfs_region = reg_get_dfs_region(wdev->wiphy);
	if (dfs_region == NL80211_DFS_UNSET)
		return -EINVAL;
	err = nl80211_parse_chandef(rdev, info, &chandef);
	if (err)
		return err;
	if (rdev->wiphy.flags & WIPHY_FLAG_DFS_OFFLOAD)
		return -EOPNOTSUPP;
	if (netif_carrier_ok(dev))
		return -EBUSY;
	if (wdev->cac_started)
		return -EBUSY;
	err = cfg80211_chandef_dfs_required(wdev->wiphy, &chandef,
					    wdev->iftype);
	if (err < 0)
		return err;
	if (err == 0)
		return -EINVAL;
	if (!cfg80211_chandef_dfs_usable(wdev->wiphy, &chandef))
		return -EINVAL;
	if (!rdev->ops->start_radar_detection)
		return -EOPNOTSUPP;
	cac_time_ms = cfg80211_chandef_dfs_cac_time(&rdev->wiphy, &chandef);
	if (WARN_ON(!cac_time_ms))
		cac_time_ms = IEEE80211_DFS_MIN_CAC_TIME_MS;
	err = rdev->ops->start_radar_detection(&rdev->wiphy, dev, &chandef,
					       cac_time_ms);
	if (!err) {
		wdev->chandef = chandef;
		wdev->cac_started = true;
		wdev->cac_start_time = jiffies;
		wdev->cac_time_ms = cac_time_ms;
	}
	return err;
}
static int nl80211_channel_switch(struct sk_buff *skb, struct genl_info *info)
{
	struct cfg80211_registered_device *rdev = info->user_ptr[0];
	struct net_device *dev = info->user_ptr[1];
	struct wireless_dev *wdev = dev->ieee80211_ptr;
	struct cfg80211_csa_settings params;
	/* csa_attrs is defined static to avoid waste of stack size - this
	 * function is called under RTNL lock, so this should not be a problem.
	 */
	static struct nlattr *csa_attrs[NL80211_ATTR_MAX+1];
	int err;
	bool need_new_beacon = false;
	int len, i;
	u32 cs_count;
	if (!rdev->ops->channel_switch ||
	    !(rdev->wiphy.flags & WIPHY_FLAG_HAS_CHANNEL_SWITCH))
		return -EOPNOTSUPP;
	switch (dev->ieee80211_ptr->iftype) {
	case NL80211_IFTYPE_AP:
	case NL80211_IFTYPE_P2P_GO:
		need_new_beacon = true;
		/* useless if AP is not running */
		if (!wdev->beacon_interval)
			return -ENOTCONN;
		break;
	case NL80211_IFTYPE_ADHOC:
		if (!wdev->ssid_len)
			return -ENOTCONN;
		break;
	case NL80211_IFTYPE_MESH_POINT:
		if (!wdev->mesh_id_len)
			return -ENOTCONN;
		break;
	default:
		return -EOPNOTSUPP;
	}
	memset(&params, 0, sizeof(params));
	if (!info->attrs[NL80211_ATTR_WIPHY_FREQ] ||
	    !info->attrs[NL80211_ATTR_CH_SWITCH_COUNT])
		return -EINVAL;
	/* only important for AP, IBSS and mesh create IEs internally */
	if (need_new_beacon && !info->attrs[NL80211_ATTR_CSA_IES])
		return -EINVAL;
	/* Even though the attribute is u32, the specification says
	 * u8, so let's make sure we don't overflow.
	 */
	cs_count = nla_get_u32(info->attrs[NL80211_ATTR_CH_SWITCH_COUNT]);
	if (cs_count > 255)
		return -EINVAL;
	params.count = cs_count;
	if (!need_new_beacon)
		goto skip_beacons;
	err = nl80211_parse_beacon(info->attrs, &params.beacon_after);
	if (err)
		return err;
	err = nla_parse_nested(csa_attrs, NL80211_ATTR_MAX,
			       info->attrs[NL80211_ATTR_CSA_IES],
			       nl80211_policy);
	if (err)
		return err;
	err = nl80211_parse_beacon(csa_attrs, &params.beacon_csa);
	if (err)
		return err;
	if (!csa_attrs[NL80211_ATTR_CSA_C_OFF_BEACON])
		return -EINVAL;
	len = nla_len(csa_attrs[NL80211_ATTR_CSA_C_OFF_BEACON]);
	if (!len || (len % sizeof(u16)))
		return -EINVAL;
	params.n_counter_offsets_beacon = len / sizeof(u16);
	if (rdev->wiphy.max_num_csa_counters &&
	    (params.n_counter_offsets_beacon >
	     rdev->wiphy.max_num_csa_counters))
		return -EINVAL;
	params.counter_offsets_beacon =
		nla_data(csa_attrs[NL80211_ATTR_CSA_C_OFF_BEACON]);
	/* sanity checks - counters should fit and be the same */
	for (i = 0; i < params.n_counter_offsets_beacon; i++) {
		u16 offset = params.counter_offsets_beacon[i];
		if (offset >= params.beacon_csa.tail_len)
			return -EINVAL;
		if (params.beacon_csa.tail[offset] != params.count)
			return -EINVAL;
	}
	if (csa_attrs[NL80211_ATTR_CSA_C_OFF_PRESP]) {
		len = nla_len(csa_attrs[NL80211_ATTR_CSA_C_OFF_PRESP]);
		if (!len || (len % sizeof(u16)))
			return -EINVAL;
		params.n_counter_offsets_presp = len / sizeof(u16);
		if (rdev->wiphy.max_num_csa_counters &&
		    (params.n_counter_offsets_presp >
		     rdev->wiphy.max_num_csa_counters))
			return -EINVAL;
		params.counter_offsets_presp =
			nla_data(csa_attrs[NL80211_ATTR_CSA_C_OFF_PRESP]);
		/* sanity checks - counters should fit and be the same */
		for (i = 0; i < params.n_counter_offsets_presp; i++) {
			u16 offset = params.counter_offsets_presp[i];
			if (offset >= params.beacon_csa.probe_resp_len)
				return -EINVAL;
			if (params.beacon_csa.probe_resp[offset] !=
			    params.count)
				return -EINVAL;
		}
	}
skip_beacons:
	err = nl80211_parse_chandef(rdev, info, &params.chandef);
	if (err)
		return err;
	if (!cfg80211_reg_can_beacon_relax(&rdev->wiphy, &params.chandef,
					   wdev->iftype))
		return -EINVAL;
	err = cfg80211_chandef_dfs_required(wdev->wiphy,
					    &params.chandef,
					    wdev->iftype);
	if (err < 0)
		return err;
	if (err > 0)
		params.radar_required = true;
	if (info->attrs[NL80211_ATTR_CH_SWITCH_BLOCK_TX])
		params.block_tx = true;
	wdev_lock(wdev);
	err = rdev_channel_switch(rdev, dev, &params);
	wdev_unlock(wdev);
	return err;
}
static int nl80211_send_bss(struct sk_buff *msg, struct netlink_callback *cb,
			    u32 seq, int flags,
			    struct cfg80211_registered_device *rdev,
			    struct wireless_dev *wdev,
			    struct cfg80211_internal_bss *intbss)
{
	struct cfg80211_bss *res = &intbss->pub;
	const struct cfg80211_bss_ies *ies;
	void *hdr;
	struct nlattr *bss;
	ASSERT_WDEV_LOCK(wdev);
	hdr = nl80211hdr_put(msg, NETLINK_CB(cb->skb).portid, seq, flags,
			     NL80211_CMD_NEW_SCAN_RESULTS);
	if (!hdr)
		return -1;
	genl_dump_check_consistent(cb, hdr, &nl80211_fam);
	if (nla_put_u32(msg, NL80211_ATTR_GENERATION, rdev->bss_generation))
		goto nla_put_failure;
	if (wdev->netdev &&
	    nla_put_u32(msg, NL80211_ATTR_IFINDEX, wdev->netdev->ifindex))
		goto nla_put_failure;
	if (nla_put_u64(msg, NL80211_ATTR_WDEV, wdev_id(wdev)))
		goto nla_put_failure;
	bss = nla_nest_start(msg, NL80211_ATTR_BSS);
	if (!bss)
		goto nla_put_failure;
	if ((!is_zero_ether_addr(res->bssid) &&
	     nla_put(msg, NL80211_BSS_BSSID, ETH_ALEN, res->bssid)))
		goto nla_put_failure;
	rcu_read_lock();
	/* indicate whether we have probe response data or not */
	if (rcu_access_pointer(res->proberesp_ies) &&
	    nla_put_flag(msg, NL80211_BSS_PRESP_DATA))
		goto fail_unlock_rcu;
	/* this pointer prefers to be pointed to probe response data
	 * but is always valid
	 */
	ies = rcu_dereference(res->ies);
	if (ies) {
		if (nla_put_u64(msg, NL80211_BSS_TSF, ies->tsf))
			goto fail_unlock_rcu;
		if (ies->len && nla_put(msg, NL80211_BSS_INFORMATION_ELEMENTS,
					ies->len, ies->data))
			goto fail_unlock_rcu;
	}
	/* and this pointer is always (unless driver didn't know) beacon data */
	ies = rcu_dereference(res->beacon_ies);
	if (ies && ies->from_beacon) {
		if (nla_put_u64(msg, NL80211_BSS_BEACON_TSF, ies->tsf))
			goto fail_unlock_rcu;
		if (ies->len && nla_put(msg, NL80211_BSS_BEACON_IES,
					ies->len, ies->data))
			goto fail_unlock_rcu;
	}
	rcu_read_unlock();
	if (res->beacon_interval &&
	    nla_put_u16(msg, NL80211_BSS_BEACON_INTERVAL, res->beacon_interval))
		goto nla_put_failure;
	if (nla_put_u16(msg, NL80211_BSS_CAPABILITY, res->capability) ||
	    nla_put_u32(msg, NL80211_BSS_FREQUENCY, res->channel->center_freq) ||
	    nla_put_u32(msg, NL80211_BSS_CHAN_WIDTH, res->scan_width) ||
	    nla_put_u32(msg, NL80211_BSS_SEEN_MS_AGO,
			jiffies_to_msecs(jiffies - intbss->ts)))
		goto nla_put_failure;
	if (intbss->ts_boottime &&
	    nla_put_u64(msg, NL80211_BSS_LAST_SEEN_BOOTTIME,
			intbss->ts_boottime))
		goto nla_put_failure;
<<<<<<< HEAD
=======

	if (!nl80211_put_signal(msg, intbss->pub.chains,
				intbss->pub.chain_signal,
				NL80211_BSS_CHAIN_SIGNAL))
		goto nla_put_failure;

>>>>>>> 15d9d6a6
	switch (rdev->wiphy.signal_type) {
	case CFG80211_SIGNAL_TYPE_MBM:
		if (nla_put_u32(msg, NL80211_BSS_SIGNAL_MBM, res->signal))
			goto nla_put_failure;
		break;
	case CFG80211_SIGNAL_TYPE_UNSPEC:
		if (nla_put_u8(msg, NL80211_BSS_SIGNAL_UNSPEC, res->signal))
			goto nla_put_failure;
		break;
	default:
		break;
	}
	switch (wdev->iftype) {
	case NL80211_IFTYPE_P2P_CLIENT:
	case NL80211_IFTYPE_STATION:
		if (intbss == wdev->current_bss &&
		    nla_put_u32(msg, NL80211_BSS_STATUS,
				NL80211_BSS_STATUS_ASSOCIATED))
			goto nla_put_failure;
		break;
	case NL80211_IFTYPE_ADHOC:
		if (intbss == wdev->current_bss &&
		    nla_put_u32(msg, NL80211_BSS_STATUS,
				NL80211_BSS_STATUS_IBSS_JOINED))
			goto nla_put_failure;
		break;
	default:
		break;
	}
	nla_nest_end(msg, bss);
	genlmsg_end(msg, hdr);
	return 0;
 fail_unlock_rcu:
	rcu_read_unlock();
 nla_put_failure:
	genlmsg_cancel(msg, hdr);
	return -EMSGSIZE;
}
static int nl80211_dump_scan(struct sk_buff *skb, struct netlink_callback *cb)
{
	struct cfg80211_registered_device *rdev;
	struct cfg80211_internal_bss *scan;
	struct wireless_dev *wdev;
	int start = cb->args[2], idx = 0;
	int err;
	rtnl_lock();
	err = nl80211_prepare_wdev_dump(skb, cb, &rdev, &wdev);
	if (err) {
		rtnl_unlock();
		return err;
	}
	wdev_lock(wdev);
	spin_lock_bh(&rdev->bss_lock);
	cfg80211_bss_expire(rdev);
	cb->seq = rdev->bss_generation;
	list_for_each_entry(scan, &rdev->bss_list, list) {
		if (++idx <= start)
			continue;
		if (nl80211_send_bss(skb, cb,
				cb->nlh->nlmsg_seq, NLM_F_MULTI,
				rdev, wdev, scan) < 0) {
			idx--;
			break;
		}
	}
	spin_unlock_bh(&rdev->bss_lock);
	wdev_unlock(wdev);
	cb->args[2] = idx;
	rtnl_unlock();
	return skb->len;
}
static int nl80211_send_survey(struct sk_buff *msg, u32 portid, u32 seq,
			       int flags, struct net_device *dev,
			       bool allow_radio_stats,
			       struct survey_info *survey)
{
	void *hdr;
	struct nlattr *infoattr;
	/* skip radio stats if userspace didn't request them */
	if (!survey->channel && !allow_radio_stats)
		return 0;
	hdr = nl80211hdr_put(msg, portid, seq, flags,
			     NL80211_CMD_NEW_SURVEY_RESULTS);
	if (!hdr)
		return -ENOMEM;
	if (nla_put_u32(msg, NL80211_ATTR_IFINDEX, dev->ifindex))
		goto nla_put_failure;
	infoattr = nla_nest_start(msg, NL80211_ATTR_SURVEY_INFO);
	if (!infoattr)
		goto nla_put_failure;
	if (survey->channel &&
	    nla_put_u32(msg, NL80211_SURVEY_INFO_FREQUENCY,
			survey->channel->center_freq))
		goto nla_put_failure;
	if ((survey->filled & SURVEY_INFO_NOISE_DBM) &&
	    nla_put_u8(msg, NL80211_SURVEY_INFO_NOISE, survey->noise))
		goto nla_put_failure;
	if ((survey->filled & SURVEY_INFO_IN_USE) &&
	    nla_put_flag(msg, NL80211_SURVEY_INFO_IN_USE))
		goto nla_put_failure;
	if ((survey->filled & SURVEY_INFO_TIME) &&
	    nla_put_u64(msg, NL80211_SURVEY_INFO_TIME,
			survey->time))
		goto nla_put_failure;
	if ((survey->filled & SURVEY_INFO_TIME_BUSY) &&
	    nla_put_u64(msg, NL80211_SURVEY_INFO_TIME_BUSY,
			survey->time_busy))
		goto nla_put_failure;
	if ((survey->filled & SURVEY_INFO_TIME_EXT_BUSY) &&
	    nla_put_u64(msg, NL80211_SURVEY_INFO_TIME_EXT_BUSY,
			survey->time_ext_busy))
		goto nla_put_failure;
	if ((survey->filled & SURVEY_INFO_TIME_RX) &&
	    nla_put_u64(msg, NL80211_SURVEY_INFO_TIME_RX,
			survey->time_rx))
		goto nla_put_failure;
	if ((survey->filled & SURVEY_INFO_TIME_TX) &&
	    nla_put_u64(msg, NL80211_SURVEY_INFO_TIME_TX,
			survey->time_tx))
		goto nla_put_failure;
	if ((survey->filled & SURVEY_INFO_TIME_SCAN) &&
	    nla_put_u64(msg, NL80211_SURVEY_INFO_TIME_SCAN,
			survey->time_scan))
		goto nla_put_failure;
	nla_nest_end(msg, infoattr);
	genlmsg_end(msg, hdr);
	return 0;
 nla_put_failure:
	genlmsg_cancel(msg, hdr);
	return -EMSGSIZE;
}
static int nl80211_dump_survey(struct sk_buff *skb, struct netlink_callback *cb)
{
	struct survey_info survey;
	struct cfg80211_registered_device *rdev;
	struct wireless_dev *wdev;
	int survey_idx = cb->args[2];
	int res;
	bool radio_stats;
	rtnl_lock();
	res = nl80211_prepare_wdev_dump(skb, cb, &rdev, &wdev);
	if (res)
		goto out_err;
	/* prepare_wdev_dump parsed the attributes */
	radio_stats = nl80211_fam.attrbuf[NL80211_ATTR_SURVEY_RADIO_STATS];
	if (!wdev->netdev) {
		res = -EINVAL;
		goto out_err;
	}
	if (!rdev->ops->dump_survey) {
		res = -EOPNOTSUPP;
		goto out_err;
	}
	while (1) {
		res = rdev_dump_survey(rdev, wdev->netdev, survey_idx, &survey);
		if (res == -ENOENT)
			break;
		if (res)
			goto out_err;
		/* don't send disabled channels, but do send non-channel data */
		if (survey.channel &&
		    survey.channel->flags & IEEE80211_CHAN_DISABLED) {
			survey_idx++;
			continue;
		}
		if (nl80211_send_survey(skb,
				NETLINK_CB(cb->skb).portid,
				cb->nlh->nlmsg_seq, NLM_F_MULTI,
				wdev->netdev, radio_stats, &survey) < 0)
			goto out;
		survey_idx++;
	}
 out:
	cb->args[2] = survey_idx;
	res = skb->len;
 out_err:
	rtnl_unlock();
	return res;
}
static bool nl80211_valid_wpa_versions(u32 wpa_versions)
{
	return !(wpa_versions & ~(NL80211_WPA_VERSION_1 |
				  NL80211_WPA_VERSION_2));
}
static int nl80211_authenticate(struct sk_buff *skb, struct genl_info *info)
{
	struct cfg80211_registered_device *rdev = info->user_ptr[0];
	struct net_device *dev = info->user_ptr[1];
	struct ieee80211_channel *chan;
	const u8 *bssid, *ssid, *ie = NULL, *auth_data = NULL;
	int err, ssid_len, ie_len = 0, auth_data_len = 0;
	enum nl80211_auth_type auth_type;
	struct key_parse key;
	bool local_state_change;
	if (!is_valid_ie_attr(info->attrs[NL80211_ATTR_IE]))
		return -EINVAL;
	if (!info->attrs[NL80211_ATTR_MAC])
		return -EINVAL;
	if (!info->attrs[NL80211_ATTR_AUTH_TYPE])
		return -EINVAL;
	if (!info->attrs[NL80211_ATTR_SSID])
		return -EINVAL;
	if (!info->attrs[NL80211_ATTR_WIPHY_FREQ])
		return -EINVAL;
	err = nl80211_parse_key(info, &key);
	if (err)
		return err;
	if (key.idx >= 0) {
		if (key.type != -1 && key.type != NL80211_KEYTYPE_GROUP)
			return -EINVAL;
		if (!key.p.key || !key.p.key_len)
			return -EINVAL;
		if ((key.p.cipher != WLAN_CIPHER_SUITE_WEP40 ||
		     key.p.key_len != WLAN_KEY_LEN_WEP40) &&
		    (key.p.cipher != WLAN_CIPHER_SUITE_WEP104 ||
		     key.p.key_len != WLAN_KEY_LEN_WEP104))
			return -EINVAL;
		if (key.idx > 4)
			return -EINVAL;
	} else {
		key.p.key_len = 0;
		key.p.key = NULL;
	}
	if (key.idx >= 0) {
		int i;
		bool ok = false;
		for (i = 0; i < rdev->wiphy.n_cipher_suites; i++) {
			if (key.p.cipher == rdev->wiphy.cipher_suites[i]) {
				ok = true;
				break;
			}
		}
		if (!ok)
			return -EINVAL;
	}
	if (!rdev->ops->auth)
		return -EOPNOTSUPP;
	if (dev->ieee80211_ptr->iftype != NL80211_IFTYPE_STATION &&
	    dev->ieee80211_ptr->iftype != NL80211_IFTYPE_P2P_CLIENT)
		return -EOPNOTSUPP;
	bssid = nla_data(info->attrs[NL80211_ATTR_MAC]);
	chan = nl80211_get_valid_chan(&rdev->wiphy,
				      info->attrs[NL80211_ATTR_WIPHY_FREQ]);
	if (!chan)
		return -EINVAL;
	ssid = nla_data(info->attrs[NL80211_ATTR_SSID]);
	ssid_len = nla_len(info->attrs[NL80211_ATTR_SSID]);
	if (info->attrs[NL80211_ATTR_IE]) {
		ie = nla_data(info->attrs[NL80211_ATTR_IE]);
		ie_len = nla_len(info->attrs[NL80211_ATTR_IE]);
	}
	auth_type = nla_get_u32(info->attrs[NL80211_ATTR_AUTH_TYPE]);
	if (!nl80211_valid_auth_type(rdev, auth_type, NL80211_CMD_AUTHENTICATE))
		return -EINVAL;
	if ((auth_type == NL80211_AUTHTYPE_SAE ||
	     auth_type == NL80211_AUTHTYPE_FILS_SK ||
	     auth_type == NL80211_AUTHTYPE_FILS_SK_PFS ||
	     auth_type == NL80211_AUTHTYPE_FILS_PK) &&
	    !info->attrs[NL80211_ATTR_AUTH_DATA])
		return -EINVAL;
	if (info->attrs[NL80211_ATTR_AUTH_DATA]) {
		if (auth_type != NL80211_AUTHTYPE_SAE &&
		    auth_type != NL80211_AUTHTYPE_FILS_SK &&
		    auth_type != NL80211_AUTHTYPE_FILS_SK_PFS &&
		    auth_type != NL80211_AUTHTYPE_FILS_PK)
			return -EINVAL;
		auth_data = nla_data(info->attrs[NL80211_ATTR_AUTH_DATA]);
		auth_data_len = nla_len(info->attrs[NL80211_ATTR_AUTH_DATA]);
		/* need to include at least Auth Transaction and Status Code */
		if (auth_data_len < 4)
			return -EINVAL;
	}
	local_state_change = !!info->attrs[NL80211_ATTR_LOCAL_STATE_CHANGE];
	/*
	 * Since we no longer track auth state, ignore
	 * requests to only change local state.
	 */
	if (local_state_change)
		return 0;
	wdev_lock(dev->ieee80211_ptr);
	err = cfg80211_mlme_auth(rdev, dev, chan, auth_type, bssid,
				 ssid, ssid_len, ie, ie_len,
				 key.p.key, key.p.key_len, key.idx,
				 auth_data, auth_data_len);
	wdev_unlock(dev->ieee80211_ptr);
	return err;
}
static int nl80211_crypto_settings(struct cfg80211_registered_device *rdev,
				   struct genl_info *info,
				   struct cfg80211_crypto_settings *settings,
				   int cipher_limit)
{
	memset(settings, 0, sizeof(*settings));
	settings->control_port = info->attrs[NL80211_ATTR_CONTROL_PORT];
	if (info->attrs[NL80211_ATTR_CONTROL_PORT_ETHERTYPE]) {
		u16 proto;
		proto = nla_get_u16(
			info->attrs[NL80211_ATTR_CONTROL_PORT_ETHERTYPE]);
		settings->control_port_ethertype = cpu_to_be16(proto);
		if (!(rdev->wiphy.flags & WIPHY_FLAG_CONTROL_PORT_PROTOCOL) &&
		    proto != ETH_P_PAE)
			return -EINVAL;
		if (info->attrs[NL80211_ATTR_CONTROL_PORT_NO_ENCRYPT])
			settings->control_port_no_encrypt = true;
	} else
		settings->control_port_ethertype = cpu_to_be16(ETH_P_PAE);
	if (info->attrs[NL80211_ATTR_CIPHER_SUITES_PAIRWISE]) {
		void *data;
		int len, i;
		data = nla_data(info->attrs[NL80211_ATTR_CIPHER_SUITES_PAIRWISE]);
		len = nla_len(info->attrs[NL80211_ATTR_CIPHER_SUITES_PAIRWISE]);
		settings->n_ciphers_pairwise = len / sizeof(u32);
		if (len % sizeof(u32))
			return -EINVAL;
		if (settings->n_ciphers_pairwise > cipher_limit)
			return -EINVAL;
		memcpy(settings->ciphers_pairwise, data, len);
		for (i = 0; i < settings->n_ciphers_pairwise; i++)
			if (!cfg80211_supported_cipher_suite(
					&rdev->wiphy,
					settings->ciphers_pairwise[i]))
				return -EINVAL;
	}
	if (info->attrs[NL80211_ATTR_CIPHER_SUITE_GROUP]) {
		settings->cipher_group =
			nla_get_u32(info->attrs[NL80211_ATTR_CIPHER_SUITE_GROUP]);
		if (!cfg80211_supported_cipher_suite(&rdev->wiphy,
						     settings->cipher_group))
			return -EINVAL;
	}
	if (info->attrs[NL80211_ATTR_WPA_VERSIONS]) {
		settings->wpa_versions =
			nla_get_u32(info->attrs[NL80211_ATTR_WPA_VERSIONS]);
		if (!nl80211_valid_wpa_versions(settings->wpa_versions))
			return -EINVAL;
	}
	if (info->attrs[NL80211_ATTR_AKM_SUITES]) {
		void *data;
		int len;
		data = nla_data(info->attrs[NL80211_ATTR_AKM_SUITES]);
		len = nla_len(info->attrs[NL80211_ATTR_AKM_SUITES]);
		settings->n_akm_suites = len / sizeof(u32);
		if (len % sizeof(u32))
			return -EINVAL;
		if (settings->n_akm_suites > NL80211_MAX_NR_AKM_SUITES)
			return -EINVAL;
		memcpy(settings->akm_suites, data, len);
	}
	return 0;
}
static int nl80211_associate(struct sk_buff *skb, struct genl_info *info)
{
	struct cfg80211_registered_device *rdev = info->user_ptr[0];
	struct net_device *dev = info->user_ptr[1];
	struct ieee80211_channel *chan;
	struct cfg80211_assoc_request req = {};
	const u8 *bssid, *ssid;
	int err, ssid_len = 0;
	if (!is_valid_ie_attr(info->attrs[NL80211_ATTR_IE]))
		return -EINVAL;
	if (!info->attrs[NL80211_ATTR_MAC] ||
	    !info->attrs[NL80211_ATTR_SSID] ||
	    !info->attrs[NL80211_ATTR_WIPHY_FREQ])
		return -EINVAL;
	if (!rdev->ops->assoc)
		return -EOPNOTSUPP;
	if (dev->ieee80211_ptr->iftype != NL80211_IFTYPE_STATION &&
	    dev->ieee80211_ptr->iftype != NL80211_IFTYPE_P2P_CLIENT)
		return -EOPNOTSUPP;
	bssid = nla_data(info->attrs[NL80211_ATTR_MAC]);
	chan = nl80211_get_valid_chan(&rdev->wiphy,
				      info->attrs[NL80211_ATTR_WIPHY_FREQ]);
	if (!chan)
		return -EINVAL;
	ssid = nla_data(info->attrs[NL80211_ATTR_SSID]);
	ssid_len = nla_len(info->attrs[NL80211_ATTR_SSID]);
	if (info->attrs[NL80211_ATTR_IE]) {
		req.ie = nla_data(info->attrs[NL80211_ATTR_IE]);
		req.ie_len = nla_len(info->attrs[NL80211_ATTR_IE]);
	}
	if (info->attrs[NL80211_ATTR_USE_MFP]) {
		enum nl80211_mfp mfp =
			nla_get_u32(info->attrs[NL80211_ATTR_USE_MFP]);
		if (mfp == NL80211_MFP_REQUIRED)
			req.use_mfp = true;
		else if (mfp != NL80211_MFP_NO)
			return -EINVAL;
	}
	if (info->attrs[NL80211_ATTR_PREV_BSSID])
		req.prev_bssid = nla_data(info->attrs[NL80211_ATTR_PREV_BSSID]);
	if (nla_get_flag(info->attrs[NL80211_ATTR_DISABLE_HT]))
		req.flags |= ASSOC_REQ_DISABLE_HT;
	if (info->attrs[NL80211_ATTR_HT_CAPABILITY_MASK])
		memcpy(&req.ht_capa_mask,
		       nla_data(info->attrs[NL80211_ATTR_HT_CAPABILITY_MASK]),
		       sizeof(req.ht_capa_mask));
	if (info->attrs[NL80211_ATTR_HT_CAPABILITY]) {
		if (!info->attrs[NL80211_ATTR_HT_CAPABILITY_MASK])
			return -EINVAL;
		memcpy(&req.ht_capa,
		       nla_data(info->attrs[NL80211_ATTR_HT_CAPABILITY]),
		       sizeof(req.ht_capa));
	}
	if (nla_get_flag(info->attrs[NL80211_ATTR_DISABLE_VHT]))
		req.flags |= ASSOC_REQ_DISABLE_VHT;
	if (info->attrs[NL80211_ATTR_VHT_CAPABILITY_MASK])
		memcpy(&req.vht_capa_mask,
		       nla_data(info->attrs[NL80211_ATTR_VHT_CAPABILITY_MASK]),
		       sizeof(req.vht_capa_mask));
	if (info->attrs[NL80211_ATTR_VHT_CAPABILITY]) {
		if (!info->attrs[NL80211_ATTR_VHT_CAPABILITY_MASK])
			return -EINVAL;
		memcpy(&req.vht_capa,
		       nla_data(info->attrs[NL80211_ATTR_VHT_CAPABILITY]),
		       sizeof(req.vht_capa));
	}
	if (nla_get_flag(info->attrs[NL80211_ATTR_USE_RRM])) {
		if (!(rdev->wiphy.features &
		      NL80211_FEATURE_DS_PARAM_SET_IE_IN_PROBES) ||
		    !(rdev->wiphy.features & NL80211_FEATURE_QUIET))
			return -EINVAL;
		req.flags |= ASSOC_REQ_USE_RRM;
	}
	err = nl80211_crypto_settings(rdev, info, &req.crypto, 1);
	if (!err) {
		wdev_lock(dev->ieee80211_ptr);
		err = cfg80211_mlme_assoc(rdev, dev, chan, bssid,
					  ssid, ssid_len, &req);
		wdev_unlock(dev->ieee80211_ptr);
	}
	return err;
}
static int nl80211_deauthenticate(struct sk_buff *skb, struct genl_info *info)
{
	struct cfg80211_registered_device *rdev = info->user_ptr[0];
	struct net_device *dev = info->user_ptr[1];
	const u8 *ie = NULL, *bssid;
	int ie_len = 0, err;
	u16 reason_code;
	bool local_state_change;
	if (!is_valid_ie_attr(info->attrs[NL80211_ATTR_IE]))
		return -EINVAL;
	if (!info->attrs[NL80211_ATTR_MAC])
		return -EINVAL;
	if (!info->attrs[NL80211_ATTR_REASON_CODE])
		return -EINVAL;
	if (!rdev->ops->deauth)
		return -EOPNOTSUPP;
	if (dev->ieee80211_ptr->iftype != NL80211_IFTYPE_STATION &&
	    dev->ieee80211_ptr->iftype != NL80211_IFTYPE_P2P_CLIENT)
		return -EOPNOTSUPP;
	bssid = nla_data(info->attrs[NL80211_ATTR_MAC]);
	reason_code = nla_get_u16(info->attrs[NL80211_ATTR_REASON_CODE]);
	if (reason_code == 0) {
		/* Reason Code 0 is reserved */
		return -EINVAL;
	}
	if (info->attrs[NL80211_ATTR_IE]) {
		ie = nla_data(info->attrs[NL80211_ATTR_IE]);
		ie_len = nla_len(info->attrs[NL80211_ATTR_IE]);
	}
	local_state_change = !!info->attrs[NL80211_ATTR_LOCAL_STATE_CHANGE];
	wdev_lock(dev->ieee80211_ptr);
	err = cfg80211_mlme_deauth(rdev, dev, bssid, ie, ie_len, reason_code,
				   local_state_change);
	wdev_unlock(dev->ieee80211_ptr);
	return err;
}
static int nl80211_disassociate(struct sk_buff *skb, struct genl_info *info)
{
	struct cfg80211_registered_device *rdev = info->user_ptr[0];
	struct net_device *dev = info->user_ptr[1];
	const u8 *ie = NULL, *bssid;
	int ie_len = 0, err;
	u16 reason_code;
	bool local_state_change;
	if (!is_valid_ie_attr(info->attrs[NL80211_ATTR_IE]))
		return -EINVAL;
	if (!info->attrs[NL80211_ATTR_MAC])
		return -EINVAL;
	if (!info->attrs[NL80211_ATTR_REASON_CODE])
		return -EINVAL;
	if (!rdev->ops->disassoc)
		return -EOPNOTSUPP;
	if (dev->ieee80211_ptr->iftype != NL80211_IFTYPE_STATION &&
	    dev->ieee80211_ptr->iftype != NL80211_IFTYPE_P2P_CLIENT)
		return -EOPNOTSUPP;
	bssid = nla_data(info->attrs[NL80211_ATTR_MAC]);
	reason_code = nla_get_u16(info->attrs[NL80211_ATTR_REASON_CODE]);
	if (reason_code == 0) {
		/* Reason Code 0 is reserved */
		return -EINVAL;
	}
	if (info->attrs[NL80211_ATTR_IE]) {
		ie = nla_data(info->attrs[NL80211_ATTR_IE]);
		ie_len = nla_len(info->attrs[NL80211_ATTR_IE]);
	}
	local_state_change = !!info->attrs[NL80211_ATTR_LOCAL_STATE_CHANGE];
	wdev_lock(dev->ieee80211_ptr);
	err = cfg80211_mlme_disassoc(rdev, dev, bssid, ie, ie_len, reason_code,
				     local_state_change);
	wdev_unlock(dev->ieee80211_ptr);
	return err;
}
static bool
nl80211_parse_mcast_rate(struct cfg80211_registered_device *rdev,
			 int mcast_rate[NUM_NL80211_BANDS],
			 int rateval)
{
	struct wiphy *wiphy = &rdev->wiphy;
	bool found = false;
	int band, i;
	for (band = 0; band < NUM_NL80211_BANDS; band++) {
		struct ieee80211_supported_band *sband;
		sband = wiphy->bands[band];
		if (!sband)
			continue;
		for (i = 0; i < sband->n_bitrates; i++) {
			if (sband->bitrates[i].bitrate == rateval) {
				mcast_rate[band] = i + 1;
				found = true;
				break;
			}
		}
	}
	return found;
}
static int nl80211_join_ibss(struct sk_buff *skb, struct genl_info *info)
{
	struct cfg80211_registered_device *rdev = info->user_ptr[0];
	struct net_device *dev = info->user_ptr[1];
	struct cfg80211_ibss_params ibss;
	struct wiphy *wiphy;
	struct cfg80211_cached_keys *connkeys = NULL;
	int err;
	memset(&ibss, 0, sizeof(ibss));
	if (!is_valid_ie_attr(info->attrs[NL80211_ATTR_IE]))
		return -EINVAL;
	if (!info->attrs[NL80211_ATTR_SSID] ||
	    !nla_len(info->attrs[NL80211_ATTR_SSID]))
		return -EINVAL;
	ibss.beacon_interval = 100;
	if (info->attrs[NL80211_ATTR_BEACON_INTERVAL])
		ibss.beacon_interval =
			nla_get_u32(info->attrs[NL80211_ATTR_BEACON_INTERVAL]);
	err = cfg80211_validate_beacon_int(rdev, NL80211_IFTYPE_ADHOC,
					   ibss.beacon_interval);
	if (err)
		return err;
	if (!rdev->ops->join_ibss)
		return -EOPNOTSUPP;
	if (dev->ieee80211_ptr->iftype != NL80211_IFTYPE_ADHOC)
		return -EOPNOTSUPP;
	wiphy = &rdev->wiphy;
	if (info->attrs[NL80211_ATTR_MAC]) {
		ibss.bssid = nla_data(info->attrs[NL80211_ATTR_MAC]);
		if (!is_valid_ether_addr(ibss.bssid))
			return -EINVAL;
	}
	ibss.ssid = nla_data(info->attrs[NL80211_ATTR_SSID]);
	ibss.ssid_len = nla_len(info->attrs[NL80211_ATTR_SSID]);
	if (info->attrs[NL80211_ATTR_IE]) {
		ibss.ie = nla_data(info->attrs[NL80211_ATTR_IE]);
		ibss.ie_len = nla_len(info->attrs[NL80211_ATTR_IE]);
	}
	err = nl80211_parse_chandef(rdev, info, &ibss.chandef);
	if (err)
		return err;
	if (!cfg80211_reg_can_beacon(&rdev->wiphy, &ibss.chandef,
				     NL80211_IFTYPE_ADHOC))
		return -EINVAL;
	switch (ibss.chandef.width) {
	case NL80211_CHAN_WIDTH_5:
	case NL80211_CHAN_WIDTH_10:
	case NL80211_CHAN_WIDTH_20_NOHT:
		break;
	case NL80211_CHAN_WIDTH_20:
	case NL80211_CHAN_WIDTH_40:
		if (!(rdev->wiphy.features & NL80211_FEATURE_HT_IBSS))
			return -EINVAL;
		break;
	case NL80211_CHAN_WIDTH_80:
	case NL80211_CHAN_WIDTH_80P80:
	case NL80211_CHAN_WIDTH_160:
		if (!(rdev->wiphy.features & NL80211_FEATURE_HT_IBSS))
			return -EINVAL;
		if (!wiphy_ext_feature_isset(&rdev->wiphy,
					     NL80211_EXT_FEATURE_VHT_IBSS))
			return -EINVAL;
		break;
	default:
		return -EINVAL;
	}
	ibss.channel_fixed = !!info->attrs[NL80211_ATTR_FREQ_FIXED];
	ibss.privacy = !!info->attrs[NL80211_ATTR_PRIVACY];
	if (info->attrs[NL80211_ATTR_BSS_BASIC_RATES]) {
		u8 *rates =
			nla_data(info->attrs[NL80211_ATTR_BSS_BASIC_RATES]);
		int n_rates =
			nla_len(info->attrs[NL80211_ATTR_BSS_BASIC_RATES]);
		struct ieee80211_supported_band *sband =
			wiphy->bands[ibss.chandef.chan->band];
		err = ieee80211_get_ratemask(sband, rates, n_rates,
					     &ibss.basic_rates);
		if (err)
			return err;
	}
	if (info->attrs[NL80211_ATTR_HT_CAPABILITY_MASK])
		memcpy(&ibss.ht_capa_mask,
		       nla_data(info->attrs[NL80211_ATTR_HT_CAPABILITY_MASK]),
		       sizeof(ibss.ht_capa_mask));
	if (info->attrs[NL80211_ATTR_HT_CAPABILITY]) {
		if (!info->attrs[NL80211_ATTR_HT_CAPABILITY_MASK])
			return -EINVAL;
		memcpy(&ibss.ht_capa,
		       nla_data(info->attrs[NL80211_ATTR_HT_CAPABILITY]),
		       sizeof(ibss.ht_capa));
	}
	if (info->attrs[NL80211_ATTR_MCAST_RATE] &&
	    !nl80211_parse_mcast_rate(rdev, ibss.mcast_rate,
			nla_get_u32(info->attrs[NL80211_ATTR_MCAST_RATE])))
		return -EINVAL;
	if (ibss.privacy && info->attrs[NL80211_ATTR_KEYS]) {
		bool no_ht = false;
		connkeys = nl80211_parse_connkeys(rdev,
					  info->attrs[NL80211_ATTR_KEYS],
					  &no_ht);
		if (IS_ERR(connkeys))
			return PTR_ERR(connkeys);
		if ((ibss.chandef.width != NL80211_CHAN_WIDTH_20_NOHT) &&
		    no_ht) {
			kfree(connkeys);
			return -EINVAL;
		}
	}
	ibss.control_port =
		nla_get_flag(info->attrs[NL80211_ATTR_CONTROL_PORT]);
	ibss.userspace_handles_dfs =
		nla_get_flag(info->attrs[NL80211_ATTR_HANDLE_DFS]);
	err = cfg80211_join_ibss(rdev, dev, &ibss, connkeys);
	if (err)
		kzfree(connkeys);
	return err;
}
static int nl80211_leave_ibss(struct sk_buff *skb, struct genl_info *info)
{
	struct cfg80211_registered_device *rdev = info->user_ptr[0];
	struct net_device *dev = info->user_ptr[1];
	if (!rdev->ops->leave_ibss)
		return -EOPNOTSUPP;
	if (dev->ieee80211_ptr->iftype != NL80211_IFTYPE_ADHOC)
		return -EOPNOTSUPP;
	return cfg80211_leave_ibss(rdev, dev, false);
}
static int nl80211_set_mcast_rate(struct sk_buff *skb, struct genl_info *info)
{
	struct cfg80211_registered_device *rdev = info->user_ptr[0];
	struct net_device *dev = info->user_ptr[1];
	int mcast_rate[NUM_NL80211_BANDS];
	u32 nla_rate;
	int err;
	if (dev->ieee80211_ptr->iftype != NL80211_IFTYPE_ADHOC &&
	    dev->ieee80211_ptr->iftype != NL80211_IFTYPE_MESH_POINT &&
	    dev->ieee80211_ptr->iftype != NL80211_IFTYPE_OCB)
		return -EOPNOTSUPP;
	if (!rdev->ops->set_mcast_rate)
		return -EOPNOTSUPP;
	memset(mcast_rate, 0, sizeof(mcast_rate));
	if (!info->attrs[NL80211_ATTR_MCAST_RATE])
		return -EINVAL;
	nla_rate = nla_get_u32(info->attrs[NL80211_ATTR_MCAST_RATE]);
	if (!nl80211_parse_mcast_rate(rdev, mcast_rate, nla_rate))
		return -EINVAL;
	err = rdev->ops->set_mcast_rate(&rdev->wiphy, dev, mcast_rate);
	return err;
}
static struct sk_buff *
__cfg80211_alloc_vendor_skb(struct cfg80211_registered_device *rdev,
			    struct wireless_dev *wdev, int approxlen,
			    u32 portid, u32 seq, enum nl80211_commands cmd,
			    enum nl80211_attrs attr,
			    const struct nl80211_vendor_cmd_info *info,
			    gfp_t gfp)
{
	struct sk_buff *skb;
	void *hdr;
	struct nlattr *data;
	skb = nlmsg_new(approxlen + 100, gfp);
	if (!skb)
		return NULL;
	hdr = nl80211hdr_put(skb, portid, seq, 0, cmd);
	if (!hdr) {
		kfree_skb(skb);
		return NULL;
	}
	if (nla_put_u32(skb, NL80211_ATTR_WIPHY, rdev->wiphy_idx))
		goto nla_put_failure;
	if (info) {
		if (nla_put_u32(skb, NL80211_ATTR_VENDOR_ID,
				info->vendor_id))
			goto nla_put_failure;
		if (nla_put_u32(skb, NL80211_ATTR_VENDOR_SUBCMD,
				info->subcmd))
			goto nla_put_failure;
	}
	if (wdev) {
		if (nla_put_u64(skb, NL80211_ATTR_WDEV,
				wdev_id(wdev)))
			goto nla_put_failure;
		if (wdev->netdev &&
		    nla_put_u32(skb, NL80211_ATTR_IFINDEX,
				wdev->netdev->ifindex))
			goto nla_put_failure;
	}
	data = nla_nest_start(skb, attr);
	((void **)skb->cb)[0] = rdev;
	((void **)skb->cb)[1] = hdr;
	((void **)skb->cb)[2] = data;
	return skb;
 nla_put_failure:
	kfree_skb(skb);
	return NULL;
}
struct sk_buff *__cfg80211_alloc_event_skb(struct wiphy *wiphy,
					   struct wireless_dev *wdev,
					   enum nl80211_commands cmd,
					   enum nl80211_attrs attr,
					   int vendor_event_idx,
					   int approxlen, gfp_t gfp)
{
	struct cfg80211_registered_device *rdev = wiphy_to_rdev(wiphy);
	const struct nl80211_vendor_cmd_info *info;
	switch (cmd) {
	case NL80211_CMD_TESTMODE:
		if (WARN_ON(vendor_event_idx != -1))
			return NULL;
		info = NULL;
		break;
	case NL80211_CMD_VENDOR:
		if (WARN_ON(vendor_event_idx < 0 ||
			    vendor_event_idx >= wiphy->n_vendor_events))
			return NULL;
		info = &wiphy->vendor_events[vendor_event_idx];
		break;
	default:
		WARN_ON(1);
		return NULL;
	}
	return __cfg80211_alloc_vendor_skb(rdev, wdev, approxlen, 0, 0,
					   cmd, attr, info, gfp);
}
EXPORT_SYMBOL(__cfg80211_alloc_event_skb);
void __cfg80211_send_event_skb(struct sk_buff *skb, gfp_t gfp)
{
	struct cfg80211_registered_device *rdev = ((void **)skb->cb)[0];
	void *hdr = ((void **)skb->cb)[1];
	struct nlattr *data = ((void **)skb->cb)[2];
	enum nl80211_multicast_groups mcgrp = NL80211_MCGRP_TESTMODE;
	/* clear CB data for netlink core to own from now on */
	memset(skb->cb, 0, sizeof(skb->cb));
	nla_nest_end(skb, data);
	genlmsg_end(skb, hdr);
	if (data->nla_type == NL80211_ATTR_VENDOR_DATA)
		mcgrp = NL80211_MCGRP_VENDOR;
	genlmsg_multicast_netns(&nl80211_fam, wiphy_net(&rdev->wiphy), skb, 0,
				mcgrp, gfp);
}
EXPORT_SYMBOL(__cfg80211_send_event_skb);
#ifdef CONFIG_NL80211_TESTMODE
static int nl80211_testmode_do(struct sk_buff *skb, struct genl_info *info)
{
	struct cfg80211_registered_device *rdev = info->user_ptr[0];
	struct wireless_dev *wdev =
		__cfg80211_wdev_from_attrs(genl_info_net(info), info->attrs);
	int err;
	if (!rdev->ops->testmode_cmd)
		return -EOPNOTSUPP;
	if (IS_ERR(wdev)) {
		err = PTR_ERR(wdev);
		if (err != -EINVAL)
			return err;
		wdev = NULL;
	} else if (wdev->wiphy != &rdev->wiphy) {
		return -EINVAL;
	}
	if (!info->attrs[NL80211_ATTR_TESTDATA])
		return -EINVAL;
	rdev->cur_cmd_info = info;
	err = rdev_testmode_cmd(rdev, wdev,
				nla_data(info->attrs[NL80211_ATTR_TESTDATA]),
				nla_len(info->attrs[NL80211_ATTR_TESTDATA]));
	rdev->cur_cmd_info = NULL;
	return err;
}
static int nl80211_testmode_dump(struct sk_buff *skb,
				 struct netlink_callback *cb)
{
	struct cfg80211_registered_device *rdev;
	int err;
	long phy_idx;
	void *data = NULL;
	int data_len = 0;
	rtnl_lock();
	if (cb->args[0]) {
		/*
		 * 0 is a valid index, but not valid for args[0],
		 * so we need to offset by 1.
		 */
		phy_idx = cb->args[0] - 1;
	} else {
		err = nlmsg_parse(cb->nlh, GENL_HDRLEN + nl80211_fam.hdrsize,
				  nl80211_fam.attrbuf, nl80211_fam.maxattr,
				  nl80211_policy);
		if (err)
			goto out_err;
		rdev = __cfg80211_rdev_from_attrs(sock_net(skb->sk),
						  nl80211_fam.attrbuf);
		if (IS_ERR(rdev)) {
			err = PTR_ERR(rdev);
			goto out_err;
		}
		phy_idx = rdev->wiphy_idx;
		rdev = NULL;
		if (nl80211_fam.attrbuf[NL80211_ATTR_TESTDATA])
			cb->args[1] =
				(long)nl80211_fam.attrbuf[NL80211_ATTR_TESTDATA];
	}
	if (cb->args[1]) {
		data = nla_data((void *)cb->args[1]);
		data_len = nla_len((void *)cb->args[1]);
	}
	rdev = cfg80211_rdev_by_wiphy_idx(phy_idx);
	if (!rdev) {
		err = -ENOENT;
		goto out_err;
	}
	if (!rdev->ops->testmode_dump) {
		err = -EOPNOTSUPP;
		goto out_err;
	}
	while (1) {
		void *hdr = nl80211hdr_put(skb, NETLINK_CB(cb->skb).portid,
					   cb->nlh->nlmsg_seq, NLM_F_MULTI,
					   NL80211_CMD_TESTMODE);
		struct nlattr *tmdata;
		if (!hdr)
			break;
		if (nla_put_u32(skb, NL80211_ATTR_WIPHY, phy_idx)) {
			genlmsg_cancel(skb, hdr);
			break;
		}
		tmdata = nla_nest_start(skb, NL80211_ATTR_TESTDATA);
		if (!tmdata) {
			genlmsg_cancel(skb, hdr);
			break;
		}
		err = rdev_testmode_dump(rdev, skb, cb, data, data_len);
		nla_nest_end(skb, tmdata);
		if (err == -ENOBUFS || err == -ENOENT) {
			genlmsg_cancel(skb, hdr);
			break;
		} else if (err) {
			genlmsg_cancel(skb, hdr);
			goto out_err;
		}
		genlmsg_end(skb, hdr);
	}
	err = skb->len;
	/* see above */
	cb->args[0] = phy_idx + 1;
 out_err:
	rtnl_unlock();
	return err;
}
#endif
static int nl80211_connect(struct sk_buff *skb, struct genl_info *info)
{
	struct cfg80211_registered_device *rdev = info->user_ptr[0];
	struct net_device *dev = info->user_ptr[1];
	struct cfg80211_connect_params connect;
	struct wiphy *wiphy;
	struct cfg80211_cached_keys *connkeys = NULL;
	int err;
	memset(&connect, 0, sizeof(connect));
	if (!is_valid_ie_attr(info->attrs[NL80211_ATTR_IE]))
		return -EINVAL;
	if (!info->attrs[NL80211_ATTR_SSID] ||
	    !nla_len(info->attrs[NL80211_ATTR_SSID]))
		return -EINVAL;
	if (info->attrs[NL80211_ATTR_AUTH_TYPE]) {
		connect.auth_type =
			nla_get_u32(info->attrs[NL80211_ATTR_AUTH_TYPE]);
		if (!nl80211_valid_auth_type(rdev, connect.auth_type,
					     NL80211_CMD_CONNECT))
			return -EINVAL;
	} else
		connect.auth_type = NL80211_AUTHTYPE_AUTOMATIC;
	connect.privacy = info->attrs[NL80211_ATTR_PRIVACY];
	err = nl80211_crypto_settings(rdev, info, &connect.crypto,
				      NL80211_MAX_NR_CIPHER_SUITES);
	if (err)
		return err;
	if (dev->ieee80211_ptr->iftype != NL80211_IFTYPE_STATION &&
	    dev->ieee80211_ptr->iftype != NL80211_IFTYPE_P2P_CLIENT)
		return -EOPNOTSUPP;
	wiphy = &rdev->wiphy;
	connect.bg_scan_period = -1;
	if (info->attrs[NL80211_ATTR_BG_SCAN_PERIOD] &&
		(wiphy->flags & WIPHY_FLAG_SUPPORTS_FW_ROAM)) {
		connect.bg_scan_period =
			nla_get_u16(info->attrs[NL80211_ATTR_BG_SCAN_PERIOD]);
	}
	if (info->attrs[NL80211_ATTR_MAC])
		connect.bssid = nla_data(info->attrs[NL80211_ATTR_MAC]);
	else if (info->attrs[NL80211_ATTR_MAC_HINT])
		connect.bssid_hint =
			nla_data(info->attrs[NL80211_ATTR_MAC_HINT]);
	connect.ssid = nla_data(info->attrs[NL80211_ATTR_SSID]);
	connect.ssid_len = nla_len(info->attrs[NL80211_ATTR_SSID]);
	if (info->attrs[NL80211_ATTR_IE]) {
		connect.ie = nla_data(info->attrs[NL80211_ATTR_IE]);
		connect.ie_len = nla_len(info->attrs[NL80211_ATTR_IE]);
	}
	if (info->attrs[NL80211_ATTR_USE_MFP]) {
		connect.mfp = nla_get_u32(info->attrs[NL80211_ATTR_USE_MFP]);
		if (connect.mfp != NL80211_MFP_REQUIRED &&
		    connect.mfp != NL80211_MFP_NO)
			return -EINVAL;
	} else {
		connect.mfp = NL80211_MFP_NO;
	}
	if (info->attrs[NL80211_ATTR_PREV_BSSID])
		connect.prev_bssid =
			nla_data(info->attrs[NL80211_ATTR_PREV_BSSID]);
	if (info->attrs[NL80211_ATTR_WIPHY_FREQ]) {
		connect.channel = nl80211_get_valid_chan(
			wiphy, info->attrs[NL80211_ATTR_WIPHY_FREQ]);
		if (!connect.channel)
			return -EINVAL;
	} else if (info->attrs[NL80211_ATTR_WIPHY_FREQ_HINT]) {
		connect.channel_hint = nl80211_get_valid_chan(
			wiphy, info->attrs[NL80211_ATTR_WIPHY_FREQ_HINT]);
		if (!connect.channel_hint)
			return -EINVAL;
	}
	if (connect.privacy && info->attrs[NL80211_ATTR_KEYS]) {
		connkeys = nl80211_parse_connkeys(rdev,
					  info->attrs[NL80211_ATTR_KEYS], NULL);
		if (IS_ERR(connkeys))
			return PTR_ERR(connkeys);
	}
	if (nla_get_flag(info->attrs[NL80211_ATTR_DISABLE_HT]))
		connect.flags |= ASSOC_REQ_DISABLE_HT;
	if (info->attrs[NL80211_ATTR_HT_CAPABILITY_MASK])
		memcpy(&connect.ht_capa_mask,
		       nla_data(info->attrs[NL80211_ATTR_HT_CAPABILITY_MASK]),
		       sizeof(connect.ht_capa_mask));
	if (info->attrs[NL80211_ATTR_HT_CAPABILITY]) {
		if (!info->attrs[NL80211_ATTR_HT_CAPABILITY_MASK]) {
			kzfree(connkeys);
			return -EINVAL;
		}
		memcpy(&connect.ht_capa,
		       nla_data(info->attrs[NL80211_ATTR_HT_CAPABILITY]),
		       sizeof(connect.ht_capa));
	}
	if (nla_get_flag(info->attrs[NL80211_ATTR_DISABLE_VHT]))
		connect.flags |= ASSOC_REQ_DISABLE_VHT;
	if (info->attrs[NL80211_ATTR_VHT_CAPABILITY_MASK])
		memcpy(&connect.vht_capa_mask,
		       nla_data(info->attrs[NL80211_ATTR_VHT_CAPABILITY_MASK]),
		       sizeof(connect.vht_capa_mask));
	if (info->attrs[NL80211_ATTR_VHT_CAPABILITY]) {
		if (!info->attrs[NL80211_ATTR_VHT_CAPABILITY_MASK]) {
			kzfree(connkeys);
			return -EINVAL;
		}
		memcpy(&connect.vht_capa,
		       nla_data(info->attrs[NL80211_ATTR_VHT_CAPABILITY]),
		       sizeof(connect.vht_capa));
	}
	if (nla_get_flag(info->attrs[NL80211_ATTR_USE_RRM])) {
		if (!(rdev->wiphy.features &
		      NL80211_FEATURE_DS_PARAM_SET_IE_IN_PROBES) ||
		    !(rdev->wiphy.features & NL80211_FEATURE_QUIET)) {
			kzfree(connkeys);
			return -EINVAL;
		}
		connect.flags |= ASSOC_REQ_USE_RRM;
	}
	connect.pbss = nla_get_flag(info->attrs[NL80211_ATTR_PBSS]);
	if (connect.pbss && !rdev->wiphy.bands[NL80211_BAND_60GHZ]) {
		kzfree(connkeys);
		return -EOPNOTSUPP;
	}
	if (info->attrs[NL80211_ATTR_BSS_SELECT]) {
		/* bss selection makes no sense if bssid is set */
		if (connect.bssid) {
			kzfree(connkeys);
			return -EINVAL;
		}
		err = parse_bss_select(info->attrs[NL80211_ATTR_BSS_SELECT],
				       wiphy, &connect.bss_select);
		if (err) {
			kzfree(connkeys);
			return err;
		}
	}
	wdev_lock(dev->ieee80211_ptr);
	err = cfg80211_connect(rdev, dev, &connect, connkeys, NULL);
	wdev_unlock(dev->ieee80211_ptr);
	if (err)
		kzfree(connkeys);
	return err;
}
static int nl80211_update_connect_params(struct sk_buff *skb,
					 struct genl_info *info)
{
	struct cfg80211_connect_params connect = {};
	struct cfg80211_registered_device *rdev = info->user_ptr[0];
	struct net_device *dev = info->user_ptr[1];
	struct wireless_dev *wdev = dev->ieee80211_ptr;
	u32 changed = 0;
	int ret;
	if (!rdev->ops->update_connect_params)
		return -EOPNOTSUPP;
	if (info->attrs[NL80211_ATTR_IE]) {
		if (!is_valid_ie_attr(info->attrs[NL80211_ATTR_IE]))
			return -EINVAL;
		connect.ie = nla_data(info->attrs[NL80211_ATTR_IE]);
		connect.ie_len = nla_len(info->attrs[NL80211_ATTR_IE]);
		changed |= UPDATE_ASSOC_IES;
	}
	wdev_lock(dev->ieee80211_ptr);
	if (!wdev->current_bss)
		ret = -ENOLINK;
	else
		ret = rdev_update_connect_params(rdev, dev, &connect, changed);
	wdev_unlock(dev->ieee80211_ptr);
	return ret;
}
static int nl80211_disconnect(struct sk_buff *skb, struct genl_info *info)
{
	struct cfg80211_registered_device *rdev = info->user_ptr[0];
	struct net_device *dev = info->user_ptr[1];
	u16 reason;
	int ret;
	if (!info->attrs[NL80211_ATTR_REASON_CODE])
		reason = WLAN_REASON_DEAUTH_LEAVING;
	else
		reason = nla_get_u16(info->attrs[NL80211_ATTR_REASON_CODE]);
	if (reason == 0)
		return -EINVAL;
	if (dev->ieee80211_ptr->iftype != NL80211_IFTYPE_STATION &&
	    dev->ieee80211_ptr->iftype != NL80211_IFTYPE_P2P_CLIENT)
		return -EOPNOTSUPP;
	wdev_lock(dev->ieee80211_ptr);
	ret = cfg80211_disconnect(rdev, dev, reason, true);
	wdev_unlock(dev->ieee80211_ptr);
	return ret;
}
static int nl80211_wiphy_netns(struct sk_buff *skb, struct genl_info *info)
{
	struct cfg80211_registered_device *rdev = info->user_ptr[0];
	struct net *net;
	int err;
	if (info->attrs[NL80211_ATTR_PID]) {
		u32 pid = nla_get_u32(info->attrs[NL80211_ATTR_PID]);
		net = get_net_ns_by_pid(pid);
	} else if (info->attrs[NL80211_ATTR_NETNS_FD]) {
		u32 fd = nla_get_u32(info->attrs[NL80211_ATTR_NETNS_FD]);
		net = get_net_ns_by_fd(fd);
	} else {
		return -EINVAL;
	}
	if (IS_ERR(net))
		return PTR_ERR(net);
	err = 0;
	/* check if anything to do */
	if (!net_eq(wiphy_net(&rdev->wiphy), net))
		err = cfg80211_switch_netns(rdev, net);
	put_net(net);
	return err;
}
static int nl80211_setdel_pmksa(struct sk_buff *skb, struct genl_info *info)
{
	struct cfg80211_registered_device *rdev = info->user_ptr[0];
	int (*rdev_ops)(struct wiphy *wiphy, struct net_device *dev,
			struct cfg80211_pmksa *pmksa) = NULL;
	struct net_device *dev = info->user_ptr[1];
	struct cfg80211_pmksa pmksa;
	memset(&pmksa, 0, sizeof(struct cfg80211_pmksa));
	if (!info->attrs[NL80211_ATTR_MAC])
		return -EINVAL;
	if (!info->attrs[NL80211_ATTR_PMKID])
		return -EINVAL;
	pmksa.pmkid = nla_data(info->attrs[NL80211_ATTR_PMKID]);
	pmksa.bssid = nla_data(info->attrs[NL80211_ATTR_MAC]);
	if (dev->ieee80211_ptr->iftype != NL80211_IFTYPE_STATION &&
	    dev->ieee80211_ptr->iftype != NL80211_IFTYPE_P2P_CLIENT)
		return -EOPNOTSUPP;
	switch (info->genlhdr->cmd) {
	case NL80211_CMD_SET_PMKSA:
		rdev_ops = rdev->ops->set_pmksa;
		break;
	case NL80211_CMD_DEL_PMKSA:
		rdev_ops = rdev->ops->del_pmksa;
		break;
	default:
		WARN_ON(1);
		break;
	}
	if (!rdev_ops)
		return -EOPNOTSUPP;
	return rdev_ops(&rdev->wiphy, dev, &pmksa);
}
static int nl80211_flush_pmksa(struct sk_buff *skb, struct genl_info *info)
{
	struct cfg80211_registered_device *rdev = info->user_ptr[0];
	struct net_device *dev = info->user_ptr[1];
	if (dev->ieee80211_ptr->iftype != NL80211_IFTYPE_STATION &&
	    dev->ieee80211_ptr->iftype != NL80211_IFTYPE_P2P_CLIENT)
		return -EOPNOTSUPP;
	if (!rdev->ops->flush_pmksa)
		return -EOPNOTSUPP;
	return rdev_flush_pmksa(rdev, dev);
}
static int nl80211_tdls_mgmt(struct sk_buff *skb, struct genl_info *info)
{
	struct cfg80211_registered_device *rdev = info->user_ptr[0];
	struct net_device *dev = info->user_ptr[1];
	u8 action_code, dialog_token;
	u32 peer_capability = 0;
	u16 status_code;
	u8 *peer;
	bool initiator;
	if (!(rdev->wiphy.flags & WIPHY_FLAG_SUPPORTS_TDLS) ||
	    !rdev->ops->tdls_mgmt)
		return -EOPNOTSUPP;
	if (!info->attrs[NL80211_ATTR_TDLS_ACTION] ||
	    !info->attrs[NL80211_ATTR_STATUS_CODE] ||
	    !info->attrs[NL80211_ATTR_TDLS_DIALOG_TOKEN] ||
	    !info->attrs[NL80211_ATTR_IE] ||
	    !info->attrs[NL80211_ATTR_MAC])
		return -EINVAL;
	peer = nla_data(info->attrs[NL80211_ATTR_MAC]);
	action_code = nla_get_u8(info->attrs[NL80211_ATTR_TDLS_ACTION]);
	status_code = nla_get_u16(info->attrs[NL80211_ATTR_STATUS_CODE]);
	dialog_token = nla_get_u8(info->attrs[NL80211_ATTR_TDLS_DIALOG_TOKEN]);
	initiator = nla_get_flag(info->attrs[NL80211_ATTR_TDLS_INITIATOR]);
	if (info->attrs[NL80211_ATTR_TDLS_PEER_CAPABILITY])
		peer_capability =
			nla_get_u32(info->attrs[NL80211_ATTR_TDLS_PEER_CAPABILITY]);
	return rdev_tdls_mgmt(rdev, dev, peer, action_code,
			      dialog_token, status_code, peer_capability,
			      initiator,
			      nla_data(info->attrs[NL80211_ATTR_IE]),
			      nla_len(info->attrs[NL80211_ATTR_IE]));
}
static int nl80211_tdls_oper(struct sk_buff *skb, struct genl_info *info)
{
	struct cfg80211_registered_device *rdev = info->user_ptr[0];
	struct net_device *dev = info->user_ptr[1];
	enum nl80211_tdls_operation operation;
	u8 *peer;
	if (!(rdev->wiphy.flags & WIPHY_FLAG_SUPPORTS_TDLS) ||
	    !rdev->ops->tdls_oper)
		return -EOPNOTSUPP;
	if (!info->attrs[NL80211_ATTR_TDLS_OPERATION] ||
	    !info->attrs[NL80211_ATTR_MAC])
		return -EINVAL;
	operation = nla_get_u8(info->attrs[NL80211_ATTR_TDLS_OPERATION]);
	peer = nla_data(info->attrs[NL80211_ATTR_MAC]);
	return rdev_tdls_oper(rdev, dev, peer, operation);
}
static int nl80211_remain_on_channel(struct sk_buff *skb,
				     struct genl_info *info)
{
	struct cfg80211_registered_device *rdev = info->user_ptr[0];
	struct wireless_dev *wdev = info->user_ptr[1];
	struct cfg80211_chan_def chandef;
	struct sk_buff *msg;
	void *hdr;
	u64 cookie;
	u32 duration;
	int err;
	if (!info->attrs[NL80211_ATTR_WIPHY_FREQ] ||
	    !info->attrs[NL80211_ATTR_DURATION])
		return -EINVAL;
	duration = nla_get_u32(info->attrs[NL80211_ATTR_DURATION]);
	if (!rdev->ops->remain_on_channel ||
	    !(rdev->wiphy.flags & WIPHY_FLAG_HAS_REMAIN_ON_CHANNEL))
		return -EOPNOTSUPP;
	/*
	 * We should be on that channel for at least a minimum amount of
	 * time (10ms) but no longer than the driver supports.
	 */
	if (duration < NL80211_MIN_REMAIN_ON_CHANNEL_TIME ||
	    duration > rdev->wiphy.max_remain_on_channel_duration)
		return -EINVAL;
	err = nl80211_parse_chandef(rdev, info, &chandef);
	if (err)
		return err;
	msg = nlmsg_new(NLMSG_DEFAULT_SIZE, GFP_KERNEL);
	if (!msg)
		return -ENOMEM;
	hdr = nl80211hdr_put(msg, info->snd_portid, info->snd_seq, 0,
			     NL80211_CMD_REMAIN_ON_CHANNEL);
	if (!hdr) {
		err = -ENOBUFS;
		goto free_msg;
	}
	err = rdev_remain_on_channel(rdev, wdev, chandef.chan,
				     duration, &cookie);
	if (err)
		goto free_msg;
	if (nla_put_u64(msg, NL80211_ATTR_COOKIE, cookie))
		goto nla_put_failure;
	genlmsg_end(msg, hdr);
	return genlmsg_reply(msg, info);
 nla_put_failure:
	err = -ENOBUFS;
 free_msg:
	nlmsg_free(msg);
	return err;
}
static int nl80211_cancel_remain_on_channel(struct sk_buff *skb,
					    struct genl_info *info)
{
	struct cfg80211_registered_device *rdev = info->user_ptr[0];
	struct wireless_dev *wdev = info->user_ptr[1];
	u64 cookie;
	if (!info->attrs[NL80211_ATTR_COOKIE])
		return -EINVAL;
	if (!rdev->ops->cancel_remain_on_channel)
		return -EOPNOTSUPP;
	cookie = nla_get_u64(info->attrs[NL80211_ATTR_COOKIE]);
	return rdev_cancel_remain_on_channel(rdev, wdev, cookie);
}
static int nl80211_set_tx_bitrate_mask(struct sk_buff *skb,
				       struct genl_info *info)
{
	struct cfg80211_bitrate_mask mask;
	struct cfg80211_registered_device *rdev = info->user_ptr[0];
	struct net_device *dev = info->user_ptr[1];
	int err;
	if (!rdev->ops->set_bitrate_mask)
		return -EOPNOTSUPP;
	err = nl80211_parse_tx_bitrate_mask(info, &mask);
	if (err)
		return err;
	return rdev_set_bitrate_mask(rdev, dev, NULL, &mask);
}
static int nl80211_register_mgmt(struct sk_buff *skb, struct genl_info *info)
{
	struct cfg80211_registered_device *rdev = info->user_ptr[0];
	struct wireless_dev *wdev = info->user_ptr[1];
	u16 frame_type = IEEE80211_FTYPE_MGMT | IEEE80211_STYPE_ACTION;
	if (!info->attrs[NL80211_ATTR_FRAME_MATCH])
		return -EINVAL;
	if (info->attrs[NL80211_ATTR_FRAME_TYPE])
		frame_type = nla_get_u16(info->attrs[NL80211_ATTR_FRAME_TYPE]);
	switch (wdev->iftype) {
	case NL80211_IFTYPE_STATION:
	case NL80211_IFTYPE_ADHOC:
	case NL80211_IFTYPE_P2P_CLIENT:
	case NL80211_IFTYPE_AP:
	case NL80211_IFTYPE_AP_VLAN:
	case NL80211_IFTYPE_MESH_POINT:
	case NL80211_IFTYPE_P2P_GO:
	case NL80211_IFTYPE_P2P_DEVICE:
		break;
	default:
		return -EOPNOTSUPP;
	}
	/* not much point in registering if we can't reply */
	if (!rdev->ops->mgmt_tx)
		return -EOPNOTSUPP;
	return cfg80211_mlme_register_mgmt(wdev, info->snd_portid, frame_type,
			nla_data(info->attrs[NL80211_ATTR_FRAME_MATCH]),
			nla_len(info->attrs[NL80211_ATTR_FRAME_MATCH]));
}
static int nl80211_tx_mgmt(struct sk_buff *skb, struct genl_info *info)
{
	struct cfg80211_registered_device *rdev = info->user_ptr[0];
	struct wireless_dev *wdev = info->user_ptr[1];
	struct cfg80211_chan_def chandef;
	int err;
	void *hdr = NULL;
	u64 cookie;
	struct sk_buff *msg = NULL;
	struct cfg80211_mgmt_tx_params params = {
		.dont_wait_for_ack =
			info->attrs[NL80211_ATTR_DONT_WAIT_FOR_ACK],
	};
	if (!info->attrs[NL80211_ATTR_FRAME])
		return -EINVAL;
	if (!rdev->ops->mgmt_tx)
		return -EOPNOTSUPP;
	switch (wdev->iftype) {
	case NL80211_IFTYPE_P2P_DEVICE:
		if (!info->attrs[NL80211_ATTR_WIPHY_FREQ])
			return -EINVAL;
	case NL80211_IFTYPE_STATION:
	case NL80211_IFTYPE_ADHOC:
	case NL80211_IFTYPE_P2P_CLIENT:
	case NL80211_IFTYPE_AP:
	case NL80211_IFTYPE_AP_VLAN:
	case NL80211_IFTYPE_MESH_POINT:
	case NL80211_IFTYPE_P2P_GO:
		break;
	default:
		return -EOPNOTSUPP;
	}
	if (info->attrs[NL80211_ATTR_DURATION]) {
		if (!(rdev->wiphy.flags & WIPHY_FLAG_OFFCHAN_TX))
			return -EINVAL;
		params.wait = nla_get_u32(info->attrs[NL80211_ATTR_DURATION]);
		/*
		 * We should wait on the channel for at least a minimum amount
		 * of time (10ms) but no longer than the driver supports.
		 */
		if (params.wait < NL80211_MIN_REMAIN_ON_CHANNEL_TIME ||
		    params.wait > rdev->wiphy.max_remain_on_channel_duration)
			return -EINVAL;
	}
	params.offchan = info->attrs[NL80211_ATTR_OFFCHANNEL_TX_OK];
	if (params.offchan && !(rdev->wiphy.flags & WIPHY_FLAG_OFFCHAN_TX))
		return -EINVAL;
	params.no_cck = nla_get_flag(info->attrs[NL80211_ATTR_TX_NO_CCK_RATE]);
	/* get the channel if any has been specified, otherwise pass NULL to
	 * the driver. The latter will use the current one
	 */
	chandef.chan = NULL;
	if (info->attrs[NL80211_ATTR_WIPHY_FREQ]) {
		err = nl80211_parse_chandef(rdev, info, &chandef);
		if (err)
			return err;
	}
	if (!chandef.chan && params.offchan)
		return -EINVAL;
	params.buf = nla_data(info->attrs[NL80211_ATTR_FRAME]);
	params.len = nla_len(info->attrs[NL80211_ATTR_FRAME]);
	if (info->attrs[NL80211_ATTR_CSA_C_OFFSETS_TX]) {
		int len = nla_len(info->attrs[NL80211_ATTR_CSA_C_OFFSETS_TX]);
		int i;
		if (len % sizeof(u16))
			return -EINVAL;
		params.n_csa_offsets = len / sizeof(u16);
		params.csa_offsets =
			nla_data(info->attrs[NL80211_ATTR_CSA_C_OFFSETS_TX]);
		/* check that all the offsets fit the frame */
		for (i = 0; i < params.n_csa_offsets; i++) {
			if (params.csa_offsets[i] >= params.len)
				return -EINVAL;
		}
	}
	if (!params.dont_wait_for_ack) {
		msg = nlmsg_new(NLMSG_DEFAULT_SIZE, GFP_KERNEL);
		if (!msg)
			return -ENOMEM;
		hdr = nl80211hdr_put(msg, info->snd_portid, info->snd_seq, 0,
				     NL80211_CMD_FRAME);
		if (!hdr) {
			err = -ENOBUFS;
			goto free_msg;
		}
	}
	params.chan = chandef.chan;
	err = cfg80211_mlme_mgmt_tx(rdev, wdev, &params, &cookie);
	if (err)
		goto free_msg;
	if (msg) {
		if (nla_put_u64(msg, NL80211_ATTR_COOKIE, cookie))
			goto nla_put_failure;
		genlmsg_end(msg, hdr);
		return genlmsg_reply(msg, info);
	}
	return 0;
 nla_put_failure:
	err = -ENOBUFS;
 free_msg:
	nlmsg_free(msg);
	return err;
}
static int nl80211_tx_mgmt_cancel_wait(struct sk_buff *skb, struct genl_info *info)
{
	struct cfg80211_registered_device *rdev = info->user_ptr[0];
	struct wireless_dev *wdev = info->user_ptr[1];
	u64 cookie;
	if (!info->attrs[NL80211_ATTR_COOKIE])
		return -EINVAL;
	if (!rdev->ops->mgmt_tx_cancel_wait)
		return -EOPNOTSUPP;
	switch (wdev->iftype) {
	case NL80211_IFTYPE_STATION:
	case NL80211_IFTYPE_ADHOC:
	case NL80211_IFTYPE_P2P_CLIENT:
	case NL80211_IFTYPE_AP:
	case NL80211_IFTYPE_AP_VLAN:
	case NL80211_IFTYPE_P2P_GO:
	case NL80211_IFTYPE_P2P_DEVICE:
		break;
	default:
		return -EOPNOTSUPP;
	}
	cookie = nla_get_u64(info->attrs[NL80211_ATTR_COOKIE]);
	return rdev_mgmt_tx_cancel_wait(rdev, wdev, cookie);
}
static int nl80211_set_power_save(struct sk_buff *skb, struct genl_info *info)
{
	struct cfg80211_registered_device *rdev = info->user_ptr[0];
	struct wireless_dev *wdev;
	struct net_device *dev = info->user_ptr[1];
	u8 ps_state;
	bool state;
	int err;
	if (!info->attrs[NL80211_ATTR_PS_STATE])
		return -EINVAL;
	ps_state = nla_get_u32(info->attrs[NL80211_ATTR_PS_STATE]);
	if (ps_state != NL80211_PS_DISABLED && ps_state != NL80211_PS_ENABLED)
		return -EINVAL;
	wdev = dev->ieee80211_ptr;
	if (!rdev->ops->set_power_mgmt)
		return -EOPNOTSUPP;
	state = (ps_state == NL80211_PS_ENABLED) ? true : false;
	if (state == wdev->ps)
		return 0;
	err = rdev_set_power_mgmt(rdev, dev, state, wdev->ps_timeout);
	if (!err)
		wdev->ps = state;
	return err;
}
static int nl80211_get_power_save(struct sk_buff *skb, struct genl_info *info)
{
	struct cfg80211_registered_device *rdev = info->user_ptr[0];
	enum nl80211_ps_state ps_state;
	struct wireless_dev *wdev;
	struct net_device *dev = info->user_ptr[1];
	struct sk_buff *msg;
	void *hdr;
	int err;
	wdev = dev->ieee80211_ptr;
	if (!rdev->ops->set_power_mgmt)
		return -EOPNOTSUPP;
	msg = nlmsg_new(NLMSG_DEFAULT_SIZE, GFP_KERNEL);
	if (!msg)
		return -ENOMEM;
	hdr = nl80211hdr_put(msg, info->snd_portid, info->snd_seq, 0,
			     NL80211_CMD_GET_POWER_SAVE);
	if (!hdr) {
		err = -ENOBUFS;
		goto free_msg;
	}
	if (wdev->ps)
		ps_state = NL80211_PS_ENABLED;
	else
		ps_state = NL80211_PS_DISABLED;
	if (nla_put_u32(msg, NL80211_ATTR_PS_STATE, ps_state))
		goto nla_put_failure;
	genlmsg_end(msg, hdr);
	return genlmsg_reply(msg, info);
 nla_put_failure:
	err = -ENOBUFS;
 free_msg:
	nlmsg_free(msg);
	return err;
}
static const struct nla_policy
nl80211_attr_cqm_policy[NL80211_ATTR_CQM_MAX + 1] = {
	[NL80211_ATTR_CQM_RSSI_THOLD] = { .type = NLA_U32 },
	[NL80211_ATTR_CQM_RSSI_HYST] = { .type = NLA_U32 },
	[NL80211_ATTR_CQM_RSSI_THRESHOLD_EVENT] = { .type = NLA_U32 },
	[NL80211_ATTR_CQM_TXE_RATE] = { .type = NLA_U32 },
	[NL80211_ATTR_CQM_TXE_PKTS] = { .type = NLA_U32 },
	[NL80211_ATTR_CQM_TXE_INTVL] = { .type = NLA_U32 },
};
static int nl80211_set_cqm_txe(struct genl_info *info,
			       u32 rate, u32 pkts, u32 intvl)
{
	struct cfg80211_registered_device *rdev = info->user_ptr[0];
	struct net_device *dev = info->user_ptr[1];
	struct wireless_dev *wdev = dev->ieee80211_ptr;
	if (rate > 100 || intvl > NL80211_CQM_TXE_MAX_INTVL)
		return -EINVAL;
	if (!rdev->ops->set_cqm_txe_config)
		return -EOPNOTSUPP;
	if (wdev->iftype != NL80211_IFTYPE_STATION &&
	    wdev->iftype != NL80211_IFTYPE_P2P_CLIENT)
		return -EOPNOTSUPP;
	return rdev_set_cqm_txe_config(rdev, dev, rate, pkts, intvl);
}
static int nl80211_set_cqm_rssi(struct genl_info *info,
				s32 threshold, u32 hysteresis)
{
	struct cfg80211_registered_device *rdev = info->user_ptr[0];
	struct net_device *dev = info->user_ptr[1];
	struct wireless_dev *wdev = dev->ieee80211_ptr;
	if (threshold > 0)
		return -EINVAL;
	/* disabling - hysteresis should also be zero then */
	if (threshold == 0)
		hysteresis = 0;
	if (!rdev->ops->set_cqm_rssi_config)
		return -EOPNOTSUPP;
	if (wdev->iftype != NL80211_IFTYPE_STATION &&
	    wdev->iftype != NL80211_IFTYPE_P2P_CLIENT)
		return -EOPNOTSUPP;
	return rdev_set_cqm_rssi_config(rdev, dev, threshold, hysteresis);
}
static int nl80211_set_cqm(struct sk_buff *skb, struct genl_info *info)
{
	struct nlattr *attrs[NL80211_ATTR_CQM_MAX + 1];
	struct nlattr *cqm;
	int err;
	cqm = info->attrs[NL80211_ATTR_CQM];
	if (!cqm)
		return -EINVAL;
	err = nla_parse_nested(attrs, NL80211_ATTR_CQM_MAX, cqm,
			       nl80211_attr_cqm_policy);
	if (err)
		return err;
	if (attrs[NL80211_ATTR_CQM_RSSI_THOLD] &&
	    attrs[NL80211_ATTR_CQM_RSSI_HYST]) {
		s32 threshold = nla_get_s32(attrs[NL80211_ATTR_CQM_RSSI_THOLD]);
		u32 hysteresis = nla_get_u32(attrs[NL80211_ATTR_CQM_RSSI_HYST]);
		return nl80211_set_cqm_rssi(info, threshold, hysteresis);
	}
	if (attrs[NL80211_ATTR_CQM_TXE_RATE] &&
	    attrs[NL80211_ATTR_CQM_TXE_PKTS] &&
	    attrs[NL80211_ATTR_CQM_TXE_INTVL]) {
		u32 rate = nla_get_u32(attrs[NL80211_ATTR_CQM_TXE_RATE]);
		u32 pkts = nla_get_u32(attrs[NL80211_ATTR_CQM_TXE_PKTS]);
		u32 intvl = nla_get_u32(attrs[NL80211_ATTR_CQM_TXE_INTVL]);
		return nl80211_set_cqm_txe(info, rate, pkts, intvl);
	}
	return -EINVAL;
}
static int nl80211_join_ocb(struct sk_buff *skb, struct genl_info *info)
{
	struct cfg80211_registered_device *rdev = info->user_ptr[0];
	struct net_device *dev = info->user_ptr[1];
	struct ocb_setup setup = {};
	int err;
	err = nl80211_parse_chandef(rdev, info, &setup.chandef);
	if (err)
		return err;
	return cfg80211_join_ocb(rdev, dev, &setup);
}
static int nl80211_leave_ocb(struct sk_buff *skb, struct genl_info *info)
{
	struct cfg80211_registered_device *rdev = info->user_ptr[0];
	struct net_device *dev = info->user_ptr[1];
	return cfg80211_leave_ocb(rdev, dev);
}
static int nl80211_join_mesh(struct sk_buff *skb, struct genl_info *info)
{
	struct cfg80211_registered_device *rdev = info->user_ptr[0];
	struct net_device *dev = info->user_ptr[1];
	struct mesh_config cfg;
	struct mesh_setup setup;
	int err;
	/* start with default */
	memcpy(&cfg, &default_mesh_config, sizeof(cfg));
	memcpy(&setup, &default_mesh_setup, sizeof(setup));
	if (info->attrs[NL80211_ATTR_MESH_CONFIG]) {
		/* and parse parameters if given */
		err = nl80211_parse_mesh_config(info, &cfg, NULL);
		if (err)
			return err;
	}
	if (!info->attrs[NL80211_ATTR_MESH_ID] ||
	    !nla_len(info->attrs[NL80211_ATTR_MESH_ID]))
		return -EINVAL;
	setup.mesh_id = nla_data(info->attrs[NL80211_ATTR_MESH_ID]);
	setup.mesh_id_len = nla_len(info->attrs[NL80211_ATTR_MESH_ID]);
	if (info->attrs[NL80211_ATTR_MCAST_RATE] &&
	    !nl80211_parse_mcast_rate(rdev, setup.mcast_rate,
			    nla_get_u32(info->attrs[NL80211_ATTR_MCAST_RATE])))
			return -EINVAL;
	if (info->attrs[NL80211_ATTR_BEACON_INTERVAL]) {
		setup.beacon_interval =
			nla_get_u32(info->attrs[NL80211_ATTR_BEACON_INTERVAL]);
		err = cfg80211_validate_beacon_int(rdev,
						   NL80211_IFTYPE_MESH_POINT,
						   setup.beacon_interval);
		if (err)
			return err;
	}
	if (info->attrs[NL80211_ATTR_DTIM_PERIOD]) {
		setup.dtim_period =
			nla_get_u32(info->attrs[NL80211_ATTR_DTIM_PERIOD]);
		if (setup.dtim_period < 1 || setup.dtim_period > 100)
			return -EINVAL;
	}
	if (info->attrs[NL80211_ATTR_MESH_SETUP]) {
		/* parse additional setup parameters if given */
		err = nl80211_parse_mesh_setup(info, &setup);
		if (err)
			return err;
	}
	if (setup.user_mpm)
		cfg.auto_open_plinks = false;
	if (info->attrs[NL80211_ATTR_WIPHY_FREQ]) {
		err = nl80211_parse_chandef(rdev, info, &setup.chandef);
		if (err)
			return err;
	} else {
		/* cfg80211_join_mesh() will sort it out */
		setup.chandef.chan = NULL;
	}
	if (info->attrs[NL80211_ATTR_BSS_BASIC_RATES]) {
		u8 *rates = nla_data(info->attrs[NL80211_ATTR_BSS_BASIC_RATES]);
		int n_rates =
			nla_len(info->attrs[NL80211_ATTR_BSS_BASIC_RATES]);
		struct ieee80211_supported_band *sband;
		if (!setup.chandef.chan)
			return -EINVAL;
		sband = rdev->wiphy.bands[setup.chandef.chan->band];
		err = ieee80211_get_ratemask(sband, rates, n_rates,
					     &setup.basic_rates);
		if (err)
			return err;
	}
	if (info->attrs[NL80211_ATTR_TX_RATES] && setup.chandef.chan != NULL) {
		err = nl80211_parse_tx_bitrate_mask(info, &setup.beacon_rate);
		if (err)
			return err;
		err = validate_beacon_tx_rate(rdev, setup.chandef.chan->band,
					      &setup.beacon_rate);
		if (err)
			return err;
	}
	return cfg80211_join_mesh(rdev, dev, &setup, &cfg);
}
static int nl80211_leave_mesh(struct sk_buff *skb, struct genl_info *info)
{
	struct cfg80211_registered_device *rdev = info->user_ptr[0];
	struct net_device *dev = info->user_ptr[1];
	return cfg80211_leave_mesh(rdev, dev);
}
#ifdef CONFIG_PM
static int nl80211_send_wowlan_patterns(struct sk_buff *msg,
					struct cfg80211_registered_device *rdev)
{
	struct cfg80211_wowlan *wowlan = rdev->wiphy.wowlan_config;
	struct nlattr *nl_pats, *nl_pat;
	int i, pat_len;
	if (!wowlan->n_patterns)
		return 0;
	nl_pats = nla_nest_start(msg, NL80211_WOWLAN_TRIG_PKT_PATTERN);
	if (!nl_pats)
		return -ENOBUFS;
	for (i = 0; i < wowlan->n_patterns; i++) {
		nl_pat = nla_nest_start(msg, i + 1);
		if (!nl_pat)
			return -ENOBUFS;
		pat_len = wowlan->patterns[i].pattern_len;
		if (nla_put(msg, NL80211_PKTPAT_MASK, DIV_ROUND_UP(pat_len, 8),
			    wowlan->patterns[i].mask) ||
		    nla_put(msg, NL80211_PKTPAT_PATTERN, pat_len,
			    wowlan->patterns[i].pattern) ||
		    nla_put_u32(msg, NL80211_PKTPAT_OFFSET,
				wowlan->patterns[i].pkt_offset))
			return -ENOBUFS;
		nla_nest_end(msg, nl_pat);
	}
	nla_nest_end(msg, nl_pats);
	return 0;
}
static int nl80211_send_wowlan_tcp(struct sk_buff *msg,
				   struct cfg80211_wowlan_tcp *tcp)
{
	struct nlattr *nl_tcp;
	if (!tcp)
		return 0;
	nl_tcp = nla_nest_start(msg, NL80211_WOWLAN_TRIG_TCP_CONNECTION);
	if (!nl_tcp)
		return -ENOBUFS;
	if (nla_put_in_addr(msg, NL80211_WOWLAN_TCP_SRC_IPV4, tcp->src) ||
	    nla_put_in_addr(msg, NL80211_WOWLAN_TCP_DST_IPV4, tcp->dst) ||
	    nla_put(msg, NL80211_WOWLAN_TCP_DST_MAC, ETH_ALEN, tcp->dst_mac) ||
	    nla_put_u16(msg, NL80211_WOWLAN_TCP_SRC_PORT, tcp->src_port) ||
	    nla_put_u16(msg, NL80211_WOWLAN_TCP_DST_PORT, tcp->dst_port) ||
	    nla_put(msg, NL80211_WOWLAN_TCP_DATA_PAYLOAD,
		    tcp->payload_len, tcp->payload) ||
	    nla_put_u32(msg, NL80211_WOWLAN_TCP_DATA_INTERVAL,
			tcp->data_interval) ||
	    nla_put(msg, NL80211_WOWLAN_TCP_WAKE_PAYLOAD,
		    tcp->wake_len, tcp->wake_data) ||
	    nla_put(msg, NL80211_WOWLAN_TCP_WAKE_MASK,
		    DIV_ROUND_UP(tcp->wake_len, 8), tcp->wake_mask))
		return -ENOBUFS;
	if (tcp->payload_seq.len &&
	    nla_put(msg, NL80211_WOWLAN_TCP_DATA_PAYLOAD_SEQ,
		    sizeof(tcp->payload_seq), &tcp->payload_seq))
		return -ENOBUFS;
	if (tcp->payload_tok.len &&
	    nla_put(msg, NL80211_WOWLAN_TCP_DATA_PAYLOAD_TOKEN,
		    sizeof(tcp->payload_tok) + tcp->tokens_size,
		    &tcp->payload_tok))
		return -ENOBUFS;
	nla_nest_end(msg, nl_tcp);
	return 0;
}
static int nl80211_send_wowlan_nd(struct sk_buff *msg,
				  struct cfg80211_sched_scan_request *req)
{
	struct nlattr *nd, *freqs, *matches, *match, *scan_plans, *scan_plan;
	int i;
	if (!req)
		return 0;
	nd = nla_nest_start(msg, NL80211_WOWLAN_TRIG_NET_DETECT);
	if (!nd)
		return -ENOBUFS;
	if (req->n_scan_plans == 1 &&
	    nla_put_u32(msg, NL80211_ATTR_SCHED_SCAN_INTERVAL,
			req->scan_plans[0].interval * 1000))
		return -ENOBUFS;
	if (nla_put_u32(msg, NL80211_ATTR_SCHED_SCAN_DELAY, req->delay))
		return -ENOBUFS;
	if (req->relative_rssi_set) {
		struct nl80211_bss_select_rssi_adjust rssi_adjust;
		if (nla_put_s8(msg, NL80211_ATTR_SCHED_SCAN_RELATIVE_RSSI,
			       req->relative_rssi))
			return -ENOBUFS;
		rssi_adjust.band = req->rssi_adjust.band;
		rssi_adjust.delta = req->rssi_adjust.delta;
		if (nla_put(msg, NL80211_ATTR_SCHED_SCAN_RSSI_ADJUST,
			    sizeof(rssi_adjust), &rssi_adjust))
			return -ENOBUFS;
	}
	freqs = nla_nest_start(msg, NL80211_ATTR_SCAN_FREQUENCIES);
	if (!freqs)
		return -ENOBUFS;
	for (i = 0; i < req->n_channels; i++)
		nla_put_u32(msg, i, req->channels[i]->center_freq);
	nla_nest_end(msg, freqs);
	if (req->n_match_sets) {
		matches = nla_nest_start(msg, NL80211_ATTR_SCHED_SCAN_MATCH);
		for (i = 0; i < req->n_match_sets; i++) {
			match = nla_nest_start(msg, i);
			nla_put(msg, NL80211_SCHED_SCAN_MATCH_ATTR_SSID,
				req->match_sets[i].ssid.ssid_len,
				req->match_sets[i].ssid.ssid);
			nla_nest_end(msg, match);
		}
		nla_nest_end(msg, matches);
	}
	scan_plans = nla_nest_start(msg, NL80211_ATTR_SCHED_SCAN_PLANS);
	if (!scan_plans)
		return -ENOBUFS;
	for (i = 0; i < req->n_scan_plans; i++) {
		scan_plan = nla_nest_start(msg, i + 1);
		if (!scan_plan ||
		    nla_put_u32(msg, NL80211_SCHED_SCAN_PLAN_INTERVAL,
				req->scan_plans[i].interval) ||
		    (req->scan_plans[i].iterations &&
		     nla_put_u32(msg, NL80211_SCHED_SCAN_PLAN_ITERATIONS,
				 req->scan_plans[i].iterations)))
			return -ENOBUFS;
		nla_nest_end(msg, scan_plan);
	}
	nla_nest_end(msg, scan_plans);
	nla_nest_end(msg, nd);
	return 0;
}
static int nl80211_get_wowlan(struct sk_buff *skb, struct genl_info *info)
{
	struct cfg80211_registered_device *rdev = info->user_ptr[0];
	struct sk_buff *msg;
	void *hdr;
	u32 size = NLMSG_DEFAULT_SIZE;
	if (!rdev->wiphy.wowlan)
		return -EOPNOTSUPP;
	if (rdev->wiphy.wowlan_config && rdev->wiphy.wowlan_config->tcp) {
		/* adjust size to have room for all the data */
		size += rdev->wiphy.wowlan_config->tcp->tokens_size +
			rdev->wiphy.wowlan_config->tcp->payload_len +
			rdev->wiphy.wowlan_config->tcp->wake_len +
			rdev->wiphy.wowlan_config->tcp->wake_len / 8;
	}
	msg = nlmsg_new(size, GFP_KERNEL);
	if (!msg)
		return -ENOMEM;
	hdr = nl80211hdr_put(msg, info->snd_portid, info->snd_seq, 0,
			     NL80211_CMD_GET_WOWLAN);
	if (!hdr)
		goto nla_put_failure;
	if (rdev->wiphy.wowlan_config) {
		struct nlattr *nl_wowlan;
		nl_wowlan = nla_nest_start(msg, NL80211_ATTR_WOWLAN_TRIGGERS);
		if (!nl_wowlan)
			goto nla_put_failure;
		if ((rdev->wiphy.wowlan_config->any &&
		     nla_put_flag(msg, NL80211_WOWLAN_TRIG_ANY)) ||
		    (rdev->wiphy.wowlan_config->disconnect &&
		     nla_put_flag(msg, NL80211_WOWLAN_TRIG_DISCONNECT)) ||
		    (rdev->wiphy.wowlan_config->magic_pkt &&
		     nla_put_flag(msg, NL80211_WOWLAN_TRIG_MAGIC_PKT)) ||
		    (rdev->wiphy.wowlan_config->gtk_rekey_failure &&
		     nla_put_flag(msg, NL80211_WOWLAN_TRIG_GTK_REKEY_FAILURE)) ||
		    (rdev->wiphy.wowlan_config->eap_identity_req &&
		     nla_put_flag(msg, NL80211_WOWLAN_TRIG_EAP_IDENT_REQUEST)) ||
		    (rdev->wiphy.wowlan_config->four_way_handshake &&
		     nla_put_flag(msg, NL80211_WOWLAN_TRIG_4WAY_HANDSHAKE)) ||
		    (rdev->wiphy.wowlan_config->rfkill_release &&
		     nla_put_flag(msg, NL80211_WOWLAN_TRIG_RFKILL_RELEASE)))
			goto nla_put_failure;
		if (nl80211_send_wowlan_patterns(msg, rdev))
			goto nla_put_failure;
		if (nl80211_send_wowlan_tcp(msg,
					    rdev->wiphy.wowlan_config->tcp))
			goto nla_put_failure;
		if (nl80211_send_wowlan_nd(
			    msg,
			    rdev->wiphy.wowlan_config->nd_config))
			goto nla_put_failure;
		nla_nest_end(msg, nl_wowlan);
	}
	genlmsg_end(msg, hdr);
	return genlmsg_reply(msg, info);
nla_put_failure:
	nlmsg_free(msg);
	return -ENOBUFS;
}
static int nl80211_parse_wowlan_tcp(struct cfg80211_registered_device *rdev,
				    struct nlattr *attr,
				    struct cfg80211_wowlan *trig)
{
	struct nlattr *tb[NUM_NL80211_WOWLAN_TCP];
	struct cfg80211_wowlan_tcp *cfg;
	struct nl80211_wowlan_tcp_data_token *tok = NULL;
	struct nl80211_wowlan_tcp_data_seq *seq = NULL;
	u32 size;
	u32 data_size, wake_size, tokens_size = 0, wake_mask_size;
	int err, port;
	if (!rdev->wiphy.wowlan->tcp)
		return -EINVAL;
	err = nla_parse(tb, MAX_NL80211_WOWLAN_TCP,
			nla_data(attr), nla_len(attr),
			nl80211_wowlan_tcp_policy);
	if (err)
		return err;
	if (!tb[NL80211_WOWLAN_TCP_SRC_IPV4] ||
	    !tb[NL80211_WOWLAN_TCP_DST_IPV4] ||
	    !tb[NL80211_WOWLAN_TCP_DST_MAC] ||
	    !tb[NL80211_WOWLAN_TCP_DST_PORT] ||
	    !tb[NL80211_WOWLAN_TCP_DATA_PAYLOAD] ||
	    !tb[NL80211_WOWLAN_TCP_DATA_INTERVAL] ||
	    !tb[NL80211_WOWLAN_TCP_WAKE_PAYLOAD] ||
	    !tb[NL80211_WOWLAN_TCP_WAKE_MASK])
		return -EINVAL;
	data_size = nla_len(tb[NL80211_WOWLAN_TCP_DATA_PAYLOAD]);
	if (data_size > rdev->wiphy.wowlan->tcp->data_payload_max)
		return -EINVAL;
	if (nla_get_u32(tb[NL80211_WOWLAN_TCP_DATA_INTERVAL]) >
			rdev->wiphy.wowlan->tcp->data_interval_max ||
	    nla_get_u32(tb[NL80211_WOWLAN_TCP_DATA_INTERVAL]) == 0)
		return -EINVAL;
	wake_size = nla_len(tb[NL80211_WOWLAN_TCP_WAKE_PAYLOAD]);
	if (wake_size > rdev->wiphy.wowlan->tcp->wake_payload_max)
		return -EINVAL;
	wake_mask_size = nla_len(tb[NL80211_WOWLAN_TCP_WAKE_MASK]);
	if (wake_mask_size != DIV_ROUND_UP(wake_size, 8))
		return -EINVAL;
	if (tb[NL80211_WOWLAN_TCP_DATA_PAYLOAD_TOKEN]) {
		u32 tokln = nla_len(tb[NL80211_WOWLAN_TCP_DATA_PAYLOAD_TOKEN]);
		tok = nla_data(tb[NL80211_WOWLAN_TCP_DATA_PAYLOAD_TOKEN]);
		tokens_size = tokln - sizeof(*tok);
		if (!tok->len || tokens_size % tok->len)
			return -EINVAL;
		if (!rdev->wiphy.wowlan->tcp->tok)
			return -EINVAL;
		if (tok->len > rdev->wiphy.wowlan->tcp->tok->max_len)
			return -EINVAL;
		if (tok->len < rdev->wiphy.wowlan->tcp->tok->min_len)
			return -EINVAL;
		if (tokens_size > rdev->wiphy.wowlan->tcp->tok->bufsize)
			return -EINVAL;
		if (tok->offset + tok->len > data_size)
			return -EINVAL;
	}
	if (tb[NL80211_WOWLAN_TCP_DATA_PAYLOAD_SEQ]) {
		seq = nla_data(tb[NL80211_WOWLAN_TCP_DATA_PAYLOAD_SEQ]);
		if (!rdev->wiphy.wowlan->tcp->seq)
			return -EINVAL;
		if (seq->len == 0 || seq->len > 4)
			return -EINVAL;
		if (seq->len + seq->offset > data_size)
			return -EINVAL;
	}
	size = sizeof(*cfg);
	size += data_size;
	size += wake_size + wake_mask_size;
	size += tokens_size;
	cfg = kzalloc(size, GFP_KERNEL);
	if (!cfg)
		return -ENOMEM;
	cfg->src = nla_get_in_addr(tb[NL80211_WOWLAN_TCP_SRC_IPV4]);
	cfg->dst = nla_get_in_addr(tb[NL80211_WOWLAN_TCP_DST_IPV4]);
	memcpy(cfg->dst_mac, nla_data(tb[NL80211_WOWLAN_TCP_DST_MAC]),
	       ETH_ALEN);
	if (tb[NL80211_WOWLAN_TCP_SRC_PORT])
		port = nla_get_u16(tb[NL80211_WOWLAN_TCP_SRC_PORT]);
	else
		port = 0;
#ifdef CONFIG_INET
	/* allocate a socket and port for it and use it */
	err = __sock_create(wiphy_net(&rdev->wiphy), PF_INET, SOCK_STREAM,
			    IPPROTO_TCP, &cfg->sock, 1);
	if (err) {
		kfree(cfg);
		return err;
	}
	if (inet_csk_get_port(cfg->sock->sk, port)) {
		sock_release(cfg->sock);
		kfree(cfg);
		return -EADDRINUSE;
	}
	cfg->src_port = inet_sk(cfg->sock->sk)->inet_num;
#else
	if (!port) {
		kfree(cfg);
		return -EINVAL;
	}
	cfg->src_port = port;
#endif
	cfg->dst_port = nla_get_u16(tb[NL80211_WOWLAN_TCP_DST_PORT]);
	cfg->payload_len = data_size;
	cfg->payload = (u8 *)cfg + sizeof(*cfg) + tokens_size;
	memcpy((void *)cfg->payload,
	       nla_data(tb[NL80211_WOWLAN_TCP_DATA_PAYLOAD]),
	       data_size);
	if (seq)
		cfg->payload_seq = *seq;
	cfg->data_interval = nla_get_u32(tb[NL80211_WOWLAN_TCP_DATA_INTERVAL]);
	cfg->wake_len = wake_size;
	cfg->wake_data = (u8 *)cfg + sizeof(*cfg) + tokens_size + data_size;
	memcpy((void *)cfg->wake_data,
	       nla_data(tb[NL80211_WOWLAN_TCP_WAKE_PAYLOAD]),
	       wake_size);
	cfg->wake_mask = (u8 *)cfg + sizeof(*cfg) + tokens_size +
			 data_size + wake_size;
	memcpy((void *)cfg->wake_mask,
	       nla_data(tb[NL80211_WOWLAN_TCP_WAKE_MASK]),
	       wake_mask_size);
	if (tok) {
		cfg->tokens_size = tokens_size;
		memcpy(&cfg->payload_tok, tok, sizeof(*tok) + tokens_size);
	}
	trig->tcp = cfg;
	return 0;
}
static int nl80211_parse_wowlan_nd(struct cfg80211_registered_device *rdev,
				   const struct wiphy_wowlan_support *wowlan,
				   struct nlattr *attr,
				   struct cfg80211_wowlan *trig)
{
	struct nlattr **tb;
	int err;
	tb = kzalloc(NUM_NL80211_ATTR * sizeof(*tb), GFP_KERNEL);
	if (!tb)
		return -ENOMEM;
	if (!(wowlan->flags & WIPHY_WOWLAN_NET_DETECT)) {
		err = -EOPNOTSUPP;
		goto out;
	}
	err = nla_parse(tb, NL80211_ATTR_MAX,
			nla_data(attr), nla_len(attr),
			nl80211_policy);
	if (err)
		goto out;
	trig->nd_config = nl80211_parse_sched_scan(&rdev->wiphy, NULL, tb);
	err = PTR_ERR_OR_ZERO(trig->nd_config);
	if (err)
		trig->nd_config = NULL;
out:
	kfree(tb);
	return err;
}
static int nl80211_set_wowlan(struct sk_buff *skb, struct genl_info *info)
{
	struct cfg80211_registered_device *rdev = info->user_ptr[0];
	struct nlattr *tb[NUM_NL80211_WOWLAN_TRIG];
	struct cfg80211_wowlan new_triggers = {};
	struct cfg80211_wowlan *ntrig;
	const struct wiphy_wowlan_support *wowlan = rdev->wiphy.wowlan;
	int err, i;
	bool prev_enabled = rdev->wiphy.wowlan_config;
	bool regular = false;
	if (!wowlan)
		return -EOPNOTSUPP;
	if (!info->attrs[NL80211_ATTR_WOWLAN_TRIGGERS]) {
		cfg80211_rdev_free_wowlan(rdev);
		rdev->wiphy.wowlan_config = NULL;
		goto set_wakeup;
	}
	err = nla_parse(tb, MAX_NL80211_WOWLAN_TRIG,
			nla_data(info->attrs[NL80211_ATTR_WOWLAN_TRIGGERS]),
			nla_len(info->attrs[NL80211_ATTR_WOWLAN_TRIGGERS]),
			nl80211_wowlan_policy);
	if (err)
		return err;
	if (tb[NL80211_WOWLAN_TRIG_ANY]) {
		if (!(wowlan->flags & WIPHY_WOWLAN_ANY))
			return -EINVAL;
		new_triggers.any = true;
	}
	if (tb[NL80211_WOWLAN_TRIG_DISCONNECT]) {
		if (!(wowlan->flags & WIPHY_WOWLAN_DISCONNECT))
			return -EINVAL;
		new_triggers.disconnect = true;
		regular = true;
	}
	if (tb[NL80211_WOWLAN_TRIG_MAGIC_PKT]) {
		if (!(wowlan->flags & WIPHY_WOWLAN_MAGIC_PKT))
			return -EINVAL;
		new_triggers.magic_pkt = true;
		regular = true;
	}
	if (tb[NL80211_WOWLAN_TRIG_GTK_REKEY_SUPPORTED])
		return -EINVAL;
	if (tb[NL80211_WOWLAN_TRIG_GTK_REKEY_FAILURE]) {
		if (!(wowlan->flags & WIPHY_WOWLAN_GTK_REKEY_FAILURE))
			return -EINVAL;
		new_triggers.gtk_rekey_failure = true;
		regular = true;
	}
	if (tb[NL80211_WOWLAN_TRIG_EAP_IDENT_REQUEST]) {
		if (!(wowlan->flags & WIPHY_WOWLAN_EAP_IDENTITY_REQ))
			return -EINVAL;
		new_triggers.eap_identity_req = true;
		regular = true;
	}
	if (tb[NL80211_WOWLAN_TRIG_4WAY_HANDSHAKE]) {
		if (!(wowlan->flags & WIPHY_WOWLAN_4WAY_HANDSHAKE))
			return -EINVAL;
		new_triggers.four_way_handshake = true;
		regular = true;
	}
	if (tb[NL80211_WOWLAN_TRIG_RFKILL_RELEASE]) {
		if (!(wowlan->flags & WIPHY_WOWLAN_RFKILL_RELEASE))
			return -EINVAL;
		new_triggers.rfkill_release = true;
		regular = true;
	}
	if (tb[NL80211_WOWLAN_TRIG_PKT_PATTERN]) {
		struct nlattr *pat;
		int n_patterns = 0;
		int rem, pat_len, mask_len, pkt_offset;
		struct nlattr *pat_tb[NUM_NL80211_PKTPAT];
		regular = true;
		nla_for_each_nested(pat, tb[NL80211_WOWLAN_TRIG_PKT_PATTERN],
				    rem)
			n_patterns++;
		if (n_patterns > wowlan->n_patterns)
			return -EINVAL;
		new_triggers.patterns = kcalloc(n_patterns,
						sizeof(new_triggers.patterns[0]),
						GFP_KERNEL);
		if (!new_triggers.patterns)
			return -ENOMEM;
		new_triggers.n_patterns = n_patterns;
		i = 0;
		nla_for_each_nested(pat, tb[NL80211_WOWLAN_TRIG_PKT_PATTERN],
				    rem) {
			u8 *mask_pat;
			nla_parse(pat_tb, MAX_NL80211_PKTPAT, nla_data(pat),
				  nla_len(pat), NULL);
			err = -EINVAL;
			if (!pat_tb[NL80211_PKTPAT_MASK] ||
			    !pat_tb[NL80211_PKTPAT_PATTERN])
				goto error;
			pat_len = nla_len(pat_tb[NL80211_PKTPAT_PATTERN]);
			mask_len = DIV_ROUND_UP(pat_len, 8);
			if (nla_len(pat_tb[NL80211_PKTPAT_MASK]) != mask_len)
				goto error;
			if (pat_len > wowlan->pattern_max_len ||
			    pat_len < wowlan->pattern_min_len)
				goto error;
			if (!pat_tb[NL80211_PKTPAT_OFFSET])
				pkt_offset = 0;
			else
				pkt_offset = nla_get_u32(
					pat_tb[NL80211_PKTPAT_OFFSET]);
			if (pkt_offset > wowlan->max_pkt_offset)
				goto error;
			new_triggers.patterns[i].pkt_offset = pkt_offset;
			mask_pat = kmalloc(mask_len + pat_len, GFP_KERNEL);
			if (!mask_pat) {
				err = -ENOMEM;
				goto error;
			}
			new_triggers.patterns[i].mask = mask_pat;
			memcpy(mask_pat, nla_data(pat_tb[NL80211_PKTPAT_MASK]),
			       mask_len);
			mask_pat += mask_len;
			new_triggers.patterns[i].pattern = mask_pat;
			new_triggers.patterns[i].pattern_len = pat_len;
			memcpy(mask_pat,
			       nla_data(pat_tb[NL80211_PKTPAT_PATTERN]),
			       pat_len);
			i++;
		}
	}
	if (tb[NL80211_WOWLAN_TRIG_TCP_CONNECTION]) {
		regular = true;
		err = nl80211_parse_wowlan_tcp(
			rdev, tb[NL80211_WOWLAN_TRIG_TCP_CONNECTION],
			&new_triggers);
		if (err)
			goto error;
	}
	if (tb[NL80211_WOWLAN_TRIG_NET_DETECT]) {
		regular = true;
		err = nl80211_parse_wowlan_nd(
			rdev, wowlan, tb[NL80211_WOWLAN_TRIG_NET_DETECT],
			&new_triggers);
		if (err)
			goto error;
	}
	/* The 'any' trigger means the device continues operating more or less
	 * as in its normal operation mode and wakes up the host on most of the
	 * normal interrupts (like packet RX, ...)
	 * It therefore makes little sense to combine with the more constrained
	 * wakeup trigger modes.
	 */
	if (new_triggers.any && regular) {
		err = -EINVAL;
		goto error;
	}
	ntrig = kmemdup(&new_triggers, sizeof(new_triggers), GFP_KERNEL);
	if (!ntrig) {
		err = -ENOMEM;
		goto error;
	}
	cfg80211_rdev_free_wowlan(rdev);
	rdev->wiphy.wowlan_config = ntrig;
 set_wakeup:
	if (rdev->ops->set_wakeup &&
	    prev_enabled != !!rdev->wiphy.wowlan_config)
		rdev_set_wakeup(rdev, rdev->wiphy.wowlan_config);
	return 0;
 error:
	for (i = 0; i < new_triggers.n_patterns; i++)
		kfree(new_triggers.patterns[i].mask);
	kfree(new_triggers.patterns);
	if (new_triggers.tcp && new_triggers.tcp->sock)
		sock_release(new_triggers.tcp->sock);
	kfree(new_triggers.tcp);
	kfree(new_triggers.nd_config);
	return err;
}
#endif
static int nl80211_send_coalesce_rules(struct sk_buff *msg,
				       struct cfg80211_registered_device *rdev)
{
	struct nlattr *nl_pats, *nl_pat, *nl_rule, *nl_rules;
	int i, j, pat_len;
	struct cfg80211_coalesce_rules *rule;
	if (!rdev->coalesce->n_rules)
		return 0;
	nl_rules = nla_nest_start(msg, NL80211_ATTR_COALESCE_RULE);
	if (!nl_rules)
		return -ENOBUFS;
	for (i = 0; i < rdev->coalesce->n_rules; i++) {
		nl_rule = nla_nest_start(msg, i + 1);
		if (!nl_rule)
			return -ENOBUFS;
		rule = &rdev->coalesce->rules[i];
		if (nla_put_u32(msg, NL80211_ATTR_COALESCE_RULE_DELAY,
				rule->delay))
			return -ENOBUFS;
		if (nla_put_u32(msg, NL80211_ATTR_COALESCE_RULE_CONDITION,
				rule->condition))
			return -ENOBUFS;
		nl_pats = nla_nest_start(msg,
				NL80211_ATTR_COALESCE_RULE_PKT_PATTERN);
		if (!nl_pats)
			return -ENOBUFS;
		for (j = 0; j < rule->n_patterns; j++) {
			nl_pat = nla_nest_start(msg, j + 1);
			if (!nl_pat)
				return -ENOBUFS;
			pat_len = rule->patterns[j].pattern_len;
			if (nla_put(msg, NL80211_PKTPAT_MASK,
				    DIV_ROUND_UP(pat_len, 8),
				    rule->patterns[j].mask) ||
			    nla_put(msg, NL80211_PKTPAT_PATTERN, pat_len,
				    rule->patterns[j].pattern) ||
			    nla_put_u32(msg, NL80211_PKTPAT_OFFSET,
					rule->patterns[j].pkt_offset))
				return -ENOBUFS;
			nla_nest_end(msg, nl_pat);
		}
		nla_nest_end(msg, nl_pats);
		nla_nest_end(msg, nl_rule);
	}
	nla_nest_end(msg, nl_rules);
	return 0;
}
static int nl80211_get_coalesce(struct sk_buff *skb, struct genl_info *info)
{
	struct cfg80211_registered_device *rdev = info->user_ptr[0];
	struct sk_buff *msg;
	void *hdr;
	if (!rdev->wiphy.coalesce)
		return -EOPNOTSUPP;
	msg = nlmsg_new(NLMSG_DEFAULT_SIZE, GFP_KERNEL);
	if (!msg)
		return -ENOMEM;
	hdr = nl80211hdr_put(msg, info->snd_portid, info->snd_seq, 0,
			     NL80211_CMD_GET_COALESCE);
	if (!hdr)
		goto nla_put_failure;
	if (rdev->coalesce && nl80211_send_coalesce_rules(msg, rdev))
		goto nla_put_failure;
	genlmsg_end(msg, hdr);
	return genlmsg_reply(msg, info);
nla_put_failure:
	nlmsg_free(msg);
	return -ENOBUFS;
}
void cfg80211_rdev_free_coalesce(struct cfg80211_registered_device *rdev)
{
	struct cfg80211_coalesce *coalesce = rdev->coalesce;
	int i, j;
	struct cfg80211_coalesce_rules *rule;
	if (!coalesce)
		return;
	for (i = 0; i < coalesce->n_rules; i++) {
		rule = &coalesce->rules[i];
		for (j = 0; j < rule->n_patterns; j++)
			kfree(rule->patterns[j].mask);
		kfree(rule->patterns);
	}
	kfree(coalesce->rules);
	kfree(coalesce);
	rdev->coalesce = NULL;
}
static int nl80211_parse_coalesce_rule(struct cfg80211_registered_device *rdev,
				       struct nlattr *rule,
				       struct cfg80211_coalesce_rules *new_rule)
{
	int err, i;
	const struct wiphy_coalesce_support *coalesce = rdev->wiphy.coalesce;
	struct nlattr *tb[NUM_NL80211_ATTR_COALESCE_RULE], *pat;
	int rem, pat_len, mask_len, pkt_offset, n_patterns = 0;
	struct nlattr *pat_tb[NUM_NL80211_PKTPAT];
	err = nla_parse(tb, NL80211_ATTR_COALESCE_RULE_MAX, nla_data(rule),
			nla_len(rule), nl80211_coalesce_policy);
	if (err)
		return err;
	if (tb[NL80211_ATTR_COALESCE_RULE_DELAY])
		new_rule->delay =
			nla_get_u32(tb[NL80211_ATTR_COALESCE_RULE_DELAY]);
	if (new_rule->delay > coalesce->max_delay)
		return -EINVAL;
	if (tb[NL80211_ATTR_COALESCE_RULE_CONDITION])
		new_rule->condition =
			nla_get_u32(tb[NL80211_ATTR_COALESCE_RULE_CONDITION]);
	if (new_rule->condition != NL80211_COALESCE_CONDITION_MATCH &&
	    new_rule->condition != NL80211_COALESCE_CONDITION_NO_MATCH)
		return -EINVAL;
	if (!tb[NL80211_ATTR_COALESCE_RULE_PKT_PATTERN])
		return -EINVAL;
	nla_for_each_nested(pat, tb[NL80211_ATTR_COALESCE_RULE_PKT_PATTERN],
			    rem)
		n_patterns++;
	if (n_patterns > coalesce->n_patterns)
		return -EINVAL;
	new_rule->patterns = kcalloc(n_patterns, sizeof(new_rule->patterns[0]),
				     GFP_KERNEL);
	if (!new_rule->patterns)
		return -ENOMEM;
	new_rule->n_patterns = n_patterns;
	i = 0;
	nla_for_each_nested(pat, tb[NL80211_ATTR_COALESCE_RULE_PKT_PATTERN],
			    rem) {
		u8 *mask_pat;
		nla_parse(pat_tb, MAX_NL80211_PKTPAT, nla_data(pat),
			  nla_len(pat), NULL);
		if (!pat_tb[NL80211_PKTPAT_MASK] ||
		    !pat_tb[NL80211_PKTPAT_PATTERN])
			return -EINVAL;
		pat_len = nla_len(pat_tb[NL80211_PKTPAT_PATTERN]);
		mask_len = DIV_ROUND_UP(pat_len, 8);
		if (nla_len(pat_tb[NL80211_PKTPAT_MASK]) != mask_len)
			return -EINVAL;
		if (pat_len > coalesce->pattern_max_len ||
		    pat_len < coalesce->pattern_min_len)
			return -EINVAL;
		if (!pat_tb[NL80211_PKTPAT_OFFSET])
			pkt_offset = 0;
		else
			pkt_offset = nla_get_u32(pat_tb[NL80211_PKTPAT_OFFSET]);
		if (pkt_offset > coalesce->max_pkt_offset)
			return -EINVAL;
		new_rule->patterns[i].pkt_offset = pkt_offset;
		mask_pat = kmalloc(mask_len + pat_len, GFP_KERNEL);
		if (!mask_pat)
			return -ENOMEM;
		new_rule->patterns[i].mask = mask_pat;
		memcpy(mask_pat, nla_data(pat_tb[NL80211_PKTPAT_MASK]),
		       mask_len);
		mask_pat += mask_len;
		new_rule->patterns[i].pattern = mask_pat;
		new_rule->patterns[i].pattern_len = pat_len;
		memcpy(mask_pat, nla_data(pat_tb[NL80211_PKTPAT_PATTERN]),
		       pat_len);
		i++;
	}
	return 0;
}
static int nl80211_set_coalesce(struct sk_buff *skb, struct genl_info *info)
{
	struct cfg80211_registered_device *rdev = info->user_ptr[0];
	const struct wiphy_coalesce_support *coalesce = rdev->wiphy.coalesce;
	struct cfg80211_coalesce new_coalesce = {};
	struct cfg80211_coalesce *n_coalesce;
	int err, rem_rule, n_rules = 0, i, j;
	struct nlattr *rule;
	struct cfg80211_coalesce_rules *tmp_rule;
	if (!rdev->wiphy.coalesce || !rdev->ops->set_coalesce)
		return -EOPNOTSUPP;
	if (!info->attrs[NL80211_ATTR_COALESCE_RULE]) {
		cfg80211_rdev_free_coalesce(rdev);
		rdev->ops->set_coalesce(&rdev->wiphy, NULL);
		return 0;
	}
	nla_for_each_nested(rule, info->attrs[NL80211_ATTR_COALESCE_RULE],
			    rem_rule)
		n_rules++;
	if (n_rules > coalesce->n_rules)
		return -EINVAL;
	new_coalesce.rules = kcalloc(n_rules, sizeof(new_coalesce.rules[0]),
				     GFP_KERNEL);
	if (!new_coalesce.rules)
		return -ENOMEM;
	new_coalesce.n_rules = n_rules;
	i = 0;
	nla_for_each_nested(rule, info->attrs[NL80211_ATTR_COALESCE_RULE],
			    rem_rule) {
		err = nl80211_parse_coalesce_rule(rdev, rule,
						  &new_coalesce.rules[i]);
		if (err)
			goto error;
		i++;
	}
	err = rdev->ops->set_coalesce(&rdev->wiphy, &new_coalesce);
	if (err)
		goto error;
	n_coalesce = kmemdup(&new_coalesce, sizeof(new_coalesce), GFP_KERNEL);
	if (!n_coalesce) {
		err = -ENOMEM;
		goto error;
	}
	cfg80211_rdev_free_coalesce(rdev);
	rdev->coalesce = n_coalesce;
	return 0;
error:
	for (i = 0; i < new_coalesce.n_rules; i++) {
		tmp_rule = &new_coalesce.rules[i];
		for (j = 0; j < tmp_rule->n_patterns; j++)
			kfree(tmp_rule->patterns[j].mask);
		kfree(tmp_rule->patterns);
	}
	kfree(new_coalesce.rules);
	return err;
}
static int nl80211_set_rekey_data(struct sk_buff *skb, struct genl_info *info)
{
	struct cfg80211_registered_device *rdev = info->user_ptr[0];
	struct net_device *dev = info->user_ptr[1];
	struct wireless_dev *wdev = dev->ieee80211_ptr;
	struct nlattr *tb[NUM_NL80211_REKEY_DATA];
	struct cfg80211_gtk_rekey_data rekey_data;
	int err;
	if (!info->attrs[NL80211_ATTR_REKEY_DATA])
		return -EINVAL;
	err = nla_parse(tb, MAX_NL80211_REKEY_DATA,
			nla_data(info->attrs[NL80211_ATTR_REKEY_DATA]),
			nla_len(info->attrs[NL80211_ATTR_REKEY_DATA]),
			nl80211_rekey_policy);
	if (err)
		return err;
	if (nla_len(tb[NL80211_REKEY_DATA_REPLAY_CTR]) != NL80211_REPLAY_CTR_LEN)
		return -ERANGE;
	if (nla_len(tb[NL80211_REKEY_DATA_KEK]) != NL80211_KEK_LEN)
		return -ERANGE;
	if (nla_len(tb[NL80211_REKEY_DATA_KCK]) != NL80211_KCK_LEN)
		return -ERANGE;
	rekey_data.kek = nla_data(tb[NL80211_REKEY_DATA_KEK]);
	rekey_data.kck = nla_data(tb[NL80211_REKEY_DATA_KCK]);
	rekey_data.replay_ctr = nla_data(tb[NL80211_REKEY_DATA_REPLAY_CTR]);
	wdev_lock(wdev);
	if (!wdev->current_bss) {
		err = -ENOTCONN;
		goto out;
	}
	if (!rdev->ops->set_rekey_data) {
		err = -EOPNOTSUPP;
		goto out;
	}
	err = rdev_set_rekey_data(rdev, dev, &rekey_data);
 out:
	wdev_unlock(wdev);
	return err;
}
static int nl80211_register_unexpected_frame(struct sk_buff *skb,
					     struct genl_info *info)
{
	struct net_device *dev = info->user_ptr[1];
	struct wireless_dev *wdev = dev->ieee80211_ptr;
	if (wdev->iftype != NL80211_IFTYPE_AP &&
	    wdev->iftype != NL80211_IFTYPE_P2P_GO)
		return -EINVAL;
	if (wdev->ap_unexpected_nlportid)
		return -EBUSY;
	wdev->ap_unexpected_nlportid = info->snd_portid;
	return 0;
}
static int nl80211_probe_client(struct sk_buff *skb,
				struct genl_info *info)
{
	struct cfg80211_registered_device *rdev = info->user_ptr[0];
	struct net_device *dev = info->user_ptr[1];
	struct wireless_dev *wdev = dev->ieee80211_ptr;
	struct sk_buff *msg;
	void *hdr;
	const u8 *addr;
	u64 cookie;
	int err;
	if (wdev->iftype != NL80211_IFTYPE_AP &&
	    wdev->iftype != NL80211_IFTYPE_P2P_GO)
		return -EOPNOTSUPP;
	if (!info->attrs[NL80211_ATTR_MAC])
		return -EINVAL;
	if (!rdev->ops->probe_client)
		return -EOPNOTSUPP;
	msg = nlmsg_new(NLMSG_DEFAULT_SIZE, GFP_KERNEL);
	if (!msg)
		return -ENOMEM;
	hdr = nl80211hdr_put(msg, info->snd_portid, info->snd_seq, 0,
			     NL80211_CMD_PROBE_CLIENT);
	if (!hdr) {
		err = -ENOBUFS;
		goto free_msg;
	}
	addr = nla_data(info->attrs[NL80211_ATTR_MAC]);
	err = rdev_probe_client(rdev, dev, addr, &cookie);
	if (err)
		goto free_msg;
	if (nla_put_u64(msg, NL80211_ATTR_COOKIE, cookie))
		goto nla_put_failure;
	genlmsg_end(msg, hdr);
	return genlmsg_reply(msg, info);
 nla_put_failure:
	err = -ENOBUFS;
 free_msg:
	nlmsg_free(msg);
	return err;
}
static int nl80211_register_beacons(struct sk_buff *skb, struct genl_info *info)
{
	struct cfg80211_registered_device *rdev = info->user_ptr[0];
	struct cfg80211_beacon_registration *reg, *nreg;
	int rv;
	if (!(rdev->wiphy.flags & WIPHY_FLAG_REPORTS_OBSS))
		return -EOPNOTSUPP;
	nreg = kzalloc(sizeof(*nreg), GFP_KERNEL);
	if (!nreg)
		return -ENOMEM;
	/* First, check if already registered. */
	spin_lock_bh(&rdev->beacon_registrations_lock);
	list_for_each_entry(reg, &rdev->beacon_registrations, list) {
		if (reg->nlportid == info->snd_portid) {
			rv = -EALREADY;
			goto out_err;
		}
	}
	/* Add it to the list */
	nreg->nlportid = info->snd_portid;
	list_add(&nreg->list, &rdev->beacon_registrations);
	spin_unlock_bh(&rdev->beacon_registrations_lock);
	return 0;
out_err:
	spin_unlock_bh(&rdev->beacon_registrations_lock);
	kfree(nreg);
	return rv;
}
static int nl80211_start_p2p_device(struct sk_buff *skb, struct genl_info *info)
{
	struct cfg80211_registered_device *rdev = info->user_ptr[0];
	struct wireless_dev *wdev = info->user_ptr[1];
	int err;
	if (!rdev->ops->start_p2p_device)
		return -EOPNOTSUPP;
	if (wdev->iftype != NL80211_IFTYPE_P2P_DEVICE)
		return -EOPNOTSUPP;
	if (wdev->p2p_started)
		return 0;
	if (rfkill_blocked(rdev->rfkill))
		return -ERFKILL;
	err = rdev_start_p2p_device(rdev, wdev);
	if (err)
		return err;
	wdev->p2p_started = true;
	rdev->opencount++;
	return 0;
}
static int nl80211_stop_p2p_device(struct sk_buff *skb, struct genl_info *info)
{
	struct cfg80211_registered_device *rdev = info->user_ptr[0];
	struct wireless_dev *wdev = info->user_ptr[1];
	if (wdev->iftype != NL80211_IFTYPE_P2P_DEVICE)
		return -EOPNOTSUPP;
	if (!rdev->ops->stop_p2p_device)
		return -EOPNOTSUPP;
	cfg80211_stop_p2p_device(rdev, wdev);
	return 0;
}
static int nl80211_get_protocol_features(struct sk_buff *skb,
					 struct genl_info *info)
{
	void *hdr;
	struct sk_buff *msg;
	msg = nlmsg_new(NLMSG_DEFAULT_SIZE, GFP_KERNEL);
	if (!msg)
		return -ENOMEM;
	hdr = nl80211hdr_put(msg, info->snd_portid, info->snd_seq, 0,
			     NL80211_CMD_GET_PROTOCOL_FEATURES);
	if (!hdr)
		goto nla_put_failure;
	if (nla_put_u32(msg, NL80211_ATTR_PROTOCOL_FEATURES,
			NL80211_PROTOCOL_FEATURE_SPLIT_WIPHY_DUMP))
		goto nla_put_failure;
	genlmsg_end(msg, hdr);
	return genlmsg_reply(msg, info);
 nla_put_failure:
	kfree_skb(msg);
	return -ENOBUFS;
}
static int nl80211_update_ft_ies(struct sk_buff *skb, struct genl_info *info)
{
	struct cfg80211_registered_device *rdev = info->user_ptr[0];
	struct cfg80211_update_ft_ies_params ft_params;
	struct net_device *dev = info->user_ptr[1];
	if (!rdev->ops->update_ft_ies)
		return -EOPNOTSUPP;
	if (!info->attrs[NL80211_ATTR_MDID] ||
	    !is_valid_ie_attr(info->attrs[NL80211_ATTR_IE]))
		return -EINVAL;
	memset(&ft_params, 0, sizeof(ft_params));
	ft_params.md = nla_get_u16(info->attrs[NL80211_ATTR_MDID]);
	ft_params.ie = nla_data(info->attrs[NL80211_ATTR_IE]);
	ft_params.ie_len = nla_len(info->attrs[NL80211_ATTR_IE]);
	return rdev_update_ft_ies(rdev, dev, &ft_params);
}
static int nl80211_crit_protocol_start(struct sk_buff *skb,
				       struct genl_info *info)
{
	struct cfg80211_registered_device *rdev = info->user_ptr[0];
	struct wireless_dev *wdev = info->user_ptr[1];
	enum nl80211_crit_proto_id proto = NL80211_CRIT_PROTO_UNSPEC;
	u16 duration;
	int ret;
	if (!rdev->ops->crit_proto_start)
		return -EOPNOTSUPP;
	if (WARN_ON(!rdev->ops->crit_proto_stop))
		return -EINVAL;
	if (rdev->crit_proto_nlportid)
		return -EBUSY;
	/* determine protocol if provided */
	if (info->attrs[NL80211_ATTR_CRIT_PROT_ID])
		proto = nla_get_u16(info->attrs[NL80211_ATTR_CRIT_PROT_ID]);
	if (proto >= NUM_NL80211_CRIT_PROTO)
		return -EINVAL;
	/* timeout must be provided */
	if (!info->attrs[NL80211_ATTR_MAX_CRIT_PROT_DURATION])
		return -EINVAL;
	duration =
		nla_get_u16(info->attrs[NL80211_ATTR_MAX_CRIT_PROT_DURATION]);
	if (duration > NL80211_CRIT_PROTO_MAX_DURATION)
		return -ERANGE;
	ret = rdev_crit_proto_start(rdev, wdev, proto, duration);
	if (!ret)
		rdev->crit_proto_nlportid = info->snd_portid;
	return ret;
}
static int nl80211_crit_protocol_stop(struct sk_buff *skb,
				      struct genl_info *info)
{
	struct cfg80211_registered_device *rdev = info->user_ptr[0];
	struct wireless_dev *wdev = info->user_ptr[1];
	if (!rdev->ops->crit_proto_stop)
		return -EOPNOTSUPP;
	if (rdev->crit_proto_nlportid) {
		rdev->crit_proto_nlportid = 0;
		rdev_crit_proto_stop(rdev, wdev);
	}
	return 0;
}
static int nl80211_vendor_cmd(struct sk_buff *skb, struct genl_info *info)
{
	struct cfg80211_registered_device *rdev = info->user_ptr[0];
	struct wireless_dev *wdev =
		__cfg80211_wdev_from_attrs(genl_info_net(info), info->attrs);
	int i, err;
	u32 vid, subcmd;
	if (!rdev->wiphy.vendor_commands)
		return -EOPNOTSUPP;
	if (IS_ERR(wdev)) {
		err = PTR_ERR(wdev);
		if (err != -EINVAL)
			return err;
		wdev = NULL;
	} else if (wdev->wiphy != &rdev->wiphy) {
		return -EINVAL;
	}
	if (!info->attrs[NL80211_ATTR_VENDOR_ID] ||
	    !info->attrs[NL80211_ATTR_VENDOR_SUBCMD])
		return -EINVAL;
	vid = nla_get_u32(info->attrs[NL80211_ATTR_VENDOR_ID]);
	subcmd = nla_get_u32(info->attrs[NL80211_ATTR_VENDOR_SUBCMD]);
	for (i = 0; i < rdev->wiphy.n_vendor_commands; i++) {
		const struct wiphy_vendor_command *vcmd;
		void *data = NULL;
		int len = 0;
		vcmd = &rdev->wiphy.vendor_commands[i];
		if (vcmd->info.vendor_id != vid || vcmd->info.subcmd != subcmd)
			continue;
		if (vcmd->flags & (WIPHY_VENDOR_CMD_NEED_WDEV |
				   WIPHY_VENDOR_CMD_NEED_NETDEV)) {
			if (!wdev)
				return -EINVAL;
			if (vcmd->flags & WIPHY_VENDOR_CMD_NEED_NETDEV &&
			    !wdev->netdev)
				return -EINVAL;
			if (vcmd->flags & WIPHY_VENDOR_CMD_NEED_RUNNING) {
				if (wdev->netdev &&
				    !netif_running(wdev->netdev))
					return -ENETDOWN;
				if (!wdev->netdev && !wdev->p2p_started)
					return -ENETDOWN;
			}
			if (!vcmd->doit)
				return -EOPNOTSUPP;
		} else {
			wdev = NULL;
		}
		if (info->attrs[NL80211_ATTR_VENDOR_DATA]) {
			data = nla_data(info->attrs[NL80211_ATTR_VENDOR_DATA]);
			len = nla_len(info->attrs[NL80211_ATTR_VENDOR_DATA]);
		}
		rdev->cur_cmd_info = info;
		err = rdev->wiphy.vendor_commands[i].doit(&rdev->wiphy, wdev,
							  data, len);
		rdev->cur_cmd_info = NULL;
		return err;
	}
	return -EOPNOTSUPP;
}
static int nl80211_prepare_vendor_dump(struct sk_buff *skb,
				       struct netlink_callback *cb,
				       struct cfg80211_registered_device **rdev,
				       struct wireless_dev **wdev)
{
	u32 vid, subcmd;
	unsigned int i;
	int vcmd_idx = -1;
	int err;
	void *data = NULL;
	unsigned int data_len = 0;
	if (cb->args[0]) {
		/* subtract the 1 again here */
		struct wiphy *wiphy = wiphy_idx_to_wiphy(cb->args[0] - 1);
		struct wireless_dev *tmp;
		if (!wiphy)
			return -ENODEV;
		*rdev = wiphy_to_rdev(wiphy);
		*wdev = NULL;
		if (cb->args[1]) {
			list_for_each_entry(tmp, &wiphy->wdev_list, list) {
				if (tmp->identifier == cb->args[1] - 1) {
					*wdev = tmp;
					break;
				}
			}
		}
		/* keep rtnl locked in successful case */
		return 0;
	}
	err = nlmsg_parse(cb->nlh, GENL_HDRLEN + nl80211_fam.hdrsize,
			  nl80211_fam.attrbuf, nl80211_fam.maxattr,
			  nl80211_policy);
	if (err)
		return err;
	if (!nl80211_fam.attrbuf[NL80211_ATTR_VENDOR_ID] ||
	    !nl80211_fam.attrbuf[NL80211_ATTR_VENDOR_SUBCMD])
		return -EINVAL;
	*wdev = __cfg80211_wdev_from_attrs(sock_net(skb->sk),
					   nl80211_fam.attrbuf);
	if (IS_ERR(*wdev))
		*wdev = NULL;
	*rdev = __cfg80211_rdev_from_attrs(sock_net(skb->sk),
					   nl80211_fam.attrbuf);
	if (IS_ERR(*rdev))
		return PTR_ERR(*rdev);
	vid = nla_get_u32(nl80211_fam.attrbuf[NL80211_ATTR_VENDOR_ID]);
	subcmd = nla_get_u32(nl80211_fam.attrbuf[NL80211_ATTR_VENDOR_SUBCMD]);
	for (i = 0; i < (*rdev)->wiphy.n_vendor_commands; i++) {
		const struct wiphy_vendor_command *vcmd;
		vcmd = &(*rdev)->wiphy.vendor_commands[i];
		if (vcmd->info.vendor_id != vid || vcmd->info.subcmd != subcmd)
			continue;
		if (!vcmd->dumpit)
			return -EOPNOTSUPP;
		vcmd_idx = i;
		break;
	}
	if (vcmd_idx < 0)
		return -EOPNOTSUPP;
	if (nl80211_fam.attrbuf[NL80211_ATTR_VENDOR_DATA]) {
		data = nla_data(nl80211_fam.attrbuf[NL80211_ATTR_VENDOR_DATA]);
		data_len = nla_len(nl80211_fam.attrbuf[NL80211_ATTR_VENDOR_DATA]);
	}
	/* 0 is the first index - add 1 to parse only once */
	cb->args[0] = (*rdev)->wiphy_idx + 1;
	/* add 1 to know if it was NULL */
	cb->args[1] = *wdev ? (*wdev)->identifier + 1 : 0;
	cb->args[2] = vcmd_idx;
	cb->args[3] = (unsigned long)data;
	cb->args[4] = data_len;
	/* keep rtnl locked in successful case */
	return 0;
}
static int nl80211_vendor_cmd_dump(struct sk_buff *skb,
				   struct netlink_callback *cb)
{
	struct cfg80211_registered_device *rdev;
	struct wireless_dev *wdev;
	unsigned int vcmd_idx;
	const struct wiphy_vendor_command *vcmd;
	void *data;
	int data_len;
	int err;
	struct nlattr *vendor_data;
	rtnl_lock();
	err = nl80211_prepare_vendor_dump(skb, cb, &rdev, &wdev);
	if (err)
		goto out;
	vcmd_idx = cb->args[2];
	data = (void *)cb->args[3];
	data_len = cb->args[4];
	vcmd = &rdev->wiphy.vendor_commands[vcmd_idx];
	if (vcmd->flags & (WIPHY_VENDOR_CMD_NEED_WDEV |
			   WIPHY_VENDOR_CMD_NEED_NETDEV)) {
		if (!wdev) {
			err = -EINVAL;
			goto out;
		}
		if (vcmd->flags & WIPHY_VENDOR_CMD_NEED_NETDEV &&
		    !wdev->netdev) {
			err = -EINVAL;
			goto out;
		}
		if (vcmd->flags & WIPHY_VENDOR_CMD_NEED_RUNNING) {
			if (wdev->netdev &&
			    !netif_running(wdev->netdev)) {
				err = -ENETDOWN;
				goto out;
			}
			if (!wdev->netdev && !wdev->p2p_started) {
				err = -ENETDOWN;
				goto out;
			}
		}
	}
	while (1) {
		void *hdr = nl80211hdr_put(skb, NETLINK_CB(cb->skb).portid,
					   cb->nlh->nlmsg_seq, NLM_F_MULTI,
					   NL80211_CMD_VENDOR);
		if (!hdr)
			break;
		if (nla_put_u32(skb, NL80211_ATTR_WIPHY, rdev->wiphy_idx) ||
		    (wdev && nla_put_u64(skb, NL80211_ATTR_WDEV,
					 wdev_id(wdev)))) {
			genlmsg_cancel(skb, hdr);
			break;
		}
		vendor_data = nla_nest_start(skb, NL80211_ATTR_VENDOR_DATA);
		if (!vendor_data) {
			genlmsg_cancel(skb, hdr);
			break;
		}
		err = vcmd->dumpit(&rdev->wiphy, wdev, skb, data, data_len,
				   (unsigned long *)&cb->args[5]);
		nla_nest_end(skb, vendor_data);
		if (err == -ENOBUFS || err == -ENOENT) {
			genlmsg_cancel(skb, hdr);
			break;
		} else if (err) {
			genlmsg_cancel(skb, hdr);
			goto out;
		}
		genlmsg_end(skb, hdr);
	}
	err = skb->len;
 out:
	rtnl_unlock();
	return err;
}
struct sk_buff *__cfg80211_alloc_reply_skb(struct wiphy *wiphy,
					   enum nl80211_commands cmd,
					   enum nl80211_attrs attr,
					   int approxlen)
{
	struct cfg80211_registered_device *rdev = wiphy_to_rdev(wiphy);
	if (WARN_ON(!rdev->cur_cmd_info))
		return NULL;
	return __cfg80211_alloc_vendor_skb(rdev, NULL, approxlen,
					   rdev->cur_cmd_info->snd_portid,
					   rdev->cur_cmd_info->snd_seq,
					   cmd, attr, NULL, GFP_KERNEL);
}
EXPORT_SYMBOL(__cfg80211_alloc_reply_skb);
int cfg80211_vendor_cmd_reply(struct sk_buff *skb)
{
	struct cfg80211_registered_device *rdev = ((void **)skb->cb)[0];
	void *hdr = ((void **)skb->cb)[1];
	struct nlattr *data = ((void **)skb->cb)[2];
	/* clear CB data for netlink core to own from now on */
	memset(skb->cb, 0, sizeof(skb->cb));
	if (WARN_ON(!rdev->cur_cmd_info)) {
		kfree_skb(skb);
		return -EINVAL;
	}
	nla_nest_end(skb, data);
	genlmsg_end(skb, hdr);
	return genlmsg_reply(skb, rdev->cur_cmd_info);
}
EXPORT_SYMBOL_GPL(cfg80211_vendor_cmd_reply);
static int nl80211_set_qos_map(struct sk_buff *skb,
			       struct genl_info *info)
{
	struct cfg80211_registered_device *rdev = info->user_ptr[0];
	struct cfg80211_qos_map *qos_map = NULL;
	struct net_device *dev = info->user_ptr[1];
	u8 *pos, len, num_des, des_len, des;
	int ret;
	if (!rdev->ops->set_qos_map)
		return -EOPNOTSUPP;
	if (info->attrs[NL80211_ATTR_QOS_MAP]) {
		pos = nla_data(info->attrs[NL80211_ATTR_QOS_MAP]);
		len = nla_len(info->attrs[NL80211_ATTR_QOS_MAP]);
		if (len % 2 || len < IEEE80211_QOS_MAP_LEN_MIN ||
		    len > IEEE80211_QOS_MAP_LEN_MAX)
			return -EINVAL;
		qos_map = kzalloc(sizeof(struct cfg80211_qos_map), GFP_KERNEL);
		if (!qos_map)
			return -ENOMEM;
		num_des = (len - IEEE80211_QOS_MAP_LEN_MIN) >> 1;
		if (num_des) {
			des_len = num_des *
				sizeof(struct cfg80211_dscp_exception);
			memcpy(qos_map->dscp_exception, pos, des_len);
			qos_map->num_des = num_des;
			for (des = 0; des < num_des; des++) {
				if (qos_map->dscp_exception[des].up > 7) {
					kfree(qos_map);
					return -EINVAL;
				}
			}
			pos += des_len;
		}
		memcpy(qos_map->up, pos, IEEE80211_QOS_MAP_LEN_MIN);
	}
	wdev_lock(dev->ieee80211_ptr);
	ret = nl80211_key_allowed(dev->ieee80211_ptr);
	if (!ret)
		ret = rdev_set_qos_map(rdev, dev, qos_map);
	wdev_unlock(dev->ieee80211_ptr);
	kfree(qos_map);
	return ret;
}
static int nl80211_add_tx_ts(struct sk_buff *skb, struct genl_info *info)
{
	struct cfg80211_registered_device *rdev = info->user_ptr[0];
	struct net_device *dev = info->user_ptr[1];
	struct wireless_dev *wdev = dev->ieee80211_ptr;
	const u8 *peer;
	u8 tsid, up;
	u16 admitted_time = 0;
	int err;
	if (!(rdev->wiphy.features & NL80211_FEATURE_SUPPORTS_WMM_ADMISSION))
		return -EOPNOTSUPP;
	if (!info->attrs[NL80211_ATTR_TSID] || !info->attrs[NL80211_ATTR_MAC] ||
	    !info->attrs[NL80211_ATTR_USER_PRIO])
		return -EINVAL;
	tsid = nla_get_u8(info->attrs[NL80211_ATTR_TSID]);
	if (tsid >= IEEE80211_NUM_TIDS)
		return -EINVAL;
	up = nla_get_u8(info->attrs[NL80211_ATTR_USER_PRIO]);
	if (up >= IEEE80211_NUM_UPS)
		return -EINVAL;
	/* WMM uses TIDs 0-7 even for TSPEC */
	if (tsid >= IEEE80211_FIRST_TSPEC_TSID) {
		/* TODO: handle 802.11 TSPEC/admission control
		 * need more attributes for that (e.g. BA session requirement);
		 * change the WMM adminssion test above to allow both then
		 */
		return -EINVAL;
	}
	peer = nla_data(info->attrs[NL80211_ATTR_MAC]);
	if (info->attrs[NL80211_ATTR_ADMITTED_TIME]) {
		admitted_time =
			nla_get_u16(info->attrs[NL80211_ATTR_ADMITTED_TIME]);
		if (!admitted_time)
			return -EINVAL;
	}
	wdev_lock(wdev);
	switch (wdev->iftype) {
	case NL80211_IFTYPE_STATION:
	case NL80211_IFTYPE_P2P_CLIENT:
		if (wdev->current_bss)
			break;
		err = -ENOTCONN;
		goto out;
	default:
		err = -EOPNOTSUPP;
		goto out;
	}
	err = rdev_add_tx_ts(rdev, dev, tsid, peer, up, admitted_time);
 out:
	wdev_unlock(wdev);
	return err;
}
static int nl80211_del_tx_ts(struct sk_buff *skb, struct genl_info *info)
{
	struct cfg80211_registered_device *rdev = info->user_ptr[0];
	struct net_device *dev = info->user_ptr[1];
	struct wireless_dev *wdev = dev->ieee80211_ptr;
	const u8 *peer;
	u8 tsid;
	int err;
	if (!info->attrs[NL80211_ATTR_TSID] || !info->attrs[NL80211_ATTR_MAC])
		return -EINVAL;
	tsid = nla_get_u8(info->attrs[NL80211_ATTR_TSID]);
	peer = nla_data(info->attrs[NL80211_ATTR_MAC]);
	wdev_lock(wdev);
	err = rdev_del_tx_ts(rdev, dev, tsid, peer);
	wdev_unlock(wdev);
	return err;
}
static int nl80211_tdls_channel_switch(struct sk_buff *skb,
				       struct genl_info *info)
{
	struct cfg80211_registered_device *rdev = info->user_ptr[0];
	struct net_device *dev = info->user_ptr[1];
	struct wireless_dev *wdev = dev->ieee80211_ptr;
	struct cfg80211_chan_def chandef = {};
	const u8 *addr;
	u8 oper_class;
	int err;
	if (!rdev->ops->tdls_channel_switch ||
	    !(rdev->wiphy.features & NL80211_FEATURE_TDLS_CHANNEL_SWITCH))
		return -EOPNOTSUPP;
	switch (dev->ieee80211_ptr->iftype) {
	case NL80211_IFTYPE_STATION:
	case NL80211_IFTYPE_P2P_CLIENT:
		break;
	default:
		return -EOPNOTSUPP;
	}
	if (!info->attrs[NL80211_ATTR_MAC] ||
	    !info->attrs[NL80211_ATTR_OPER_CLASS])
		return -EINVAL;
	err = nl80211_parse_chandef(rdev, info, &chandef);
	if (err)
		return err;
	/*
	 * Don't allow wide channels on the 2.4Ghz band, as per IEEE802.11-2012
	 * section 10.22.6.2.1. Disallow 5/10Mhz channels as well for now, the
	 * specification is not defined for them.
	 */
	if (chandef.chan->band == NL80211_BAND_2GHZ &&
	    chandef.width != NL80211_CHAN_WIDTH_20_NOHT &&
	    chandef.width != NL80211_CHAN_WIDTH_20)
		return -EINVAL;
	/* we will be active on the TDLS link */
	if (!cfg80211_reg_can_beacon_relax(&rdev->wiphy, &chandef,
					   wdev->iftype))
		return -EINVAL;
	/* don't allow switching to DFS channels */
	if (cfg80211_chandef_dfs_required(wdev->wiphy, &chandef, wdev->iftype))
		return -EINVAL;
	addr = nla_data(info->attrs[NL80211_ATTR_MAC]);
	oper_class = nla_get_u8(info->attrs[NL80211_ATTR_OPER_CLASS]);
	wdev_lock(wdev);
	err = rdev_tdls_channel_switch(rdev, dev, addr, oper_class, &chandef);
	wdev_unlock(wdev);
	return err;
}
static int nl80211_tdls_cancel_channel_switch(struct sk_buff *skb,
					      struct genl_info *info)
{
	struct cfg80211_registered_device *rdev = info->user_ptr[0];
	struct net_device *dev = info->user_ptr[1];
	struct wireless_dev *wdev = dev->ieee80211_ptr;
	const u8 *addr;
	if (!rdev->ops->tdls_channel_switch ||
	    !rdev->ops->tdls_cancel_channel_switch ||
	    !(rdev->wiphy.features & NL80211_FEATURE_TDLS_CHANNEL_SWITCH))
		return -EOPNOTSUPP;
	switch (dev->ieee80211_ptr->iftype) {
	case NL80211_IFTYPE_STATION:
	case NL80211_IFTYPE_P2P_CLIENT:
		break;
	default:
		return -EOPNOTSUPP;
	}
	if (!info->attrs[NL80211_ATTR_MAC])
		return -EINVAL;
	addr = nla_data(info->attrs[NL80211_ATTR_MAC]);
	wdev_lock(wdev);
	rdev_tdls_cancel_channel_switch(rdev, dev, addr);
	wdev_unlock(wdev);
	return 0;
}
#define NL80211_FLAG_NEED_WIPHY		0x01
#define NL80211_FLAG_NEED_NETDEV	0x02
#define NL80211_FLAG_NEED_RTNL		0x04
#define NL80211_FLAG_CHECK_NETDEV_UP	0x08
#define NL80211_FLAG_NEED_NETDEV_UP	(NL80211_FLAG_NEED_NETDEV |\
					 NL80211_FLAG_CHECK_NETDEV_UP)
#define NL80211_FLAG_NEED_WDEV		0x10
/* If a netdev is associated, it must be UP, P2P must be started */
#define NL80211_FLAG_NEED_WDEV_UP	(NL80211_FLAG_NEED_WDEV |\
					 NL80211_FLAG_CHECK_NETDEV_UP)
#define NL80211_FLAG_CLEAR_SKB		0x20
static int nl80211_pre_doit(const struct genl_ops *ops, struct sk_buff *skb,
			    struct genl_info *info)
{
	struct cfg80211_registered_device *rdev;
	struct wireless_dev *wdev;
	struct net_device *dev;
	bool rtnl = ops->internal_flags & NL80211_FLAG_NEED_RTNL;
	if (rtnl)
		rtnl_lock();
	if (ops->internal_flags & NL80211_FLAG_NEED_WIPHY) {
		rdev = cfg80211_get_dev_from_info(genl_info_net(info), info);
		if (IS_ERR(rdev)) {
			if (rtnl)
				rtnl_unlock();
			return PTR_ERR(rdev);
		}
		info->user_ptr[0] = rdev;
	} else if (ops->internal_flags & NL80211_FLAG_NEED_NETDEV ||
		   ops->internal_flags & NL80211_FLAG_NEED_WDEV) {
		ASSERT_RTNL();
		wdev = __cfg80211_wdev_from_attrs(genl_info_net(info),
						  info->attrs);
		if (IS_ERR(wdev)) {
			if (rtnl)
				rtnl_unlock();
			return PTR_ERR(wdev);
		}
		dev = wdev->netdev;
		rdev = wiphy_to_rdev(wdev->wiphy);
		if (ops->internal_flags & NL80211_FLAG_NEED_NETDEV) {
			if (!dev) {
				if (rtnl)
					rtnl_unlock();
				return -EINVAL;
			}
			info->user_ptr[1] = dev;
		} else {
			info->user_ptr[1] = wdev;
		}
		if (dev) {
			if (ops->internal_flags & NL80211_FLAG_CHECK_NETDEV_UP &&
			    !netif_running(dev)) {
				if (rtnl)
					rtnl_unlock();
				return -ENETDOWN;
			}
			dev_hold(dev);
		} else if (ops->internal_flags & NL80211_FLAG_CHECK_NETDEV_UP) {
			if (!wdev->p2p_started) {
				if (rtnl)
					rtnl_unlock();
				return -ENETDOWN;
			}
		}
		info->user_ptr[0] = rdev;
	}
	return 0;
}
static void nl80211_post_doit(const struct genl_ops *ops, struct sk_buff *skb,
			      struct genl_info *info)
{
	if (info->user_ptr[1]) {
		if (ops->internal_flags & NL80211_FLAG_NEED_WDEV) {
			struct wireless_dev *wdev = info->user_ptr[1];
			if (wdev->netdev)
				dev_put(wdev->netdev);
		} else {
			dev_put(info->user_ptr[1]);
		}
	}
	if (ops->internal_flags & NL80211_FLAG_NEED_RTNL)
		rtnl_unlock();
	/* If needed, clear the netlink message payload from the SKB
	 * as it might contain key data that shouldn't stick around on
	 * the heap after the SKB is freed. The netlink message header
	 * is still needed for further processing, so leave it intact.
	 */
	if (ops->internal_flags & NL80211_FLAG_CLEAR_SKB) {
		struct nlmsghdr *nlh = nlmsg_hdr(skb);
		memset(nlmsg_data(nlh), 0, nlmsg_len(nlh));
	}
}
static const struct genl_ops nl80211_ops[] = {
	{
		.cmd = NL80211_CMD_GET_WIPHY,
		.doit = nl80211_get_wiphy,
		.dumpit = nl80211_dump_wiphy,
		.done = nl80211_dump_wiphy_done,
		.policy = nl80211_policy,
		/* can be retrieved by unprivileged users */
		.internal_flags = NL80211_FLAG_NEED_WIPHY |
				  NL80211_FLAG_NEED_RTNL,
	},
	{
		.cmd = NL80211_CMD_SET_WIPHY,
		.doit = nl80211_set_wiphy,
		.policy = nl80211_policy,
		.flags = GENL_ADMIN_PERM,
		.internal_flags = NL80211_FLAG_NEED_RTNL,
	},
	{
		.cmd = NL80211_CMD_GET_INTERFACE,
		.doit = nl80211_get_interface,
		.dumpit = nl80211_dump_interface,
		.policy = nl80211_policy,
		/* can be retrieved by unprivileged users */
		.internal_flags = NL80211_FLAG_NEED_WDEV |
				  NL80211_FLAG_NEED_RTNL,
	},
	{
		.cmd = NL80211_CMD_SET_INTERFACE,
		.doit = nl80211_set_interface,
		.policy = nl80211_policy,
		.flags = GENL_ADMIN_PERM,
		.internal_flags = NL80211_FLAG_NEED_NETDEV |
				  NL80211_FLAG_NEED_RTNL,
	},
	{
		.cmd = NL80211_CMD_NEW_INTERFACE,
		.doit = nl80211_new_interface,
		.policy = nl80211_policy,
		.flags = GENL_ADMIN_PERM,
		.internal_flags = NL80211_FLAG_NEED_WIPHY |
				  NL80211_FLAG_NEED_RTNL,
	},
	{
		.cmd = NL80211_CMD_DEL_INTERFACE,
		.doit = nl80211_del_interface,
		.policy = nl80211_policy,
		.flags = GENL_ADMIN_PERM,
		.internal_flags = NL80211_FLAG_NEED_WDEV |
				  NL80211_FLAG_NEED_RTNL,
	},
	{
		.cmd = NL80211_CMD_GET_KEY,
		.doit = nl80211_get_key,
		.policy = nl80211_policy,
		.flags = GENL_ADMIN_PERM,
		.internal_flags = NL80211_FLAG_NEED_NETDEV_UP |
				  NL80211_FLAG_NEED_RTNL,
	},
	{
		.cmd = NL80211_CMD_SET_KEY,
		.doit = nl80211_set_key,
		.policy = nl80211_policy,
		.flags = GENL_ADMIN_PERM,
		.internal_flags = NL80211_FLAG_NEED_NETDEV_UP |
				  NL80211_FLAG_NEED_RTNL |
				  NL80211_FLAG_CLEAR_SKB,
	},
	{
		.cmd = NL80211_CMD_NEW_KEY,
		.doit = nl80211_new_key,
		.policy = nl80211_policy,
		.flags = GENL_ADMIN_PERM,
		.internal_flags = NL80211_FLAG_NEED_NETDEV_UP |
				  NL80211_FLAG_NEED_RTNL |
				  NL80211_FLAG_CLEAR_SKB,
	},
	{
		.cmd = NL80211_CMD_DEL_KEY,
		.doit = nl80211_del_key,
		.policy = nl80211_policy,
		.flags = GENL_ADMIN_PERM,
		.internal_flags = NL80211_FLAG_NEED_NETDEV_UP |
				  NL80211_FLAG_NEED_RTNL,
	},
	{
		.cmd = NL80211_CMD_SET_BEACON,
		.policy = nl80211_policy,
		.flags = GENL_ADMIN_PERM,
		.doit = nl80211_set_beacon,
		.internal_flags = NL80211_FLAG_NEED_NETDEV_UP |
				  NL80211_FLAG_NEED_RTNL,
	},
	{
		.cmd = NL80211_CMD_START_AP,
		.policy = nl80211_policy,
		.flags = GENL_ADMIN_PERM,
		.doit = nl80211_start_ap,
		.internal_flags = NL80211_FLAG_NEED_NETDEV_UP |
				  NL80211_FLAG_NEED_RTNL,
	},
	{
		.cmd = NL80211_CMD_STOP_AP,
		.policy = nl80211_policy,
		.flags = GENL_ADMIN_PERM,
		.doit = nl80211_stop_ap,
		.internal_flags = NL80211_FLAG_NEED_NETDEV_UP |
				  NL80211_FLAG_NEED_RTNL,
	},
	{
		.cmd = NL80211_CMD_GET_STATION,
		.doit = nl80211_get_station,
		.dumpit = nl80211_dump_station,
		.policy = nl80211_policy,
		.internal_flags = NL80211_FLAG_NEED_NETDEV |
				  NL80211_FLAG_NEED_RTNL,
	},
	{
		.cmd = NL80211_CMD_SET_STATION,
		.doit = nl80211_set_station,
		.policy = nl80211_policy,
		.flags = GENL_ADMIN_PERM,
		.internal_flags = NL80211_FLAG_NEED_NETDEV_UP |
				  NL80211_FLAG_NEED_RTNL,
	},
	{
		.cmd = NL80211_CMD_NEW_STATION,
		.doit = nl80211_new_station,
		.policy = nl80211_policy,
		.flags = GENL_ADMIN_PERM,
		.internal_flags = NL80211_FLAG_NEED_NETDEV_UP |
				  NL80211_FLAG_NEED_RTNL,
	},
	{
		.cmd = NL80211_CMD_DEL_STATION,
		.doit = nl80211_del_station,
		.policy = nl80211_policy,
		.flags = GENL_ADMIN_PERM,
		.internal_flags = NL80211_FLAG_NEED_NETDEV_UP |
				  NL80211_FLAG_NEED_RTNL,
	},
	{
		.cmd = NL80211_CMD_GET_MPATH,
		.doit = nl80211_get_mpath,
		.dumpit = nl80211_dump_mpath,
		.policy = nl80211_policy,
		.flags = GENL_ADMIN_PERM,
		.internal_flags = NL80211_FLAG_NEED_NETDEV_UP |
				  NL80211_FLAG_NEED_RTNL,
	},
	{
		.cmd = NL80211_CMD_GET_MPP,
		.doit = nl80211_get_mpp,
		.dumpit = nl80211_dump_mpp,
		.policy = nl80211_policy,
		.flags = GENL_ADMIN_PERM,
		.internal_flags = NL80211_FLAG_NEED_NETDEV_UP |
				  NL80211_FLAG_NEED_RTNL,
	},
	{
		.cmd = NL80211_CMD_SET_MPATH,
		.doit = nl80211_set_mpath,
		.policy = nl80211_policy,
		.flags = GENL_ADMIN_PERM,
		.internal_flags = NL80211_FLAG_NEED_NETDEV_UP |
				  NL80211_FLAG_NEED_RTNL,
	},
	{
		.cmd = NL80211_CMD_NEW_MPATH,
		.doit = nl80211_new_mpath,
		.policy = nl80211_policy,
		.flags = GENL_ADMIN_PERM,
		.internal_flags = NL80211_FLAG_NEED_NETDEV_UP |
				  NL80211_FLAG_NEED_RTNL,
	},
	{
		.cmd = NL80211_CMD_DEL_MPATH,
		.doit = nl80211_del_mpath,
		.policy = nl80211_policy,
		.flags = GENL_ADMIN_PERM,
		.internal_flags = NL80211_FLAG_NEED_NETDEV_UP |
				  NL80211_FLAG_NEED_RTNL,
	},
	{
		.cmd = NL80211_CMD_SET_BSS,
		.doit = nl80211_set_bss,
		.policy = nl80211_policy,
		.flags = GENL_ADMIN_PERM,
		.internal_flags = NL80211_FLAG_NEED_NETDEV_UP |
				  NL80211_FLAG_NEED_RTNL,
	},
	{
		.cmd = NL80211_CMD_GET_REG,
		.doit = nl80211_get_reg_do,
		.dumpit = nl80211_get_reg_dump,
		.policy = nl80211_policy,
		.internal_flags = NL80211_FLAG_NEED_RTNL,
		/* can be retrieved by unprivileged users */
	},
#ifdef CONFIG_CFG80211_CRDA_SUPPORT
	{
		.cmd = NL80211_CMD_SET_REG,
		.doit = nl80211_set_reg,
		.policy = nl80211_policy,
		.flags = GENL_ADMIN_PERM,
		.internal_flags = NL80211_FLAG_NEED_RTNL,
	},
#endif
	{
		.cmd = NL80211_CMD_REQ_SET_REG,
		.doit = nl80211_req_set_reg,
		.policy = nl80211_policy,
		.flags = GENL_ADMIN_PERM,
	},
	{
		.cmd = NL80211_CMD_GET_MESH_CONFIG,
		.doit = nl80211_get_mesh_config,
		.policy = nl80211_policy,
		/* can be retrieved by unprivileged users */
		.internal_flags = NL80211_FLAG_NEED_NETDEV_UP |
				  NL80211_FLAG_NEED_RTNL,
	},
	{
		.cmd = NL80211_CMD_SET_MESH_CONFIG,
		.doit = nl80211_update_mesh_config,
		.policy = nl80211_policy,
		.flags = GENL_ADMIN_PERM,
		.internal_flags = NL80211_FLAG_NEED_NETDEV_UP |
				  NL80211_FLAG_NEED_RTNL,
	},
	{
		.cmd = NL80211_CMD_TRIGGER_SCAN,
		.doit = nl80211_trigger_scan,
		.policy = nl80211_policy,
		.flags = GENL_ADMIN_PERM,
		.internal_flags = NL80211_FLAG_NEED_WDEV_UP |
				  NL80211_FLAG_NEED_RTNL,
	},
	{
		.cmd = NL80211_CMD_ABORT_SCAN,
		.doit = nl80211_abort_scan,
		.policy = nl80211_policy,
		.flags = GENL_ADMIN_PERM,
		.internal_flags = NL80211_FLAG_NEED_WDEV_UP |
				  NL80211_FLAG_NEED_RTNL,
	},
	{
		.cmd = NL80211_CMD_GET_SCAN,
		.policy = nl80211_policy,
		.dumpit = nl80211_dump_scan,
	},
	{
		.cmd = NL80211_CMD_START_SCHED_SCAN,
		.doit = nl80211_start_sched_scan,
		.policy = nl80211_policy,
		.flags = GENL_ADMIN_PERM,
		.internal_flags = NL80211_FLAG_NEED_NETDEV_UP |
				  NL80211_FLAG_NEED_RTNL,
	},
	{
		.cmd = NL80211_CMD_STOP_SCHED_SCAN,
		.doit = nl80211_stop_sched_scan,
		.policy = nl80211_policy,
		.flags = GENL_ADMIN_PERM,
		.internal_flags = NL80211_FLAG_NEED_NETDEV_UP |
				  NL80211_FLAG_NEED_RTNL,
	},
	{
		.cmd = NL80211_CMD_AUTHENTICATE,
		.doit = nl80211_authenticate,
		.policy = nl80211_policy,
		.flags = GENL_ADMIN_PERM,
		.internal_flags = NL80211_FLAG_NEED_NETDEV_UP |
				  NL80211_FLAG_NEED_RTNL |
				  NL80211_FLAG_CLEAR_SKB,
	},
	{
		.cmd = NL80211_CMD_ASSOCIATE,
		.doit = nl80211_associate,
		.policy = nl80211_policy,
		.flags = GENL_ADMIN_PERM,
		.internal_flags = NL80211_FLAG_NEED_NETDEV_UP |
				  NL80211_FLAG_NEED_RTNL,
	},
	{
		.cmd = NL80211_CMD_DEAUTHENTICATE,
		.doit = nl80211_deauthenticate,
		.policy = nl80211_policy,
		.flags = GENL_ADMIN_PERM,
		.internal_flags = NL80211_FLAG_NEED_NETDEV_UP |
				  NL80211_FLAG_NEED_RTNL,
	},
	{
		.cmd = NL80211_CMD_DISASSOCIATE,
		.doit = nl80211_disassociate,
		.policy = nl80211_policy,
		.flags = GENL_ADMIN_PERM,
		.internal_flags = NL80211_FLAG_NEED_NETDEV_UP |
				  NL80211_FLAG_NEED_RTNL,
	},
	{
		.cmd = NL80211_CMD_JOIN_IBSS,
		.doit = nl80211_join_ibss,
		.policy = nl80211_policy,
		.flags = GENL_ADMIN_PERM,
		.internal_flags = NL80211_FLAG_NEED_NETDEV_UP |
				  NL80211_FLAG_NEED_RTNL,
	},
	{
		.cmd = NL80211_CMD_LEAVE_IBSS,
		.doit = nl80211_leave_ibss,
		.policy = nl80211_policy,
		.flags = GENL_ADMIN_PERM,
		.internal_flags = NL80211_FLAG_NEED_NETDEV_UP |
				  NL80211_FLAG_NEED_RTNL,
	},
#ifdef CONFIG_NL80211_TESTMODE
	{
		.cmd = NL80211_CMD_TESTMODE,
		.doit = nl80211_testmode_do,
		.dumpit = nl80211_testmode_dump,
		.policy = nl80211_policy,
		.flags = GENL_ADMIN_PERM,
		.internal_flags = NL80211_FLAG_NEED_WIPHY |
				  NL80211_FLAG_NEED_RTNL,
	},
#endif
	{
		.cmd = NL80211_CMD_CONNECT,
		.doit = nl80211_connect,
		.policy = nl80211_policy,
		.flags = GENL_ADMIN_PERM,
		.internal_flags = NL80211_FLAG_NEED_NETDEV_UP |
				  NL80211_FLAG_NEED_RTNL,
	},
	{
		.cmd = NL80211_CMD_UPDATE_CONNECT_PARAMS,
		.doit = nl80211_update_connect_params,
		.policy = nl80211_policy,
		.flags = GENL_ADMIN_PERM,
		.internal_flags = NL80211_FLAG_NEED_NETDEV_UP |
				  NL80211_FLAG_NEED_RTNL,
	},
	{
		.cmd = NL80211_CMD_DISCONNECT,
		.doit = nl80211_disconnect,
		.policy = nl80211_policy,
		.flags = GENL_ADMIN_PERM,
		.internal_flags = NL80211_FLAG_NEED_NETDEV_UP |
				  NL80211_FLAG_NEED_RTNL,
	},
	{
		.cmd = NL80211_CMD_SET_WIPHY_NETNS,
		.doit = nl80211_wiphy_netns,
		.policy = nl80211_policy,
		.flags = GENL_ADMIN_PERM,
		.internal_flags = NL80211_FLAG_NEED_WIPHY |
				  NL80211_FLAG_NEED_RTNL,
	},
	{
		.cmd = NL80211_CMD_GET_SURVEY,
		.policy = nl80211_policy,
		.dumpit = nl80211_dump_survey,
	},
	{
		.cmd = NL80211_CMD_SET_PMKSA,
		.doit = nl80211_setdel_pmksa,
		.policy = nl80211_policy,
		.flags = GENL_ADMIN_PERM,
		.internal_flags = NL80211_FLAG_NEED_NETDEV_UP |
				  NL80211_FLAG_NEED_RTNL,
	},
	{
		.cmd = NL80211_CMD_DEL_PMKSA,
		.doit = nl80211_setdel_pmksa,
		.policy = nl80211_policy,
		.flags = GENL_ADMIN_PERM,
		.internal_flags = NL80211_FLAG_NEED_NETDEV_UP |
				  NL80211_FLAG_NEED_RTNL,
	},
	{
		.cmd = NL80211_CMD_FLUSH_PMKSA,
		.doit = nl80211_flush_pmksa,
		.policy = nl80211_policy,
		.flags = GENL_ADMIN_PERM,
		.internal_flags = NL80211_FLAG_NEED_NETDEV_UP |
				  NL80211_FLAG_NEED_RTNL,
	},
	{
		.cmd = NL80211_CMD_REMAIN_ON_CHANNEL,
		.doit = nl80211_remain_on_channel,
		.policy = nl80211_policy,
		.flags = GENL_ADMIN_PERM,
		.internal_flags = NL80211_FLAG_NEED_WDEV_UP |
				  NL80211_FLAG_NEED_RTNL,
	},
	{
		.cmd = NL80211_CMD_CANCEL_REMAIN_ON_CHANNEL,
		.doit = nl80211_cancel_remain_on_channel,
		.policy = nl80211_policy,
		.flags = GENL_ADMIN_PERM,
		.internal_flags = NL80211_FLAG_NEED_WDEV_UP |
				  NL80211_FLAG_NEED_RTNL,
	},
	{
		.cmd = NL80211_CMD_SET_TX_BITRATE_MASK,
		.doit = nl80211_set_tx_bitrate_mask,
		.policy = nl80211_policy,
		.flags = GENL_ADMIN_PERM,
		.internal_flags = NL80211_FLAG_NEED_NETDEV |
				  NL80211_FLAG_NEED_RTNL,
	},
	{
		.cmd = NL80211_CMD_REGISTER_FRAME,
		.doit = nl80211_register_mgmt,
		.policy = nl80211_policy,
		.flags = GENL_ADMIN_PERM,
		.internal_flags = NL80211_FLAG_NEED_WDEV |
				  NL80211_FLAG_NEED_RTNL,
	},
	{
		.cmd = NL80211_CMD_FRAME,
		.doit = nl80211_tx_mgmt,
		.policy = nl80211_policy,
		.flags = GENL_ADMIN_PERM,
		.internal_flags = NL80211_FLAG_NEED_WDEV_UP |
				  NL80211_FLAG_NEED_RTNL,
	},
	{
		.cmd = NL80211_CMD_FRAME_WAIT_CANCEL,
		.doit = nl80211_tx_mgmt_cancel_wait,
		.policy = nl80211_policy,
		.flags = GENL_ADMIN_PERM,
		.internal_flags = NL80211_FLAG_NEED_WDEV_UP |
				  NL80211_FLAG_NEED_RTNL,
	},
	{
		.cmd = NL80211_CMD_SET_POWER_SAVE,
		.doit = nl80211_set_power_save,
		.policy = nl80211_policy,
		.flags = GENL_ADMIN_PERM,
		.internal_flags = NL80211_FLAG_NEED_NETDEV |
				  NL80211_FLAG_NEED_RTNL,
	},
	{
		.cmd = NL80211_CMD_GET_POWER_SAVE,
		.doit = nl80211_get_power_save,
		.policy = nl80211_policy,
		/* can be retrieved by unprivileged users */
		.internal_flags = NL80211_FLAG_NEED_NETDEV |
				  NL80211_FLAG_NEED_RTNL,
	},
	{
		.cmd = NL80211_CMD_SET_CQM,
		.doit = nl80211_set_cqm,
		.policy = nl80211_policy,
		.flags = GENL_ADMIN_PERM,
		.internal_flags = NL80211_FLAG_NEED_NETDEV |
				  NL80211_FLAG_NEED_RTNL,
	},
	{
		.cmd = NL80211_CMD_SET_CHANNEL,
		.doit = nl80211_set_channel,
		.policy = nl80211_policy,
		.flags = GENL_ADMIN_PERM,
		.internal_flags = NL80211_FLAG_NEED_NETDEV |
				  NL80211_FLAG_NEED_RTNL,
	},
	{
		.cmd = NL80211_CMD_SET_WDS_PEER,
		.doit = nl80211_set_wds_peer,
		.policy = nl80211_policy,
		.flags = GENL_ADMIN_PERM,
		.internal_flags = NL80211_FLAG_NEED_NETDEV |
				  NL80211_FLAG_NEED_RTNL,
	},
	{
		.cmd = NL80211_CMD_JOIN_MESH,
		.doit = nl80211_join_mesh,
		.policy = nl80211_policy,
		.flags = GENL_ADMIN_PERM,
		.internal_flags = NL80211_FLAG_NEED_NETDEV_UP |
				  NL80211_FLAG_NEED_RTNL,
	},
	{
		.cmd = NL80211_CMD_LEAVE_MESH,
		.doit = nl80211_leave_mesh,
		.policy = nl80211_policy,
		.flags = GENL_ADMIN_PERM,
		.internal_flags = NL80211_FLAG_NEED_NETDEV_UP |
				  NL80211_FLAG_NEED_RTNL,
	},
	{
		.cmd = NL80211_CMD_JOIN_OCB,
		.doit = nl80211_join_ocb,
		.policy = nl80211_policy,
		.flags = GENL_ADMIN_PERM,
		.internal_flags = NL80211_FLAG_NEED_NETDEV_UP |
				  NL80211_FLAG_NEED_RTNL,
	},
	{
		.cmd = NL80211_CMD_LEAVE_OCB,
		.doit = nl80211_leave_ocb,
		.policy = nl80211_policy,
		.flags = GENL_ADMIN_PERM,
		.internal_flags = NL80211_FLAG_NEED_NETDEV_UP |
				  NL80211_FLAG_NEED_RTNL,
	},
#ifdef CONFIG_PM
	{
		.cmd = NL80211_CMD_GET_WOWLAN,
		.doit = nl80211_get_wowlan,
		.policy = nl80211_policy,
		/* can be retrieved by unprivileged users */
		.internal_flags = NL80211_FLAG_NEED_WIPHY |
				  NL80211_FLAG_NEED_RTNL,
	},
	{
		.cmd = NL80211_CMD_SET_WOWLAN,
		.doit = nl80211_set_wowlan,
		.policy = nl80211_policy,
		.flags = GENL_ADMIN_PERM,
		.internal_flags = NL80211_FLAG_NEED_WIPHY |
				  NL80211_FLAG_NEED_RTNL,
	},
#endif
	{
		.cmd = NL80211_CMD_SET_REKEY_OFFLOAD,
		.doit = nl80211_set_rekey_data,
		.policy = nl80211_policy,
		.flags = GENL_ADMIN_PERM,
		.internal_flags = NL80211_FLAG_NEED_NETDEV_UP |
				  NL80211_FLAG_NEED_RTNL |
				  NL80211_FLAG_CLEAR_SKB,
	},
	{
		.cmd = NL80211_CMD_TDLS_MGMT,
		.doit = nl80211_tdls_mgmt,
		.policy = nl80211_policy,
		.flags = GENL_ADMIN_PERM,
		.internal_flags = NL80211_FLAG_NEED_NETDEV_UP |
				  NL80211_FLAG_NEED_RTNL,
	},
	{
		.cmd = NL80211_CMD_TDLS_OPER,
		.doit = nl80211_tdls_oper,
		.policy = nl80211_policy,
		.flags = GENL_ADMIN_PERM,
		.internal_flags = NL80211_FLAG_NEED_NETDEV_UP |
				  NL80211_FLAG_NEED_RTNL,
	},
	{
		.cmd = NL80211_CMD_UNEXPECTED_FRAME,
		.doit = nl80211_register_unexpected_frame,
		.policy = nl80211_policy,
		.flags = GENL_ADMIN_PERM,
		.internal_flags = NL80211_FLAG_NEED_NETDEV |
				  NL80211_FLAG_NEED_RTNL,
	},
	{
		.cmd = NL80211_CMD_PROBE_CLIENT,
		.doit = nl80211_probe_client,
		.policy = nl80211_policy,
		.flags = GENL_ADMIN_PERM,
		.internal_flags = NL80211_FLAG_NEED_NETDEV_UP |
				  NL80211_FLAG_NEED_RTNL,
	},
	{
		.cmd = NL80211_CMD_REGISTER_BEACONS,
		.doit = nl80211_register_beacons,
		.policy = nl80211_policy,
		.flags = GENL_ADMIN_PERM,
		.internal_flags = NL80211_FLAG_NEED_WIPHY |
				  NL80211_FLAG_NEED_RTNL,
	},
	{
		.cmd = NL80211_CMD_SET_NOACK_MAP,
		.doit = nl80211_set_noack_map,
		.policy = nl80211_policy,
		.flags = GENL_ADMIN_PERM,
		.internal_flags = NL80211_FLAG_NEED_NETDEV |
				  NL80211_FLAG_NEED_RTNL,
	},
	{
		.cmd = NL80211_CMD_START_P2P_DEVICE,
		.doit = nl80211_start_p2p_device,
		.policy = nl80211_policy,
		.flags = GENL_ADMIN_PERM,
		.internal_flags = NL80211_FLAG_NEED_WDEV |
				  NL80211_FLAG_NEED_RTNL,
	},
	{
		.cmd = NL80211_CMD_STOP_P2P_DEVICE,
		.doit = nl80211_stop_p2p_device,
		.policy = nl80211_policy,
		.flags = GENL_ADMIN_PERM,
		.internal_flags = NL80211_FLAG_NEED_WDEV_UP |
				  NL80211_FLAG_NEED_RTNL,
	},
	{
		.cmd = NL80211_CMD_SET_MCAST_RATE,
		.doit = nl80211_set_mcast_rate,
		.policy = nl80211_policy,
		.flags = GENL_ADMIN_PERM,
		.internal_flags = NL80211_FLAG_NEED_NETDEV |
				  NL80211_FLAG_NEED_RTNL,
	},
	{
		.cmd = NL80211_CMD_SET_MAC_ACL,
		.doit = nl80211_set_mac_acl,
		.policy = nl80211_policy,
		.flags = GENL_ADMIN_PERM,
		.internal_flags = NL80211_FLAG_NEED_NETDEV |
				  NL80211_FLAG_NEED_RTNL,
	},
	{
		.cmd = NL80211_CMD_RADAR_DETECT,
		.doit = nl80211_start_radar_detection,
		.policy = nl80211_policy,
		.flags = GENL_ADMIN_PERM,
		.internal_flags = NL80211_FLAG_NEED_NETDEV_UP |
				  NL80211_FLAG_NEED_RTNL,
	},
	{
		.cmd = NL80211_CMD_GET_PROTOCOL_FEATURES,
		.doit = nl80211_get_protocol_features,
		.policy = nl80211_policy,
	},
	{
		.cmd = NL80211_CMD_UPDATE_FT_IES,
		.doit = nl80211_update_ft_ies,
		.policy = nl80211_policy,
		.flags = GENL_ADMIN_PERM,
		.internal_flags = NL80211_FLAG_NEED_NETDEV_UP |
				  NL80211_FLAG_NEED_RTNL,
	},
	{
		.cmd = NL80211_CMD_CRIT_PROTOCOL_START,
		.doit = nl80211_crit_protocol_start,
		.policy = nl80211_policy,
		.flags = GENL_ADMIN_PERM,
		.internal_flags = NL80211_FLAG_NEED_WDEV_UP |
				  NL80211_FLAG_NEED_RTNL,
	},
	{
		.cmd = NL80211_CMD_CRIT_PROTOCOL_STOP,
		.doit = nl80211_crit_protocol_stop,
		.policy = nl80211_policy,
		.flags = GENL_ADMIN_PERM,
		.internal_flags = NL80211_FLAG_NEED_WDEV_UP |
				  NL80211_FLAG_NEED_RTNL,
	},
	{
		.cmd = NL80211_CMD_GET_COALESCE,
		.doit = nl80211_get_coalesce,
		.policy = nl80211_policy,
		.internal_flags = NL80211_FLAG_NEED_WIPHY |
				  NL80211_FLAG_NEED_RTNL,
	},
	{
		.cmd = NL80211_CMD_SET_COALESCE,
		.doit = nl80211_set_coalesce,
		.policy = nl80211_policy,
		.flags = GENL_ADMIN_PERM,
		.internal_flags = NL80211_FLAG_NEED_WIPHY |
				  NL80211_FLAG_NEED_RTNL,
	},
	{
		.cmd = NL80211_CMD_CHANNEL_SWITCH,
		.doit = nl80211_channel_switch,
		.policy = nl80211_policy,
		.flags = GENL_ADMIN_PERM,
		.internal_flags = NL80211_FLAG_NEED_NETDEV_UP |
				  NL80211_FLAG_NEED_RTNL,
	},
	{
		.cmd = NL80211_CMD_VENDOR,
		.doit = nl80211_vendor_cmd,
		.dumpit = nl80211_vendor_cmd_dump,
		.policy = nl80211_policy,
		.flags = GENL_ADMIN_PERM,
		.internal_flags = NL80211_FLAG_NEED_WIPHY |
				  NL80211_FLAG_NEED_RTNL,
	},
	{
		.cmd = NL80211_CMD_SET_QOS_MAP,
		.doit = nl80211_set_qos_map,
		.policy = nl80211_policy,
		.flags = GENL_ADMIN_PERM,
		.internal_flags = NL80211_FLAG_NEED_NETDEV_UP |
				  NL80211_FLAG_NEED_RTNL,
	},
	{
		.cmd = NL80211_CMD_ADD_TX_TS,
		.doit = nl80211_add_tx_ts,
		.policy = nl80211_policy,
		.flags = GENL_ADMIN_PERM,
		.internal_flags = NL80211_FLAG_NEED_NETDEV_UP |
				  NL80211_FLAG_NEED_RTNL,
	},
	{
		.cmd = NL80211_CMD_DEL_TX_TS,
		.doit = nl80211_del_tx_ts,
		.policy = nl80211_policy,
		.flags = GENL_ADMIN_PERM,
		.internal_flags = NL80211_FLAG_NEED_NETDEV_UP |
				  NL80211_FLAG_NEED_RTNL,
	},
	{
		.cmd = NL80211_CMD_TDLS_CHANNEL_SWITCH,
		.doit = nl80211_tdls_channel_switch,
		.policy = nl80211_policy,
		.flags = GENL_ADMIN_PERM,
		.internal_flags = NL80211_FLAG_NEED_NETDEV_UP |
				  NL80211_FLAG_NEED_RTNL,
	},
	{
		.cmd = NL80211_CMD_TDLS_CANCEL_CHANNEL_SWITCH,
		.doit = nl80211_tdls_cancel_channel_switch,
		.policy = nl80211_policy,
		.flags = GENL_ADMIN_PERM,
		.internal_flags = NL80211_FLAG_NEED_NETDEV_UP |
				  NL80211_FLAG_NEED_RTNL,
	},
};
/* notification functions */
void nl80211_notify_wiphy(struct cfg80211_registered_device *rdev,
			  enum nl80211_commands cmd)
{
	struct sk_buff *msg;
	struct nl80211_dump_wiphy_state state = {};
	WARN_ON(cmd != NL80211_CMD_NEW_WIPHY &&
		cmd != NL80211_CMD_DEL_WIPHY);
	msg = nlmsg_new(NLMSG_DEFAULT_SIZE, GFP_KERNEL);
	if (!msg)
		return;
	if (nl80211_send_wiphy(rdev, cmd, msg, 0, 0, 0, &state) < 0) {
		nlmsg_free(msg);
		return;
	}
	genlmsg_multicast_netns(&nl80211_fam, wiphy_net(&rdev->wiphy), msg, 0,
				NL80211_MCGRP_CONFIG, GFP_KERNEL);
}
static int nl80211_add_scan_req(struct sk_buff *msg,
				struct cfg80211_registered_device *rdev)
{
	struct cfg80211_scan_request *req = rdev->scan_req;
	struct nlattr *nest;
	int i;
	if (WARN_ON(!req))
		return 0;
	nest = nla_nest_start(msg, NL80211_ATTR_SCAN_SSIDS);
	if (!nest)
		goto nla_put_failure;
	for (i = 0; i < req->n_ssids; i++) {
		if (nla_put(msg, i, req->ssids[i].ssid_len, req->ssids[i].ssid))
			goto nla_put_failure;
	}
	nla_nest_end(msg, nest);
	nest = nla_nest_start(msg, NL80211_ATTR_SCAN_FREQUENCIES);
	if (!nest)
		goto nla_put_failure;
	for (i = 0; i < req->n_channels; i++) {
		if (nla_put_u32(msg, i, req->channels[i]->center_freq))
			goto nla_put_failure;
	}
	nla_nest_end(msg, nest);
	if (req->ie &&
	    nla_put(msg, NL80211_ATTR_IE, req->ie_len, req->ie))
		goto nla_put_failure;
	if (req->flags &&
	    nla_put_u32(msg, NL80211_ATTR_SCAN_FLAGS, req->flags))
		goto nla_put_failure;
	return 0;
 nla_put_failure:
	return -ENOBUFS;
}
static int nl80211_send_scan_msg(struct sk_buff *msg,
				 struct cfg80211_registered_device *rdev,
				 struct wireless_dev *wdev,
				 u32 portid, u32 seq, int flags,
				 u32 cmd)
{
	void *hdr;
	hdr = nl80211hdr_put(msg, portid, seq, flags, cmd);
	if (!hdr)
		return -1;
	if (nla_put_u32(msg, NL80211_ATTR_WIPHY, rdev->wiphy_idx) ||
	    (wdev->netdev && nla_put_u32(msg, NL80211_ATTR_IFINDEX,
					 wdev->netdev->ifindex)) ||
	    nla_put_u64(msg, NL80211_ATTR_WDEV, wdev_id(wdev)))
		goto nla_put_failure;
	/* ignore errors and send incomplete event anyway */
	nl80211_add_scan_req(msg, rdev);
	genlmsg_end(msg, hdr);
	return 0;
 nla_put_failure:
	genlmsg_cancel(msg, hdr);
	return -EMSGSIZE;
}
static int
nl80211_send_sched_scan_msg(struct sk_buff *msg,
			    struct cfg80211_registered_device *rdev,
			    struct net_device *netdev,
			    u32 portid, u32 seq, int flags, u32 cmd)
{
	void *hdr;
	hdr = nl80211hdr_put(msg, portid, seq, flags, cmd);
	if (!hdr)
		return -1;
	if (nla_put_u32(msg, NL80211_ATTR_WIPHY, rdev->wiphy_idx) ||
	    nla_put_u32(msg, NL80211_ATTR_IFINDEX, netdev->ifindex))
		goto nla_put_failure;
	genlmsg_end(msg, hdr);
	return 0;
 nla_put_failure:
	genlmsg_cancel(msg, hdr);
	return -EMSGSIZE;
}
void nl80211_send_scan_start(struct cfg80211_registered_device *rdev,
			     struct wireless_dev *wdev)
{
	struct sk_buff *msg;
	msg = nlmsg_new(NLMSG_DEFAULT_SIZE, GFP_KERNEL);
	if (!msg)
		return;
	if (nl80211_send_scan_msg(msg, rdev, wdev, 0, 0, 0,
				  NL80211_CMD_TRIGGER_SCAN) < 0) {
		nlmsg_free(msg);
		return;
	}
	genlmsg_multicast_netns(&nl80211_fam, wiphy_net(&rdev->wiphy), msg, 0,
				NL80211_MCGRP_SCAN, GFP_KERNEL);
}
struct sk_buff *nl80211_build_scan_msg(struct cfg80211_registered_device *rdev,
				       struct wireless_dev *wdev, bool aborted)
{
	struct sk_buff *msg;
	msg = nlmsg_new(NLMSG_DEFAULT_SIZE, GFP_KERNEL);
	if (!msg)
		return NULL;
	if (nl80211_send_scan_msg(msg, rdev, wdev, 0, 0, 0,
				  aborted ? NL80211_CMD_SCAN_ABORTED :
					    NL80211_CMD_NEW_SCAN_RESULTS) < 0) {
		nlmsg_free(msg);
		return NULL;
	}
	return msg;
}
void nl80211_send_scan_result(struct cfg80211_registered_device *rdev,
			      struct sk_buff *msg)
{
	if (!msg)
		return;
	genlmsg_multicast_netns(&nl80211_fam, wiphy_net(&rdev->wiphy), msg, 0,
				NL80211_MCGRP_SCAN, GFP_KERNEL);
}
void nl80211_send_sched_scan_results(struct cfg80211_registered_device *rdev,
				     struct net_device *netdev)
{
	struct sk_buff *msg;
	msg = nlmsg_new(NLMSG_DEFAULT_SIZE, GFP_KERNEL);
	if (!msg)
		return;
	if (nl80211_send_sched_scan_msg(msg, rdev, netdev, 0, 0, 0,
					NL80211_CMD_SCHED_SCAN_RESULTS) < 0) {
		nlmsg_free(msg);
		return;
	}
	genlmsg_multicast_netns(&nl80211_fam, wiphy_net(&rdev->wiphy), msg, 0,
				NL80211_MCGRP_SCAN, GFP_KERNEL);
}
void nl80211_send_sched_scan(struct cfg80211_registered_device *rdev,
			     struct net_device *netdev, u32 cmd)
{
	struct sk_buff *msg;
	msg = nlmsg_new(NLMSG_DEFAULT_SIZE, GFP_KERNEL);
	if (!msg)
		return;
	if (nl80211_send_sched_scan_msg(msg, rdev, netdev, 0, 0, 0, cmd) < 0) {
		nlmsg_free(msg);
		return;
	}
	genlmsg_multicast_netns(&nl80211_fam, wiphy_net(&rdev->wiphy), msg, 0,
				NL80211_MCGRP_SCAN, GFP_KERNEL);
}
static bool nl80211_reg_change_event_fill(struct sk_buff *msg,
					  struct regulatory_request *request)
{
	/* Userspace can always count this one always being set */
	if (nla_put_u8(msg, NL80211_ATTR_REG_INITIATOR, request->initiator))
		goto nla_put_failure;
	if (request->alpha2[0] == '0' && request->alpha2[1] == '0') {
		if (nla_put_u8(msg, NL80211_ATTR_REG_TYPE,
			       NL80211_REGDOM_TYPE_WORLD))
			goto nla_put_failure;
	} else if (request->alpha2[0] == '9' && request->alpha2[1] == '9') {
		if (nla_put_u8(msg, NL80211_ATTR_REG_TYPE,
			       NL80211_REGDOM_TYPE_CUSTOM_WORLD))
			goto nla_put_failure;
	} else if ((request->alpha2[0] == '9' && request->alpha2[1] == '8') ||
		   request->intersect) {
		if (nla_put_u8(msg, NL80211_ATTR_REG_TYPE,
			       NL80211_REGDOM_TYPE_INTERSECTION))
			goto nla_put_failure;
	} else {
		if (nla_put_u8(msg, NL80211_ATTR_REG_TYPE,
			       NL80211_REGDOM_TYPE_COUNTRY) ||
		    nla_put_string(msg, NL80211_ATTR_REG_ALPHA2,
				   request->alpha2))
			goto nla_put_failure;
	}
	if (request->wiphy_idx != WIPHY_IDX_INVALID) {
		struct wiphy *wiphy = wiphy_idx_to_wiphy(request->wiphy_idx);
		if (wiphy &&
		    nla_put_u32(msg, NL80211_ATTR_WIPHY, request->wiphy_idx))
			goto nla_put_failure;
		if (wiphy &&
		    wiphy->regulatory_flags & REGULATORY_WIPHY_SELF_MANAGED &&
		    nla_put_flag(msg, NL80211_ATTR_WIPHY_SELF_MANAGED_REG))
			goto nla_put_failure;
	}
	return true;
nla_put_failure:
	return false;
}
/*
 * This can happen on global regulatory changes or device specific settings
 * based on custom regulatory domains.
 */
void nl80211_common_reg_change_event(enum nl80211_commands cmd_id,
				     struct regulatory_request *request)
{
	struct sk_buff *msg;
	void *hdr;
	msg = nlmsg_new(NLMSG_DEFAULT_SIZE, GFP_KERNEL);
	if (!msg)
		return;
	hdr = nl80211hdr_put(msg, 0, 0, 0, cmd_id);
	if (!hdr) {
		nlmsg_free(msg);
		return;
	}
	if (nl80211_reg_change_event_fill(msg, request) == false)
		goto nla_put_failure;
	genlmsg_end(msg, hdr);
	rcu_read_lock();
	genlmsg_multicast_allns(&nl80211_fam, msg, 0,
				NL80211_MCGRP_REGULATORY, GFP_ATOMIC);
	rcu_read_unlock();
	return;
nla_put_failure:
	genlmsg_cancel(msg, hdr);
	nlmsg_free(msg);
}
static void nl80211_send_mlme_event(struct cfg80211_registered_device *rdev,
				    struct net_device *netdev,
				    const u8 *buf, size_t len,
				    enum nl80211_commands cmd, gfp_t gfp,
				    int uapsd_queues)
{
	struct sk_buff *msg;
	void *hdr;
	msg = nlmsg_new(NLMSG_DEFAULT_SIZE, gfp);
	if (!msg)
		return;
	hdr = nl80211hdr_put(msg, 0, 0, 0, cmd);
	if (!hdr) {
		nlmsg_free(msg);
		return;
	}
	if (nla_put_u32(msg, NL80211_ATTR_WIPHY, rdev->wiphy_idx) ||
	    nla_put_u32(msg, NL80211_ATTR_IFINDEX, netdev->ifindex) ||
	    nla_put(msg, NL80211_ATTR_FRAME, len, buf))
		goto nla_put_failure;
	if (uapsd_queues >= 0) {
		struct nlattr *nla_wmm =
			nla_nest_start(msg, NL80211_ATTR_STA_WME);
		if (!nla_wmm)
			goto nla_put_failure;
		if (nla_put_u8(msg, NL80211_STA_WME_UAPSD_QUEUES,
			       uapsd_queues))
			goto nla_put_failure;
		nla_nest_end(msg, nla_wmm);
	}
	genlmsg_end(msg, hdr);
	genlmsg_multicast_netns(&nl80211_fam, wiphy_net(&rdev->wiphy), msg, 0,
				NL80211_MCGRP_MLME, gfp);
	return;
 nla_put_failure:
	genlmsg_cancel(msg, hdr);
	nlmsg_free(msg);
}
void nl80211_send_rx_auth(struct cfg80211_registered_device *rdev,
			  struct net_device *netdev, const u8 *buf,
			  size_t len, gfp_t gfp)
{
	nl80211_send_mlme_event(rdev, netdev, buf, len,
				NL80211_CMD_AUTHENTICATE, gfp, -1);
}
void nl80211_send_rx_assoc(struct cfg80211_registered_device *rdev,
			   struct net_device *netdev, const u8 *buf,
			   size_t len, gfp_t gfp, int uapsd_queues)
{
	nl80211_send_mlme_event(rdev, netdev, buf, len,
				NL80211_CMD_ASSOCIATE, gfp, uapsd_queues);
}
void nl80211_send_deauth(struct cfg80211_registered_device *rdev,
			 struct net_device *netdev, const u8 *buf,
			 size_t len, gfp_t gfp)
{
	nl80211_send_mlme_event(rdev, netdev, buf, len,
				NL80211_CMD_DEAUTHENTICATE, gfp, -1);
}
void nl80211_send_disassoc(struct cfg80211_registered_device *rdev,
			   struct net_device *netdev, const u8 *buf,
			   size_t len, gfp_t gfp)
{
	nl80211_send_mlme_event(rdev, netdev, buf, len,
				NL80211_CMD_DISASSOCIATE, gfp, -1);
}
void cfg80211_rx_unprot_mlme_mgmt(struct net_device *dev, const u8 *buf,
				  size_t len)
{
	struct wireless_dev *wdev = dev->ieee80211_ptr;
	struct wiphy *wiphy = wdev->wiphy;
	struct cfg80211_registered_device *rdev = wiphy_to_rdev(wiphy);
	const struct ieee80211_mgmt *mgmt = (void *)buf;
	u32 cmd;
	if (WARN_ON(len < 2))
		return;
	if (ieee80211_is_deauth(mgmt->frame_control))
		cmd = NL80211_CMD_UNPROT_DEAUTHENTICATE;
	else
		cmd = NL80211_CMD_UNPROT_DISASSOCIATE;
	trace_cfg80211_rx_unprot_mlme_mgmt(dev, buf, len);
	nl80211_send_mlme_event(rdev, dev, buf, len, cmd, GFP_ATOMIC, -1);
}
EXPORT_SYMBOL(cfg80211_rx_unprot_mlme_mgmt);
static void nl80211_send_mlme_timeout(struct cfg80211_registered_device *rdev,
				      struct net_device *netdev, int cmd,
				      const u8 *addr, gfp_t gfp)
{
	struct sk_buff *msg;
	void *hdr;
	msg = nlmsg_new(NLMSG_DEFAULT_SIZE, gfp);
	if (!msg)
		return;
	hdr = nl80211hdr_put(msg, 0, 0, 0, cmd);
	if (!hdr) {
		nlmsg_free(msg);
		return;
	}
	if (nla_put_u32(msg, NL80211_ATTR_WIPHY, rdev->wiphy_idx) ||
	    nla_put_u32(msg, NL80211_ATTR_IFINDEX, netdev->ifindex) ||
	    nla_put_flag(msg, NL80211_ATTR_TIMED_OUT) ||
	    nla_put(msg, NL80211_ATTR_MAC, ETH_ALEN, addr))
		goto nla_put_failure;
	genlmsg_end(msg, hdr);
	genlmsg_multicast_netns(&nl80211_fam, wiphy_net(&rdev->wiphy), msg, 0,
				NL80211_MCGRP_MLME, gfp);
	return;
 nla_put_failure:
	genlmsg_cancel(msg, hdr);
	nlmsg_free(msg);
}
void nl80211_send_auth_timeout(struct cfg80211_registered_device *rdev,
			       struct net_device *netdev, const u8 *addr,
			       gfp_t gfp)
{
	nl80211_send_mlme_timeout(rdev, netdev, NL80211_CMD_AUTHENTICATE,
				  addr, gfp);
}
void nl80211_send_assoc_timeout(struct cfg80211_registered_device *rdev,
				struct net_device *netdev, const u8 *addr,
				gfp_t gfp)
{
	nl80211_send_mlme_timeout(rdev, netdev, NL80211_CMD_ASSOCIATE,
				  addr, gfp);
}
void nl80211_send_connect_result(struct cfg80211_registered_device *rdev,
				 struct net_device *netdev, const u8 *bssid,
				 const u8 *req_ie, size_t req_ie_len,
				 const u8 *resp_ie, size_t resp_ie_len,
				 int status,
				 enum nl80211_timeout_reason timeout_reason,
				 gfp_t gfp)
{
	struct sk_buff *msg;
	void *hdr;
	msg = nlmsg_new(NLMSG_DEFAULT_SIZE, gfp);
	if (!msg)
		return;
	hdr = nl80211hdr_put(msg, 0, 0, 0, NL80211_CMD_CONNECT);
	if (!hdr) {
		nlmsg_free(msg);
		return;
	}
	if (nla_put_u32(msg, NL80211_ATTR_WIPHY, rdev->wiphy_idx) ||
	    nla_put_u32(msg, NL80211_ATTR_IFINDEX, netdev->ifindex) ||
	    (bssid && nla_put(msg, NL80211_ATTR_MAC, ETH_ALEN, bssid)) ||
	    nla_put_u16(msg, NL80211_ATTR_STATUS_CODE,
			status < 0 ? WLAN_STATUS_UNSPECIFIED_FAILURE :
			status) ||
	    (status < 0 &&
	     (nla_put_flag(msg, NL80211_ATTR_TIMED_OUT) ||
	      nla_put_u32(msg, NL80211_ATTR_TIMEOUT_REASON, timeout_reason))) ||
	    (req_ie &&
	     nla_put(msg, NL80211_ATTR_REQ_IE, req_ie_len, req_ie)) ||
	    (resp_ie &&
	     nla_put(msg, NL80211_ATTR_RESP_IE, resp_ie_len, resp_ie)))
		goto nla_put_failure;
	genlmsg_end(msg, hdr);
	genlmsg_multicast_netns(&nl80211_fam, wiphy_net(&rdev->wiphy), msg, 0,
				NL80211_MCGRP_MLME, gfp);
	return;
 nla_put_failure:
	genlmsg_cancel(msg, hdr);
	nlmsg_free(msg);
}
void nl80211_send_roamed(struct cfg80211_registered_device *rdev,
			 struct net_device *netdev, const u8 *bssid,
			 const u8 *req_ie, size_t req_ie_len,
			 const u8 *resp_ie, size_t resp_ie_len, gfp_t gfp)
{
	struct sk_buff *msg;
	void *hdr;
	msg = nlmsg_new(NLMSG_DEFAULT_SIZE, gfp);
	if (!msg)
		return;
	hdr = nl80211hdr_put(msg, 0, 0, 0, NL80211_CMD_ROAM);
	if (!hdr) {
		nlmsg_free(msg);
		return;
	}
	if (nla_put_u32(msg, NL80211_ATTR_WIPHY, rdev->wiphy_idx) ||
	    nla_put_u32(msg, NL80211_ATTR_IFINDEX, netdev->ifindex) ||
	    nla_put(msg, NL80211_ATTR_MAC, ETH_ALEN, bssid) ||
	    (req_ie &&
	     nla_put(msg, NL80211_ATTR_REQ_IE, req_ie_len, req_ie)) ||
	    (resp_ie &&
	     nla_put(msg, NL80211_ATTR_RESP_IE, resp_ie_len, resp_ie)))
		goto nla_put_failure;
	genlmsg_end(msg, hdr);
	genlmsg_multicast_netns(&nl80211_fam, wiphy_net(&rdev->wiphy), msg, 0,
				NL80211_MCGRP_MLME, gfp);
	return;
 nla_put_failure:
	genlmsg_cancel(msg, hdr);
	nlmsg_free(msg);
}
void nl80211_send_disconnected(struct cfg80211_registered_device *rdev,
			       struct net_device *netdev, u16 reason,
			       const u8 *ie, size_t ie_len, bool from_ap)
{
	struct sk_buff *msg;
	void *hdr;
	msg = nlmsg_new(NLMSG_DEFAULT_SIZE, GFP_KERNEL);
	if (!msg)
		return;
	hdr = nl80211hdr_put(msg, 0, 0, 0, NL80211_CMD_DISCONNECT);
	if (!hdr) {
		nlmsg_free(msg);
		return;
	}
	if (nla_put_u32(msg, NL80211_ATTR_WIPHY, rdev->wiphy_idx) ||
	    nla_put_u32(msg, NL80211_ATTR_IFINDEX, netdev->ifindex) ||
	    (from_ap && reason &&
	     nla_put_u16(msg, NL80211_ATTR_REASON_CODE, reason)) ||
	    (from_ap &&
	     nla_put_flag(msg, NL80211_ATTR_DISCONNECTED_BY_AP)) ||
	    (ie && nla_put(msg, NL80211_ATTR_IE, ie_len, ie)))
		goto nla_put_failure;
	genlmsg_end(msg, hdr);
	genlmsg_multicast_netns(&nl80211_fam, wiphy_net(&rdev->wiphy), msg, 0,
				NL80211_MCGRP_MLME, GFP_KERNEL);
	return;
 nla_put_failure:
	genlmsg_cancel(msg, hdr);
	nlmsg_free(msg);
}
void nl80211_send_ibss_bssid(struct cfg80211_registered_device *rdev,
			     struct net_device *netdev, const u8 *bssid,
			     gfp_t gfp)
{
	struct sk_buff *msg;
	void *hdr;
	msg = nlmsg_new(NLMSG_DEFAULT_SIZE, gfp);
	if (!msg)
		return;
	hdr = nl80211hdr_put(msg, 0, 0, 0, NL80211_CMD_JOIN_IBSS);
	if (!hdr) {
		nlmsg_free(msg);
		return;
	}
	if (nla_put_u32(msg, NL80211_ATTR_WIPHY, rdev->wiphy_idx) ||
	    nla_put_u32(msg, NL80211_ATTR_IFINDEX, netdev->ifindex) ||
	    nla_put(msg, NL80211_ATTR_MAC, ETH_ALEN, bssid))
		goto nla_put_failure;
	genlmsg_end(msg, hdr);
	genlmsg_multicast_netns(&nl80211_fam, wiphy_net(&rdev->wiphy), msg, 0,
				NL80211_MCGRP_MLME, gfp);
	return;
 nla_put_failure:
	genlmsg_cancel(msg, hdr);
	nlmsg_free(msg);
}
void cfg80211_notify_new_peer_candidate(struct net_device *dev, const u8 *addr,
					const u8* ie, u8 ie_len, gfp_t gfp)
{
	struct wireless_dev *wdev = dev->ieee80211_ptr;
	struct cfg80211_registered_device *rdev = wiphy_to_rdev(wdev->wiphy);
	struct sk_buff *msg;
	void *hdr;
	if (WARN_ON(wdev->iftype != NL80211_IFTYPE_MESH_POINT))
		return;
	trace_cfg80211_notify_new_peer_candidate(dev, addr);
	msg = nlmsg_new(NLMSG_DEFAULT_SIZE, gfp);
	if (!msg)
		return;
	hdr = nl80211hdr_put(msg, 0, 0, 0, NL80211_CMD_NEW_PEER_CANDIDATE);
	if (!hdr) {
		nlmsg_free(msg);
		return;
	}
	if (nla_put_u32(msg, NL80211_ATTR_WIPHY, rdev->wiphy_idx) ||
	    nla_put_u32(msg, NL80211_ATTR_IFINDEX, dev->ifindex) ||
	    nla_put(msg, NL80211_ATTR_MAC, ETH_ALEN, addr) ||
	    (ie_len && ie &&
	     nla_put(msg, NL80211_ATTR_IE, ie_len , ie)))
		goto nla_put_failure;
	genlmsg_end(msg, hdr);
	genlmsg_multicast_netns(&nl80211_fam, wiphy_net(&rdev->wiphy), msg, 0,
				NL80211_MCGRP_MLME, gfp);
	return;
 nla_put_failure:
	genlmsg_cancel(msg, hdr);
	nlmsg_free(msg);
}
EXPORT_SYMBOL(cfg80211_notify_new_peer_candidate);
void nl80211_michael_mic_failure(struct cfg80211_registered_device *rdev,
				 struct net_device *netdev, const u8 *addr,
				 enum nl80211_key_type key_type, int key_id,
				 const u8 *tsc, gfp_t gfp)
{
	struct sk_buff *msg;
	void *hdr;
	msg = nlmsg_new(NLMSG_DEFAULT_SIZE, gfp);
	if (!msg)
		return;
	hdr = nl80211hdr_put(msg, 0, 0, 0, NL80211_CMD_MICHAEL_MIC_FAILURE);
	if (!hdr) {
		nlmsg_free(msg);
		return;
	}
	if (nla_put_u32(msg, NL80211_ATTR_WIPHY, rdev->wiphy_idx) ||
	    nla_put_u32(msg, NL80211_ATTR_IFINDEX, netdev->ifindex) ||
	    (addr && nla_put(msg, NL80211_ATTR_MAC, ETH_ALEN, addr)) ||
	    nla_put_u32(msg, NL80211_ATTR_KEY_TYPE, key_type) ||
	    (key_id != -1 &&
	     nla_put_u8(msg, NL80211_ATTR_KEY_IDX, key_id)) ||
	    (tsc && nla_put(msg, NL80211_ATTR_KEY_SEQ, 6, tsc)))
		goto nla_put_failure;
	genlmsg_end(msg, hdr);
	genlmsg_multicast_netns(&nl80211_fam, wiphy_net(&rdev->wiphy), msg, 0,
				NL80211_MCGRP_MLME, gfp);
	return;
 nla_put_failure:
	genlmsg_cancel(msg, hdr);
	nlmsg_free(msg);
}
void nl80211_send_beacon_hint_event(struct wiphy *wiphy,
				    struct ieee80211_channel *channel_before,
				    struct ieee80211_channel *channel_after)
{
	struct sk_buff *msg;
	void *hdr;
	struct nlattr *nl_freq;
	msg = nlmsg_new(NLMSG_DEFAULT_SIZE, GFP_ATOMIC);
	if (!msg)
		return;
	hdr = nl80211hdr_put(msg, 0, 0, 0, NL80211_CMD_REG_BEACON_HINT);
	if (!hdr) {
		nlmsg_free(msg);
		return;
	}
	/*
	 * Since we are applying the beacon hint to a wiphy we know its
	 * wiphy_idx is valid
	 */
	if (nla_put_u32(msg, NL80211_ATTR_WIPHY, get_wiphy_idx(wiphy)))
		goto nla_put_failure;
	/* Before */
	nl_freq = nla_nest_start(msg, NL80211_ATTR_FREQ_BEFORE);
	if (!nl_freq)
		goto nla_put_failure;
	if (nl80211_msg_put_channel(msg, channel_before, false))
		goto nla_put_failure;
	nla_nest_end(msg, nl_freq);
	/* After */
	nl_freq = nla_nest_start(msg, NL80211_ATTR_FREQ_AFTER);
	if (!nl_freq)
		goto nla_put_failure;
	if (nl80211_msg_put_channel(msg, channel_after, false))
		goto nla_put_failure;
	nla_nest_end(msg, nl_freq);
	genlmsg_end(msg, hdr);
	rcu_read_lock();
	genlmsg_multicast_allns(&nl80211_fam, msg, 0,
				NL80211_MCGRP_REGULATORY, GFP_ATOMIC);
	rcu_read_unlock();
	return;
nla_put_failure:
	genlmsg_cancel(msg, hdr);
	nlmsg_free(msg);
}
static void nl80211_send_remain_on_chan_event(
	int cmd, struct cfg80211_registered_device *rdev,
	struct wireless_dev *wdev, u64 cookie,
	struct ieee80211_channel *chan,
	unsigned int duration, gfp_t gfp)
{
	struct sk_buff *msg;
	void *hdr;
	msg = nlmsg_new(NLMSG_DEFAULT_SIZE, gfp);
	if (!msg)
		return;
	hdr = nl80211hdr_put(msg, 0, 0, 0, cmd);
	if (!hdr) {
		nlmsg_free(msg);
		return;
	}
	if (nla_put_u32(msg, NL80211_ATTR_WIPHY, rdev->wiphy_idx) ||
	    (wdev->netdev && nla_put_u32(msg, NL80211_ATTR_IFINDEX,
					 wdev->netdev->ifindex)) ||
	    nla_put_u64(msg, NL80211_ATTR_WDEV, wdev_id(wdev)) ||
	    nla_put_u32(msg, NL80211_ATTR_WIPHY_FREQ, chan->center_freq) ||
	    nla_put_u32(msg, NL80211_ATTR_WIPHY_CHANNEL_TYPE,
			NL80211_CHAN_NO_HT) ||
	    nla_put_u64(msg, NL80211_ATTR_COOKIE, cookie))
		goto nla_put_failure;
	if (cmd == NL80211_CMD_REMAIN_ON_CHANNEL &&
	    nla_put_u32(msg, NL80211_ATTR_DURATION, duration))
		goto nla_put_failure;
	genlmsg_end(msg, hdr);
	genlmsg_multicast_netns(&nl80211_fam, wiphy_net(&rdev->wiphy), msg, 0,
				NL80211_MCGRP_MLME, gfp);
	return;
 nla_put_failure:
	genlmsg_cancel(msg, hdr);
	nlmsg_free(msg);
}
void cfg80211_ready_on_channel(struct wireless_dev *wdev, u64 cookie,
			       struct ieee80211_channel *chan,
			       unsigned int duration, gfp_t gfp)
{
	struct wiphy *wiphy = wdev->wiphy;
	struct cfg80211_registered_device *rdev = wiphy_to_rdev(wiphy);
	trace_cfg80211_ready_on_channel(wdev, cookie, chan, duration);
	nl80211_send_remain_on_chan_event(NL80211_CMD_REMAIN_ON_CHANNEL,
					  rdev, wdev, cookie, chan,
					  duration, gfp);
}
EXPORT_SYMBOL(cfg80211_ready_on_channel);
void cfg80211_remain_on_channel_expired(struct wireless_dev *wdev, u64 cookie,
					struct ieee80211_channel *chan,
					gfp_t gfp)
{
	struct wiphy *wiphy = wdev->wiphy;
	struct cfg80211_registered_device *rdev = wiphy_to_rdev(wiphy);
	trace_cfg80211_ready_on_channel_expired(wdev, cookie, chan);
	nl80211_send_remain_on_chan_event(NL80211_CMD_CANCEL_REMAIN_ON_CHANNEL,
					  rdev, wdev, cookie, chan, 0, gfp);
}
EXPORT_SYMBOL(cfg80211_remain_on_channel_expired);
void cfg80211_new_sta(struct net_device *dev, const u8 *mac_addr,
		      struct station_info *sinfo, gfp_t gfp)
{
	struct wiphy *wiphy = dev->ieee80211_ptr->wiphy;
	struct cfg80211_registered_device *rdev = wiphy_to_rdev(wiphy);
	struct sk_buff *msg;
	trace_cfg80211_new_sta(dev, mac_addr, sinfo);
	msg = nlmsg_new(NLMSG_DEFAULT_SIZE, gfp);
	if (!msg)
		return;
	if (nl80211_send_station(msg, NL80211_CMD_NEW_STATION, 0, 0, 0,
				 rdev, dev, mac_addr, sinfo) < 0) {
		nlmsg_free(msg);
		return;
	}
	genlmsg_multicast_netns(&nl80211_fam, wiphy_net(&rdev->wiphy), msg, 0,
				NL80211_MCGRP_MLME, gfp);
}
EXPORT_SYMBOL(cfg80211_new_sta);
void cfg80211_del_sta_sinfo(struct net_device *dev, const u8 *mac_addr,
			    struct station_info *sinfo, gfp_t gfp)
{
	struct wiphy *wiphy = dev->ieee80211_ptr->wiphy;
	struct cfg80211_registered_device *rdev = wiphy_to_rdev(wiphy);
	struct sk_buff *msg;
	struct station_info empty_sinfo = {};
	if (!sinfo)
		sinfo = &empty_sinfo;
	trace_cfg80211_del_sta(dev, mac_addr);
	msg = nlmsg_new(NLMSG_DEFAULT_SIZE, gfp);
	if (!msg)
		return;
	if (nl80211_send_station(msg, NL80211_CMD_DEL_STATION, 0, 0, 0,
				 rdev, dev, mac_addr, sinfo) < 0) {
		nlmsg_free(msg);
		return;
	}
	genlmsg_multicast_netns(&nl80211_fam, wiphy_net(&rdev->wiphy), msg, 0,
				NL80211_MCGRP_MLME, gfp);
}
EXPORT_SYMBOL(cfg80211_del_sta_sinfo);
void cfg80211_conn_failed(struct net_device *dev, const u8 *mac_addr,
			  enum nl80211_connect_failed_reason reason,
			  gfp_t gfp)
{
	struct wiphy *wiphy = dev->ieee80211_ptr->wiphy;
	struct cfg80211_registered_device *rdev = wiphy_to_rdev(wiphy);
	struct sk_buff *msg;
	void *hdr;
	msg = nlmsg_new(NLMSG_GOODSIZE, gfp);
	if (!msg)
		return;
	hdr = nl80211hdr_put(msg, 0, 0, 0, NL80211_CMD_CONN_FAILED);
	if (!hdr) {
		nlmsg_free(msg);
		return;
	}
	if (nla_put_u32(msg, NL80211_ATTR_IFINDEX, dev->ifindex) ||
	    nla_put(msg, NL80211_ATTR_MAC, ETH_ALEN, mac_addr) ||
	    nla_put_u32(msg, NL80211_ATTR_CONN_FAILED_REASON, reason))
		goto nla_put_failure;
	genlmsg_end(msg, hdr);
	genlmsg_multicast_netns(&nl80211_fam, wiphy_net(&rdev->wiphy), msg, 0,
				NL80211_MCGRP_MLME, gfp);
	return;
 nla_put_failure:
	genlmsg_cancel(msg, hdr);
	nlmsg_free(msg);
}
EXPORT_SYMBOL(cfg80211_conn_failed);
static bool __nl80211_unexpected_frame(struct net_device *dev, u8 cmd,
				       const u8 *addr, gfp_t gfp)
{
	struct wireless_dev *wdev = dev->ieee80211_ptr;
	struct cfg80211_registered_device *rdev = wiphy_to_rdev(wdev->wiphy);
	struct sk_buff *msg;
	void *hdr;
	u32 nlportid = ACCESS_ONCE(wdev->ap_unexpected_nlportid);
	if (!nlportid)
		return false;
	msg = nlmsg_new(100, gfp);
	if (!msg)
		return true;
	hdr = nl80211hdr_put(msg, 0, 0, 0, cmd);
	if (!hdr) {
		nlmsg_free(msg);
		return true;
	}
	if (nla_put_u32(msg, NL80211_ATTR_WIPHY, rdev->wiphy_idx) ||
	    nla_put_u32(msg, NL80211_ATTR_IFINDEX, dev->ifindex) ||
	    nla_put(msg, NL80211_ATTR_MAC, ETH_ALEN, addr))
		goto nla_put_failure;
	genlmsg_end(msg, hdr);
	genlmsg_unicast(wiphy_net(&rdev->wiphy), msg, nlportid);
	return true;
 nla_put_failure:
	genlmsg_cancel(msg, hdr);
	nlmsg_free(msg);
	return true;
}
bool cfg80211_rx_spurious_frame(struct net_device *dev,
				const u8 *addr, gfp_t gfp)
{
	struct wireless_dev *wdev = dev->ieee80211_ptr;
	bool ret;
	trace_cfg80211_rx_spurious_frame(dev, addr);
	if (WARN_ON(wdev->iftype != NL80211_IFTYPE_AP &&
		    wdev->iftype != NL80211_IFTYPE_P2P_GO)) {
		trace_cfg80211_return_bool(false);
		return false;
	}
	ret = __nl80211_unexpected_frame(dev, NL80211_CMD_UNEXPECTED_FRAME,
					 addr, gfp);
	trace_cfg80211_return_bool(ret);
	return ret;
}
EXPORT_SYMBOL(cfg80211_rx_spurious_frame);
bool cfg80211_rx_unexpected_4addr_frame(struct net_device *dev,
					const u8 *addr, gfp_t gfp)
{
	struct wireless_dev *wdev = dev->ieee80211_ptr;
	bool ret;
	trace_cfg80211_rx_unexpected_4addr_frame(dev, addr);
	if (WARN_ON(wdev->iftype != NL80211_IFTYPE_AP &&
		    wdev->iftype != NL80211_IFTYPE_P2P_GO &&
		    wdev->iftype != NL80211_IFTYPE_AP_VLAN)) {
		trace_cfg80211_return_bool(false);
		return false;
	}
	ret = __nl80211_unexpected_frame(dev,
					 NL80211_CMD_UNEXPECTED_4ADDR_FRAME,
					 addr, gfp);
	trace_cfg80211_return_bool(ret);
	return ret;
}
EXPORT_SYMBOL(cfg80211_rx_unexpected_4addr_frame);
int nl80211_send_mgmt(struct cfg80211_registered_device *rdev,
		      struct wireless_dev *wdev, u32 nlportid,
		      int freq, int sig_dbm,
		      const u8 *buf, size_t len, u32 flags, gfp_t gfp)
{
	struct net_device *netdev = wdev->netdev;
	struct sk_buff *msg;
	void *hdr;
	msg = nlmsg_new(NLMSG_DEFAULT_SIZE, gfp);
	if (!msg)
		return -ENOMEM;
	hdr = nl80211hdr_put(msg, 0, 0, 0, NL80211_CMD_FRAME);
	if (!hdr) {
		nlmsg_free(msg);
		return -ENOMEM;
	}
	if (nla_put_u32(msg, NL80211_ATTR_WIPHY, rdev->wiphy_idx) ||
	    (netdev && nla_put_u32(msg, NL80211_ATTR_IFINDEX,
					netdev->ifindex)) ||
	    nla_put_u64(msg, NL80211_ATTR_WDEV, wdev_id(wdev)) ||
	    nla_put_u32(msg, NL80211_ATTR_WIPHY_FREQ, freq) ||
	    (sig_dbm &&
	     nla_put_u32(msg, NL80211_ATTR_RX_SIGNAL_DBM, sig_dbm)) ||
	    nla_put(msg, NL80211_ATTR_FRAME, len, buf) ||
	    (flags &&
	     nla_put_u32(msg, NL80211_ATTR_RXMGMT_FLAGS, flags)))
		goto nla_put_failure;
	genlmsg_end(msg, hdr);
	return genlmsg_unicast(wiphy_net(&rdev->wiphy), msg, nlportid);
 nla_put_failure:
	genlmsg_cancel(msg, hdr);
	nlmsg_free(msg);
	return -ENOBUFS;
}
void cfg80211_mgmt_tx_status(struct wireless_dev *wdev, u64 cookie,
			     const u8 *buf, size_t len, bool ack, gfp_t gfp)
{
	struct wiphy *wiphy = wdev->wiphy;
	struct cfg80211_registered_device *rdev = wiphy_to_rdev(wiphy);
	struct net_device *netdev = wdev->netdev;
	struct sk_buff *msg;
	void *hdr;
	trace_cfg80211_mgmt_tx_status(wdev, cookie, ack);
	msg = nlmsg_new(NLMSG_DEFAULT_SIZE, gfp);
	if (!msg)
		return;
	hdr = nl80211hdr_put(msg, 0, 0, 0, NL80211_CMD_FRAME_TX_STATUS);
	if (!hdr) {
		nlmsg_free(msg);
		return;
	}
	if (nla_put_u32(msg, NL80211_ATTR_WIPHY, rdev->wiphy_idx) ||
	    (netdev && nla_put_u32(msg, NL80211_ATTR_IFINDEX,
				   netdev->ifindex)) ||
	    nla_put_u64(msg, NL80211_ATTR_WDEV, wdev_id(wdev)) ||
	    nla_put(msg, NL80211_ATTR_FRAME, len, buf) ||
	    nla_put_u64(msg, NL80211_ATTR_COOKIE, cookie) ||
	    (ack && nla_put_flag(msg, NL80211_ATTR_ACK)))
		goto nla_put_failure;
	genlmsg_end(msg, hdr);
	genlmsg_multicast_netns(&nl80211_fam, wiphy_net(&rdev->wiphy), msg, 0,
				NL80211_MCGRP_MLME, gfp);
	return;
 nla_put_failure:
	genlmsg_cancel(msg, hdr);
	nlmsg_free(msg);
}
EXPORT_SYMBOL(cfg80211_mgmt_tx_status);
static struct sk_buff *cfg80211_prepare_cqm(struct net_device *dev,
					    const char *mac, gfp_t gfp)
{
	struct wireless_dev *wdev = dev->ieee80211_ptr;
	struct cfg80211_registered_device *rdev = wiphy_to_rdev(wdev->wiphy);
	struct sk_buff *msg = nlmsg_new(NLMSG_DEFAULT_SIZE, gfp);
	void **cb;
	if (!msg)
		return NULL;
	cb = (void **)msg->cb;
	cb[0] = nl80211hdr_put(msg, 0, 0, 0, NL80211_CMD_NOTIFY_CQM);
	if (!cb[0]) {
		nlmsg_free(msg);
		return NULL;
	}
	if (nla_put_u32(msg, NL80211_ATTR_WIPHY, rdev->wiphy_idx) ||
	    nla_put_u32(msg, NL80211_ATTR_IFINDEX, dev->ifindex))
		goto nla_put_failure;
	if (mac && nla_put(msg, NL80211_ATTR_MAC, ETH_ALEN, mac))
		goto nla_put_failure;
	cb[1] = nla_nest_start(msg, NL80211_ATTR_CQM);
	if (!cb[1])
		goto nla_put_failure;
	cb[2] = rdev;
	return msg;
 nla_put_failure:
	nlmsg_free(msg);
	return NULL;
}
static void cfg80211_send_cqm(struct sk_buff *msg, gfp_t gfp)
{
	void **cb = (void **)msg->cb;
	struct cfg80211_registered_device *rdev = cb[2];
	nla_nest_end(msg, cb[1]);
	genlmsg_end(msg, cb[0]);
	memset(msg->cb, 0, sizeof(msg->cb));
	genlmsg_multicast_netns(&nl80211_fam, wiphy_net(&rdev->wiphy), msg, 0,
				NL80211_MCGRP_MLME, gfp);
}
void cfg80211_cqm_rssi_notify(struct net_device *dev,
			      enum nl80211_cqm_rssi_threshold_event rssi_event,
			      gfp_t gfp)
{
	struct sk_buff *msg;
	trace_cfg80211_cqm_rssi_notify(dev, rssi_event);
	if (WARN_ON(rssi_event != NL80211_CQM_RSSI_THRESHOLD_EVENT_LOW &&
		    rssi_event != NL80211_CQM_RSSI_THRESHOLD_EVENT_HIGH))
		return;
	msg = cfg80211_prepare_cqm(dev, NULL, gfp);
	if (!msg)
		return;
	if (nla_put_u32(msg, NL80211_ATTR_CQM_RSSI_THRESHOLD_EVENT,
			rssi_event))
		goto nla_put_failure;
	cfg80211_send_cqm(msg, gfp);
	return;
 nla_put_failure:
	nlmsg_free(msg);
}
EXPORT_SYMBOL(cfg80211_cqm_rssi_notify);
void cfg80211_cqm_txe_notify(struct net_device *dev,
			     const u8 *peer, u32 num_packets,
			     u32 rate, u32 intvl, gfp_t gfp)
{
	struct sk_buff *msg;
	msg = cfg80211_prepare_cqm(dev, peer, gfp);
	if (!msg)
		return;
	if (nla_put_u32(msg, NL80211_ATTR_CQM_TXE_PKTS, num_packets))
		goto nla_put_failure;
	if (nla_put_u32(msg, NL80211_ATTR_CQM_TXE_RATE, rate))
		goto nla_put_failure;
	if (nla_put_u32(msg, NL80211_ATTR_CQM_TXE_INTVL, intvl))
		goto nla_put_failure;
	cfg80211_send_cqm(msg, gfp);
	return;
 nla_put_failure:
	nlmsg_free(msg);
}
EXPORT_SYMBOL(cfg80211_cqm_txe_notify);
void cfg80211_cqm_pktloss_notify(struct net_device *dev,
				 const u8 *peer, u32 num_packets, gfp_t gfp)
{
	struct sk_buff *msg;
	trace_cfg80211_cqm_pktloss_notify(dev, peer, num_packets);
	msg = cfg80211_prepare_cqm(dev, peer, gfp);
	if (!msg)
		return;
	if (nla_put_u32(msg, NL80211_ATTR_CQM_PKT_LOSS_EVENT, num_packets))
		goto nla_put_failure;
	cfg80211_send_cqm(msg, gfp);
	return;
 nla_put_failure:
	nlmsg_free(msg);
}
EXPORT_SYMBOL(cfg80211_cqm_pktloss_notify);
void cfg80211_cqm_beacon_loss_notify(struct net_device *dev, gfp_t gfp)
{
	struct sk_buff *msg;
	msg = cfg80211_prepare_cqm(dev, NULL, gfp);
	if (!msg)
		return;
	if (nla_put_flag(msg, NL80211_ATTR_CQM_BEACON_LOSS_EVENT))
		goto nla_put_failure;
	cfg80211_send_cqm(msg, gfp);
	return;
 nla_put_failure:
	nlmsg_free(msg);
}
EXPORT_SYMBOL(cfg80211_cqm_beacon_loss_notify);
static void nl80211_gtk_rekey_notify(struct cfg80211_registered_device *rdev,
				     struct net_device *netdev, const u8 *bssid,
				     const u8 *replay_ctr, gfp_t gfp)
{
	struct sk_buff *msg;
	struct nlattr *rekey_attr;
	void *hdr;
	msg = nlmsg_new(NLMSG_DEFAULT_SIZE, gfp);
	if (!msg)
		return;
	hdr = nl80211hdr_put(msg, 0, 0, 0, NL80211_CMD_SET_REKEY_OFFLOAD);
	if (!hdr) {
		nlmsg_free(msg);
		return;
	}
	if (nla_put_u32(msg, NL80211_ATTR_WIPHY, rdev->wiphy_idx) ||
	    nla_put_u32(msg, NL80211_ATTR_IFINDEX, netdev->ifindex) ||
	    nla_put(msg, NL80211_ATTR_MAC, ETH_ALEN, bssid))
		goto nla_put_failure;
	rekey_attr = nla_nest_start(msg, NL80211_ATTR_REKEY_DATA);
	if (!rekey_attr)
		goto nla_put_failure;
	if (nla_put(msg, NL80211_REKEY_DATA_REPLAY_CTR,
		    NL80211_REPLAY_CTR_LEN, replay_ctr))
		goto nla_put_failure;
	nla_nest_end(msg, rekey_attr);
	genlmsg_end(msg, hdr);
	genlmsg_multicast_netns(&nl80211_fam, wiphy_net(&rdev->wiphy), msg, 0,
				NL80211_MCGRP_MLME, gfp);
	return;
 nla_put_failure:
	genlmsg_cancel(msg, hdr);
	nlmsg_free(msg);
}
void cfg80211_gtk_rekey_notify(struct net_device *dev, const u8 *bssid,
			       const u8 *replay_ctr, gfp_t gfp)
{
	struct wireless_dev *wdev = dev->ieee80211_ptr;
	struct wiphy *wiphy = wdev->wiphy;
	struct cfg80211_registered_device *rdev = wiphy_to_rdev(wiphy);
	trace_cfg80211_gtk_rekey_notify(dev, bssid);
	nl80211_gtk_rekey_notify(rdev, dev, bssid, replay_ctr, gfp);
}
EXPORT_SYMBOL(cfg80211_gtk_rekey_notify);
static void
nl80211_pmksa_candidate_notify(struct cfg80211_registered_device *rdev,
			       struct net_device *netdev, int index,
			       const u8 *bssid, bool preauth, gfp_t gfp)
{
	struct sk_buff *msg;
	struct nlattr *attr;
	void *hdr;
	msg = nlmsg_new(NLMSG_DEFAULT_SIZE, gfp);
	if (!msg)
		return;
	hdr = nl80211hdr_put(msg, 0, 0, 0, NL80211_CMD_PMKSA_CANDIDATE);
	if (!hdr) {
		nlmsg_free(msg);
		return;
	}
	if (nla_put_u32(msg, NL80211_ATTR_WIPHY, rdev->wiphy_idx) ||
	    nla_put_u32(msg, NL80211_ATTR_IFINDEX, netdev->ifindex))
		goto nla_put_failure;
	attr = nla_nest_start(msg, NL80211_ATTR_PMKSA_CANDIDATE);
	if (!attr)
		goto nla_put_failure;
	if (nla_put_u32(msg, NL80211_PMKSA_CANDIDATE_INDEX, index) ||
	    nla_put(msg, NL80211_PMKSA_CANDIDATE_BSSID, ETH_ALEN, bssid) ||
	    (preauth &&
	     nla_put_flag(msg, NL80211_PMKSA_CANDIDATE_PREAUTH)))
		goto nla_put_failure;
	nla_nest_end(msg, attr);
	genlmsg_end(msg, hdr);
	genlmsg_multicast_netns(&nl80211_fam, wiphy_net(&rdev->wiphy), msg, 0,
				NL80211_MCGRP_MLME, gfp);
	return;
 nla_put_failure:
	genlmsg_cancel(msg, hdr);
	nlmsg_free(msg);
}
void cfg80211_pmksa_candidate_notify(struct net_device *dev, int index,
				     const u8 *bssid, bool preauth, gfp_t gfp)
{
	struct wireless_dev *wdev = dev->ieee80211_ptr;
	struct wiphy *wiphy = wdev->wiphy;
	struct cfg80211_registered_device *rdev = wiphy_to_rdev(wiphy);
	trace_cfg80211_pmksa_candidate_notify(dev, index, bssid, preauth);
	nl80211_pmksa_candidate_notify(rdev, dev, index, bssid, preauth, gfp);
}
EXPORT_SYMBOL(cfg80211_pmksa_candidate_notify);
static void nl80211_ch_switch_notify(struct cfg80211_registered_device *rdev,
				     struct net_device *netdev,
				     struct cfg80211_chan_def *chandef,
				     gfp_t gfp,
				     enum nl80211_commands notif,
				     u8 count)
{
	struct sk_buff *msg;
	void *hdr;
	msg = nlmsg_new(NLMSG_DEFAULT_SIZE, gfp);
	if (!msg)
		return;
	hdr = nl80211hdr_put(msg, 0, 0, 0, notif);
	if (!hdr) {
		nlmsg_free(msg);
		return;
	}
	if (nla_put_u32(msg, NL80211_ATTR_IFINDEX, netdev->ifindex))
		goto nla_put_failure;
	if (nl80211_send_chandef(msg, chandef))
		goto nla_put_failure;
	if ((notif == NL80211_CMD_CH_SWITCH_STARTED_NOTIFY) &&
	    (nla_put_u32(msg, NL80211_ATTR_CH_SWITCH_COUNT, count)))
			goto nla_put_failure;
	genlmsg_end(msg, hdr);
	genlmsg_multicast_netns(&nl80211_fam, wiphy_net(&rdev->wiphy), msg, 0,
				NL80211_MCGRP_MLME, gfp);
	return;
 nla_put_failure:
	genlmsg_cancel(msg, hdr);
	nlmsg_free(msg);
}
void cfg80211_ch_switch_notify(struct net_device *dev,
			       struct cfg80211_chan_def *chandef)
{
	struct wireless_dev *wdev = dev->ieee80211_ptr;
	struct wiphy *wiphy = wdev->wiphy;
	struct cfg80211_registered_device *rdev = wiphy_to_rdev(wiphy);
	ASSERT_WDEV_LOCK(wdev);
	trace_cfg80211_ch_switch_notify(dev, chandef);
	wdev->chandef = *chandef;
	wdev->preset_chandef = *chandef;
	nl80211_ch_switch_notify(rdev, dev, chandef, GFP_KERNEL,
				 NL80211_CMD_CH_SWITCH_NOTIFY, 0);
}
EXPORT_SYMBOL(cfg80211_ch_switch_notify);
void cfg80211_ch_switch_started_notify(struct net_device *dev,
				       struct cfg80211_chan_def *chandef,
				       u8 count)
{
	struct wireless_dev *wdev = dev->ieee80211_ptr;
	struct wiphy *wiphy = wdev->wiphy;
	struct cfg80211_registered_device *rdev = wiphy_to_rdev(wiphy);
	trace_cfg80211_ch_switch_started_notify(dev, chandef);
	nl80211_ch_switch_notify(rdev, dev, chandef, GFP_KERNEL,
				 NL80211_CMD_CH_SWITCH_STARTED_NOTIFY, count);
}
EXPORT_SYMBOL(cfg80211_ch_switch_started_notify);
void
nl80211_radar_notify(struct cfg80211_registered_device *rdev,
		     const struct cfg80211_chan_def *chandef,
		     enum nl80211_radar_event event,
		     struct net_device *netdev, gfp_t gfp)
{
	struct sk_buff *msg;
	void *hdr;
	msg = nlmsg_new(NLMSG_DEFAULT_SIZE, gfp);
	if (!msg)
		return;
	hdr = nl80211hdr_put(msg, 0, 0, 0, NL80211_CMD_RADAR_DETECT);
	if (!hdr) {
		nlmsg_free(msg);
		return;
	}
	if (nla_put_u32(msg, NL80211_ATTR_WIPHY, rdev->wiphy_idx))
		goto nla_put_failure;
	/* NOP and radar events don't need a netdev parameter */
	if (netdev) {
		struct wireless_dev *wdev = netdev->ieee80211_ptr;
		if (nla_put_u32(msg, NL80211_ATTR_IFINDEX, netdev->ifindex) ||
		    nla_put_u64(msg, NL80211_ATTR_WDEV, wdev_id(wdev)))
			goto nla_put_failure;
	}
	if (nla_put_u32(msg, NL80211_ATTR_RADAR_EVENT, event))
		goto nla_put_failure;
	if (nl80211_send_chandef(msg, chandef))
		goto nla_put_failure;
	genlmsg_end(msg, hdr);
	genlmsg_multicast_netns(&nl80211_fam, wiphy_net(&rdev->wiphy), msg, 0,
				NL80211_MCGRP_MLME, gfp);
	return;
 nla_put_failure:
	genlmsg_cancel(msg, hdr);
	nlmsg_free(msg);
}
void cfg80211_probe_status(struct net_device *dev, const u8 *addr,
			   u64 cookie, bool acked, gfp_t gfp)
{
	struct wireless_dev *wdev = dev->ieee80211_ptr;
	struct cfg80211_registered_device *rdev = wiphy_to_rdev(wdev->wiphy);
	struct sk_buff *msg;
	void *hdr;
	trace_cfg80211_probe_status(dev, addr, cookie, acked);
	msg = nlmsg_new(NLMSG_DEFAULT_SIZE, gfp);
	if (!msg)
		return;
	hdr = nl80211hdr_put(msg, 0, 0, 0, NL80211_CMD_PROBE_CLIENT);
	if (!hdr) {
		nlmsg_free(msg);
		return;
	}
	if (nla_put_u32(msg, NL80211_ATTR_WIPHY, rdev->wiphy_idx) ||
	    nla_put_u32(msg, NL80211_ATTR_IFINDEX, dev->ifindex) ||
	    nla_put(msg, NL80211_ATTR_MAC, ETH_ALEN, addr) ||
	    nla_put_u64(msg, NL80211_ATTR_COOKIE, cookie) ||
	    (acked && nla_put_flag(msg, NL80211_ATTR_ACK)))
		goto nla_put_failure;
	genlmsg_end(msg, hdr);
	genlmsg_multicast_netns(&nl80211_fam, wiphy_net(&rdev->wiphy), msg, 0,
				NL80211_MCGRP_MLME, gfp);
	return;
 nla_put_failure:
	genlmsg_cancel(msg, hdr);
	nlmsg_free(msg);
}
EXPORT_SYMBOL(cfg80211_probe_status);
void cfg80211_report_obss_beacon(struct wiphy *wiphy,
				 const u8 *frame, size_t len,
				 int freq, int sig_dbm)
{
	struct cfg80211_registered_device *rdev = wiphy_to_rdev(wiphy);
	struct sk_buff *msg;
	void *hdr;
	struct cfg80211_beacon_registration *reg;
	trace_cfg80211_report_obss_beacon(wiphy, frame, len, freq, sig_dbm);
	spin_lock_bh(&rdev->beacon_registrations_lock);
	list_for_each_entry(reg, &rdev->beacon_registrations, list) {
		msg = nlmsg_new(len + 100, GFP_ATOMIC);
		if (!msg) {
			spin_unlock_bh(&rdev->beacon_registrations_lock);
			return;
		}
		hdr = nl80211hdr_put(msg, 0, 0, 0, NL80211_CMD_FRAME);
		if (!hdr)
			goto nla_put_failure;
		if (nla_put_u32(msg, NL80211_ATTR_WIPHY, rdev->wiphy_idx) ||
		    (freq &&
		     nla_put_u32(msg, NL80211_ATTR_WIPHY_FREQ, freq)) ||
		    (sig_dbm &&
		     nla_put_u32(msg, NL80211_ATTR_RX_SIGNAL_DBM, sig_dbm)) ||
		    nla_put(msg, NL80211_ATTR_FRAME, len, frame))
			goto nla_put_failure;
		genlmsg_end(msg, hdr);
		genlmsg_unicast(wiphy_net(&rdev->wiphy), msg, reg->nlportid);
	}
	spin_unlock_bh(&rdev->beacon_registrations_lock);
	return;
 nla_put_failure:
	spin_unlock_bh(&rdev->beacon_registrations_lock);
	if (hdr)
		genlmsg_cancel(msg, hdr);
	nlmsg_free(msg);
}
EXPORT_SYMBOL(cfg80211_report_obss_beacon);
#ifdef CONFIG_PM
static int cfg80211_net_detect_results(struct sk_buff *msg,
				       struct cfg80211_wowlan_wakeup *wakeup)
{
	struct cfg80211_wowlan_nd_info *nd = wakeup->net_detect;
	struct nlattr *nl_results, *nl_match, *nl_freqs;
	int i, j;
	nl_results = nla_nest_start(
		msg, NL80211_WOWLAN_TRIG_NET_DETECT_RESULTS);
	if (!nl_results)
		return -EMSGSIZE;
	for (i = 0; i < nd->n_matches; i++) {
		struct cfg80211_wowlan_nd_match *match = nd->matches[i];
		nl_match = nla_nest_start(msg, i);
		if (!nl_match)
			break;
		/* The SSID attribute is optional in nl80211, but for
		 * simplicity reasons it's always present in the
		 * cfg80211 structure.  If a driver can't pass the
		 * SSID, that needs to be changed.  A zero length SSID
		 * is still a valid SSID (wildcard), so it cannot be
		 * used for this purpose.
		 */
		if (nla_put(msg, NL80211_ATTR_SSID, match->ssid.ssid_len,
			    match->ssid.ssid)) {
			nla_nest_cancel(msg, nl_match);
			goto out;
		}
		if (match->n_channels) {
			nl_freqs = nla_nest_start(
				msg, NL80211_ATTR_SCAN_FREQUENCIES);
			if (!nl_freqs) {
				nla_nest_cancel(msg, nl_match);
				goto out;
			}
			for (j = 0; j < match->n_channels; j++) {
				if (nla_put_u32(msg, j, match->channels[j])) {
					nla_nest_cancel(msg, nl_freqs);
					nla_nest_cancel(msg, nl_match);
					goto out;
				}
			}
			nla_nest_end(msg, nl_freqs);
		}
		nla_nest_end(msg, nl_match);
	}
out:
	nla_nest_end(msg, nl_results);
	return 0;
}
void cfg80211_report_wowlan_wakeup(struct wireless_dev *wdev,
				   struct cfg80211_wowlan_wakeup *wakeup,
				   gfp_t gfp)
{
	struct cfg80211_registered_device *rdev = wiphy_to_rdev(wdev->wiphy);
	struct sk_buff *msg;
	void *hdr;
	int size = 200;
	trace_cfg80211_report_wowlan_wakeup(wdev->wiphy, wdev, wakeup);
	if (wakeup)
		size += wakeup->packet_present_len;
	msg = nlmsg_new(size, gfp);
	if (!msg)
		return;
	hdr = nl80211hdr_put(msg, 0, 0, 0, NL80211_CMD_SET_WOWLAN);
	if (!hdr)
		goto free_msg;
	if (nla_put_u32(msg, NL80211_ATTR_WIPHY, rdev->wiphy_idx) ||
	    nla_put_u64(msg, NL80211_ATTR_WDEV, wdev_id(wdev)))
		goto free_msg;
	if (wdev->netdev && nla_put_u32(msg, NL80211_ATTR_IFINDEX,
					wdev->netdev->ifindex))
		goto free_msg;
	if (wakeup) {
		struct nlattr *reasons;
		reasons = nla_nest_start(msg, NL80211_ATTR_WOWLAN_TRIGGERS);
		if (!reasons)
			goto free_msg;
		if (wakeup->disconnect &&
		    nla_put_flag(msg, NL80211_WOWLAN_TRIG_DISCONNECT))
			goto free_msg;
		if (wakeup->magic_pkt &&
		    nla_put_flag(msg, NL80211_WOWLAN_TRIG_MAGIC_PKT))
			goto free_msg;
		if (wakeup->gtk_rekey_failure &&
		    nla_put_flag(msg, NL80211_WOWLAN_TRIG_GTK_REKEY_FAILURE))
			goto free_msg;
		if (wakeup->eap_identity_req &&
		    nla_put_flag(msg, NL80211_WOWLAN_TRIG_EAP_IDENT_REQUEST))
			goto free_msg;
		if (wakeup->four_way_handshake &&
		    nla_put_flag(msg, NL80211_WOWLAN_TRIG_4WAY_HANDSHAKE))
			goto free_msg;
		if (wakeup->rfkill_release &&
		    nla_put_flag(msg, NL80211_WOWLAN_TRIG_RFKILL_RELEASE))
			goto free_msg;
		if (wakeup->pattern_idx >= 0 &&
		    nla_put_u32(msg, NL80211_WOWLAN_TRIG_PKT_PATTERN,
				wakeup->pattern_idx))
			goto free_msg;
		if (wakeup->tcp_match &&
		    nla_put_flag(msg, NL80211_WOWLAN_TRIG_WAKEUP_TCP_MATCH))
			goto free_msg;
		if (wakeup->tcp_connlost &&
		    nla_put_flag(msg, NL80211_WOWLAN_TRIG_WAKEUP_TCP_CONNLOST))
			goto free_msg;
		if (wakeup->tcp_nomoretokens &&
		    nla_put_flag(msg,
				 NL80211_WOWLAN_TRIG_WAKEUP_TCP_NOMORETOKENS))
			goto free_msg;
		if (wakeup->packet) {
			u32 pkt_attr = NL80211_WOWLAN_TRIG_WAKEUP_PKT_80211;
			u32 len_attr = NL80211_WOWLAN_TRIG_WAKEUP_PKT_80211_LEN;
			if (!wakeup->packet_80211) {
				pkt_attr =
					NL80211_WOWLAN_TRIG_WAKEUP_PKT_8023;
				len_attr =
					NL80211_WOWLAN_TRIG_WAKEUP_PKT_8023_LEN;
			}
			if (wakeup->packet_len &&
			    nla_put_u32(msg, len_attr, wakeup->packet_len))
				goto free_msg;
			if (nla_put(msg, pkt_attr, wakeup->packet_present_len,
				    wakeup->packet))
				goto free_msg;
		}
		if (wakeup->net_detect &&
		    cfg80211_net_detect_results(msg, wakeup))
				goto free_msg;
		nla_nest_end(msg, reasons);
	}
	genlmsg_end(msg, hdr);
	genlmsg_multicast_netns(&nl80211_fam, wiphy_net(&rdev->wiphy), msg, 0,
				NL80211_MCGRP_MLME, gfp);
	return;
 free_msg:
	nlmsg_free(msg);
}
EXPORT_SYMBOL(cfg80211_report_wowlan_wakeup);
#endif
void cfg80211_tdls_oper_request(struct net_device *dev, const u8 *peer,
				enum nl80211_tdls_operation oper,
				u16 reason_code, gfp_t gfp)
{
	struct wireless_dev *wdev = dev->ieee80211_ptr;
	struct cfg80211_registered_device *rdev = wiphy_to_rdev(wdev->wiphy);
	struct sk_buff *msg;
	void *hdr;
	trace_cfg80211_tdls_oper_request(wdev->wiphy, dev, peer, oper,
					 reason_code);
	msg = nlmsg_new(NLMSG_DEFAULT_SIZE, gfp);
	if (!msg)
		return;
	hdr = nl80211hdr_put(msg, 0, 0, 0, NL80211_CMD_TDLS_OPER);
	if (!hdr) {
		nlmsg_free(msg);
		return;
	}
	if (nla_put_u32(msg, NL80211_ATTR_WIPHY, rdev->wiphy_idx) ||
	    nla_put_u32(msg, NL80211_ATTR_IFINDEX, dev->ifindex) ||
	    nla_put_u8(msg, NL80211_ATTR_TDLS_OPERATION, oper) ||
	    nla_put(msg, NL80211_ATTR_MAC, ETH_ALEN, peer) ||
	    (reason_code > 0 &&
	     nla_put_u16(msg, NL80211_ATTR_REASON_CODE, reason_code)))
		goto nla_put_failure;
	genlmsg_end(msg, hdr);
	genlmsg_multicast_netns(&nl80211_fam, wiphy_net(&rdev->wiphy), msg, 0,
				NL80211_MCGRP_MLME, gfp);
	return;
 nla_put_failure:
	genlmsg_cancel(msg, hdr);
	nlmsg_free(msg);
}
EXPORT_SYMBOL(cfg80211_tdls_oper_request);
static int nl80211_netlink_notify(struct notifier_block * nb,
				  unsigned long state,
				  void *_notify)
{
	struct netlink_notify *notify = _notify;
	struct cfg80211_registered_device *rdev;
	struct wireless_dev *wdev;
	struct cfg80211_beacon_registration *reg, *tmp;
	if (state != NETLINK_URELEASE || notify->protocol != NETLINK_GENERIC)
		return NOTIFY_DONE;
	rcu_read_lock();
	list_for_each_entry_rcu(rdev, &cfg80211_rdev_list, list) {
		bool schedule_destroy_work = false;
		struct cfg80211_sched_scan_request *sched_scan_req =
			rcu_dereference(rdev->sched_scan_req);
		if (sched_scan_req && notify->portid &&
		    sched_scan_req->owner_nlportid == notify->portid) {
			sched_scan_req->owner_nlportid = 0;
			if (rdev->ops->sched_scan_stop &&
			    rdev->wiphy.flags & WIPHY_FLAG_SUPPORTS_SCHED_SCAN)
				schedule_work(&rdev->sched_scan_stop_wk);
		}
		list_for_each_entry_rcu(wdev, &rdev->wiphy.wdev_list, list) {
			cfg80211_mlme_unregister_socket(wdev, notify->portid);
			if (wdev->owner_nlportid == notify->portid)
				schedule_destroy_work = true;
		}
		spin_lock_bh(&rdev->beacon_registrations_lock);
		list_for_each_entry_safe(reg, tmp, &rdev->beacon_registrations,
					 list) {
			if (reg->nlportid == notify->portid) {
				list_del(&reg->list);
				kfree(reg);
				break;
			}
		}
		spin_unlock_bh(&rdev->beacon_registrations_lock);
		if (schedule_destroy_work) {
			struct cfg80211_iface_destroy *destroy;
			destroy = kzalloc(sizeof(*destroy), GFP_ATOMIC);
			if (destroy) {
				destroy->nlportid = notify->portid;
				spin_lock(&rdev->destroy_list_lock);
				list_add(&destroy->list, &rdev->destroy_list);
				spin_unlock(&rdev->destroy_list_lock);
				schedule_work(&rdev->destroy_work);
			}
		}
	}
	rcu_read_unlock();
	/*
	 * It is possible that the user space process that is controlling the
	 * indoor setting disappeared, so notify the regulatory core.
	 */
	regulatory_netlink_notify(notify->portid);
	return NOTIFY_OK;
}
static struct notifier_block nl80211_netlink_notifier = {
	.notifier_call = nl80211_netlink_notify,
};
void cfg80211_ft_event(struct net_device *netdev,
		       struct cfg80211_ft_event_params *ft_event)
{
	struct wiphy *wiphy = netdev->ieee80211_ptr->wiphy;
	struct cfg80211_registered_device *rdev = wiphy_to_rdev(wiphy);
	struct sk_buff *msg;
	void *hdr;
	trace_cfg80211_ft_event(wiphy, netdev, ft_event);
	if (!ft_event->target_ap)
		return;
	msg = nlmsg_new(NLMSG_DEFAULT_SIZE, GFP_KERNEL);
	if (!msg)
		return;
	hdr = nl80211hdr_put(msg, 0, 0, 0, NL80211_CMD_FT_EVENT);
	if (!hdr)
		goto out;
	if (nla_put_u32(msg, NL80211_ATTR_WIPHY, rdev->wiphy_idx) ||
	    nla_put_u32(msg, NL80211_ATTR_IFINDEX, netdev->ifindex) ||
	    nla_put(msg, NL80211_ATTR_MAC, ETH_ALEN, ft_event->target_ap))
		goto out;
	if (ft_event->ies &&
	    nla_put(msg, NL80211_ATTR_IE, ft_event->ies_len, ft_event->ies))
		goto out;
	if (ft_event->ric_ies &&
	    nla_put(msg, NL80211_ATTR_IE_RIC, ft_event->ric_ies_len,
		    ft_event->ric_ies))
		goto out;
	genlmsg_end(msg, hdr);
	genlmsg_multicast_netns(&nl80211_fam, wiphy_net(&rdev->wiphy), msg, 0,
				NL80211_MCGRP_MLME, GFP_KERNEL);
	return;
 out:
	nlmsg_free(msg);
}
EXPORT_SYMBOL(cfg80211_ft_event);
void cfg80211_crit_proto_stopped(struct wireless_dev *wdev, gfp_t gfp)
{
	struct cfg80211_registered_device *rdev;
	struct sk_buff *msg;
	void *hdr;
	u32 nlportid;
	rdev = wiphy_to_rdev(wdev->wiphy);
	if (!rdev->crit_proto_nlportid)
		return;
	nlportid = rdev->crit_proto_nlportid;
	rdev->crit_proto_nlportid = 0;
	msg = nlmsg_new(NLMSG_DEFAULT_SIZE, gfp);
	if (!msg)
		return;
	hdr = nl80211hdr_put(msg, 0, 0, 0, NL80211_CMD_CRIT_PROTOCOL_STOP);
	if (!hdr)
		goto nla_put_failure;
	if (nla_put_u32(msg, NL80211_ATTR_WIPHY, rdev->wiphy_idx) ||
	    nla_put_u64(msg, NL80211_ATTR_WDEV, wdev_id(wdev)))
		goto nla_put_failure;
	genlmsg_end(msg, hdr);
	genlmsg_unicast(wiphy_net(&rdev->wiphy), msg, nlportid);
	return;
 nla_put_failure:
	if (hdr)
		genlmsg_cancel(msg, hdr);
	nlmsg_free(msg);
}
EXPORT_SYMBOL(cfg80211_crit_proto_stopped);
void nl80211_send_ap_stopped(struct wireless_dev *wdev)
{
	struct wiphy *wiphy = wdev->wiphy;
	struct cfg80211_registered_device *rdev = wiphy_to_rdev(wiphy);
	struct sk_buff *msg;
	void *hdr;
	msg = nlmsg_new(NLMSG_DEFAULT_SIZE, GFP_KERNEL);
	if (!msg)
		return;
	hdr = nl80211hdr_put(msg, 0, 0, 0, NL80211_CMD_STOP_AP);
	if (!hdr)
		goto out;
	if (nla_put_u32(msg, NL80211_ATTR_WIPHY, rdev->wiphy_idx) ||
	    nla_put_u32(msg, NL80211_ATTR_IFINDEX, wdev->netdev->ifindex) ||
	    nla_put_u64(msg, NL80211_ATTR_WDEV, wdev_id(wdev)))
		goto out;
	genlmsg_end(msg, hdr);
	genlmsg_multicast_netns(&nl80211_fam, wiphy_net(wiphy), msg, 0,
				NL80211_MCGRP_MLME, GFP_KERNEL);
	return;
 out:
	nlmsg_free(msg);
}
void cfg80211_ap_stopped(struct net_device *netdev, gfp_t gfp)
{
	struct wireless_dev *wdev = netdev->ieee80211_ptr;
	struct cfg80211_registered_device *rdev = wiphy_to_rdev(wdev->wiphy);
	nl80211_send_mlme_event(rdev, netdev, NULL, 0,
				NL80211_CMD_STOP_AP, gfp, -1);
}
EXPORT_SYMBOL(cfg80211_ap_stopped);
/* initialisation/exit functions */
int nl80211_init(void)
{
	int err;
	err = genl_register_family_with_ops_groups(&nl80211_fam, nl80211_ops,
						   nl80211_mcgrps);
	if (err)
		return err;
	err = netlink_register_notifier(&nl80211_netlink_notifier);
	if (err)
		goto err_out;
	return 0;
 err_out:
	genl_unregister_family(&nl80211_fam);
	return err;
}
void nl80211_exit(void)
{
	netlink_unregister_notifier(&nl80211_netlink_notifier);
	genl_unregister_family(&nl80211_fam);
}
<|MERGE_RESOLUTION|>--- conflicted
+++ resolved
@@ -6136,15 +6136,12 @@
 	    nla_put_u64(msg, NL80211_BSS_LAST_SEEN_BOOTTIME,
 			intbss->ts_boottime))
 		goto nla_put_failure;
-<<<<<<< HEAD
-=======
 
 	if (!nl80211_put_signal(msg, intbss->pub.chains,
 				intbss->pub.chain_signal,
 				NL80211_BSS_CHAIN_SIGNAL))
 		goto nla_put_failure;
 
->>>>>>> 15d9d6a6
 	switch (rdev->wiphy.signal_type) {
 	case CFG80211_SIGNAL_TYPE_MBM:
 		if (nla_put_u32(msg, NL80211_BSS_SIGNAL_MBM, res->signal))
