--- conflicted
+++ resolved
@@ -448,8 +448,6 @@
 		.len = sizeof(struct nl80211_bss_select_rssi_adjust)
 	},
 };
-<<<<<<< HEAD
-=======
 
 /* policy for packet pattern attributes */
 static const struct nla_policy
@@ -459,7 +457,6 @@
 	[NL80211_PKTPAT_OFFSET] = { .type = NLA_U32 },
 };
 
->>>>>>> da039c93
 static int nl80211_prepare_wdev_dump(struct sk_buff *skb,
 				     struct netlink_callback *cb,
 				     struct cfg80211_registered_device **rdev,
