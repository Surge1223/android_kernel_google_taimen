--- conflicted
+++ resolved
@@ -1699,25 +1699,16 @@
 	    !tb[NL80211_TXQ_ATTR_CWMIN] || !tb[NL80211_TXQ_ATTR_CWMAX] ||
 	    !tb[NL80211_TXQ_ATTR_AIFS])
 		return -EINVAL;
-<<<<<<< HEAD
-	txq_params->ac = nla_get_u8(tb[NL80211_TXQ_ATTR_AC]);
-=======
 
 	ac = nla_get_u8(tb[NL80211_TXQ_ATTR_AC]);
->>>>>>> 37428a80
 	txq_params->txop = nla_get_u16(tb[NL80211_TXQ_ATTR_TXOP]);
 	txq_params->cwmin = nla_get_u16(tb[NL80211_TXQ_ATTR_CWMIN]);
 	txq_params->cwmax = nla_get_u16(tb[NL80211_TXQ_ATTR_CWMAX]);
 	txq_params->aifs = nla_get_u8(tb[NL80211_TXQ_ATTR_AIFS]);
-<<<<<<< HEAD
-	if (txq_params->ac >= NL80211_NUM_ACS)
-		return -EINVAL;
-=======
 
 	if (ac >= NL80211_NUM_ACS)
 		return -EINVAL;
 	txq_params->ac = array_index_nospec(ac, NL80211_NUM_ACS);
->>>>>>> 37428a80
 	return 0;
 }
 static bool nl80211_can_set_dev_channel(struct wireless_dev *wdev)
