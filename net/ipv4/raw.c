--- conflicted
+++ resolved
@@ -611,13 +611,8 @@
 			   hdrincl ? IPPROTO_RAW : sk->sk_protocol,
 			   inet_sk_flowi_flags(sk) |
 			    (hdrincl ? FLOWI_FLAG_KNOWN_NH : 0),
-<<<<<<< HEAD
-			   daddr, saddr, 0, 0, sk->sk_uid)
-;
-=======
 			   daddr, saddr, 0, 0, sk->sk_uid);
 
->>>>>>> da039c93
 	if (!saddr && ipc.oif) {
 		err = l3mdev_get_saddr(net, ipc.oif, &fl4);
 		if (err < 0)
