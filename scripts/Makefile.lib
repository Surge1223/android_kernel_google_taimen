--- conflicted
+++ resolved
@@ -302,11 +302,7 @@
 quiet_cmd_dtc = DTC     $@
 cmd_dtc = mkdir -p $(dir ${dtc-tmp}) ; \
 	$(CPP) $(dtc_cpp_flags) -x assembler-with-cpp -o $(dtc-tmp) $< ; \
-<<<<<<< HEAD
 	$(DTC) -q -O dtb -o $@ -b 0 \
-=======
-	$(DTC) -O dtb -o $@ -b 0 \
->>>>>>> 38fbb722
 		-i $(dir $<) $(DTC_FLAGS) \
 		-d $(depfile).dtc.tmp $(dtc-tmp) ; \
 	cat $(depfile).pre.tmp $(depfile).dtc.tmp > $(depfile)
