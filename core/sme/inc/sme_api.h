/*
 * Copyright (c) 2012-2017 The Linux Foundation. All rights reserved.
 *
 * Previously licensed under the ISC license by Qualcomm Atheros, Inc.
 *
 *
 * Permission to use, copy, modify, and/or distribute this software for
 * any purpose with or without fee is hereby granted, provided that the
 * above copyright notice and this permission notice appear in all
 * copies.
 *
 * THE SOFTWARE IS PROVIDED "AS IS" AND THE AUTHOR DISCLAIMS ALL
 * WARRANTIES WITH REGARD TO THIS SOFTWARE INCLUDING ALL IMPLIED
 * WARRANTIES OF MERCHANTABILITY AND FITNESS. IN NO EVENT SHALL THE
 * AUTHOR BE LIABLE FOR ANY SPECIAL, DIRECT, INDIRECT, OR CONSEQUENTIAL
 * DAMAGES OR ANY DAMAGES WHATSOEVER RESULTING FROM LOSS OF USE, DATA OR
 * PROFITS, WHETHER IN AN ACTION OF CONTRACT, NEGLIGENCE OR OTHER
 * TORTIOUS ACTION, ARISING OUT OF OR IN CONNECTION WITH THE USE OR
 * PERFORMANCE OF THIS SOFTWARE.
 */

/*
 * This file was originally distributed by Qualcomm Atheros, Inc.
 * under proprietary terms before Copyright ownership was assigned
 * to the Linux Foundation.
 */

#if !defined(__SME_API_H)
#define __SME_API_H

/**
 * file  smeApi.h
 *
 * brief prototype for SME APIs
 */

/*--------------------------------------------------------------------------
  Include Files
  ------------------------------------------------------------------------*/
#include "csr_api.h"
#include "cds_mq.h"
#include "qdf_lock.h"
#include "qdf_types.h"
#include "sir_api.h"
#include "cds_reg_service.h"
#include "p2p_api.h"
#include "cds_regdomain.h"
#include "sme_internal.h"
#include "wma_tgt_cfg.h"

#include "sme_rrm_internal.h"
#include "sir_types.h"
/*--------------------------------------------------------------------------
  Preprocessor definitions and constants
  ------------------------------------------------------------------------*/

#define SME_SUMMARY_STATS         1
#define SME_GLOBAL_CLASSA_STATS   2
#define SME_GLOBAL_CLASSB_STATS   4
#define SME_GLOBAL_CLASSC_STATS   8
#define SME_GLOBAL_CLASSD_STATS  16
#define SME_PER_STA_STATS        32
#define SME_PER_CHAIN_RSSI_STATS 64

#define SME_SESSION_ID_ANY        50

#define SME_INVALID_COUNTRY_CODE "XX"

#define SME_SET_CHANNEL_REG_POWER(reg_info_1, val) do {	\
	reg_info_1 &= 0xff00ffff;	      \
	reg_info_1 |= ((val & 0xff) << 16);   \
} while (0)

#define SME_SET_CHANNEL_MAX_TX_POWER(reg_info_2, val) do { \
	reg_info_2 &= 0xffff00ff;	      \
	reg_info_2 |= ((val & 0xff) << 8);   \
} while (0)

#define SME_CONFIG_TO_ROAM_CONFIG 1
#define ROAM_CONFIG_TO_SME_CONFIG 2

#define NUM_OF_BANDS 2

#define SME_ACTIVE_LIST_CMD_TIMEOUT_VALUE (30*1000)
#define SME_CMD_TIMEOUT_VALUE (SME_ACTIVE_LIST_CMD_TIMEOUT_VALUE + 1000)
/*--------------------------------------------------------------------------
  Type declarations
  ------------------------------------------------------------------------*/
typedef void (*hdd_ftm_msg_processor)(void *);
typedef struct _smeConfigParams {
	tCsrConfigParam csrConfig;
	struct rrm_config_param rrmConfig;
} tSmeConfigParams, *tpSmeConfigParams;

#ifdef FEATURE_WLAN_TDLS
#define SME_TDLS_MAX_SUPP_CHANNELS       128
#define SME_TDLS_MAX_SUPP_OPER_CLASSES   32

typedef struct _smeTdlsPeerCapParams {
	uint8_t isPeerResponder;
	uint8_t peerUapsdQueue;
	uint8_t peerMaxSp;
	uint8_t peerBuffStaSupport;
	uint8_t peerOffChanSupport;
	uint8_t peerCurrOperClass;
	uint8_t selfCurrOperClass;
	uint8_t peerChanLen;
	uint8_t peerChan[SME_TDLS_MAX_SUPP_CHANNELS];
	uint8_t peerOperClassLen;
	uint8_t peerOperClass[SME_TDLS_MAX_SUPP_OPER_CLASSES];
	uint8_t prefOffChanNum;
	uint8_t prefOffChanBandwidth;
	uint8_t opClassForPrefOffChan;
} tSmeTdlsPeerCapParams;

/**
 * eSmeTdlsPeerState - tdls peer state
 * @eSME_TDLS_PEER_STATE_PEERING: tdls connection in progress
 * @eSME_TDLS_PEER_STATE_CONNECTED: tdls peer is connected
 * @eSME_TDLS_PEER_STATE_TEARDOWN: tdls peer is tear down
 * @eSME_TDLS_PEER_ADD_MAC_ADDR: add peer mac into connection table
 * @eSME_TDLS_PEER_REMOVE_MAC_ADDR: remove peer mac from connection table
 */
typedef enum {
	eSME_TDLS_PEER_STATE_PEERING,
	eSME_TDLS_PEER_STATE_CONNECTED,
	eSME_TDLS_PEER_STATE_TEARDOWN,
	eSME_TDLS_PEER_ADD_MAC_ADDR,
	eSME_TDLS_PEER_REMOVE_MAC_ADDR,
} eSmeTdlsPeerState;

typedef struct _smeTdlsPeerStateParams {
	uint32_t vdevId;
	tSirMacAddr peerMacAddr;
	uint32_t peerState;
	tSmeTdlsPeerCapParams peerCap;
} tSmeTdlsPeerStateParams;

#define ENABLE_CHANSWITCH  1
#define DISABLE_CHANSWITCH 2
#define BW_20_OFFSET_BIT   0
#define BW_40_OFFSET_BIT   1
#define BW_80_OFFSET_BIT   2
#define BW_160_OFFSET_BIT  3
typedef struct sme_tdls_chan_switch_params_struct {
	uint32_t vdev_id;
	tSirMacAddr peer_mac_addr;
	uint16_t tdls_off_ch_bw_offset;/* Target Off Channel Bandwidth offset */
	uint8_t tdls_off_channel;      /* Target Off Channel */
	uint8_t tdls_off_ch_mode;      /* TDLS Off Channel Mode */
	uint8_t is_responder;          /* is peer responder or initiator */
	uint8_t opclass;           /* tdls operating class */
} sme_tdls_chan_switch_params;
#endif /* FEATURE_WLAN_TDLS */

/* Thermal Mitigation*/
typedef struct {
	uint16_t smeMinTempThreshold;
	uint16_t smeMaxTempThreshold;
} tSmeThermalLevelInfo;

#define SME_MAX_THERMAL_LEVELS (4)
#define SME_MAX_THROTTLE_LEVELS (4)

typedef struct {
	/* Array of thermal levels */
	tSmeThermalLevelInfo smeThermalLevels[SME_MAX_THERMAL_LEVELS];
	uint8_t smeThermalMgmtEnabled;
	uint32_t smeThrottlePeriod;
	uint8_t sme_throttle_duty_cycle_tbl[SME_MAX_THROTTLE_LEVELS];
} tSmeThermalParams;

typedef enum {
	SME_AC_BK = 0,
	SME_AC_BE = 1,
	SME_AC_VI = 2,
	SME_AC_VO = 3
} sme_ac_enum_type;

/* TSPEC Direction Enum Type */
typedef enum {
	/* uplink */
	SME_TX_DIR = 0,
	/* downlink */
	SME_RX_DIR = 1,
	/* bidirectional */
	SME_BI_DIR = 2,
} sme_tspec_dir_type;

/**
 * struct sme_oem_capability - OEM capability to be exchanged between host
 *                             and userspace
 * @ftm_rr: FTM range report capability bit
 * @lci_capability: LCI capability bit
 * @reserved1: reserved
 * @reserved2: reserved
 */
struct sme_oem_capability {
	uint32_t ftm_rr:1;
	uint32_t lci_capability:1;
	uint32_t reserved1:30;
	uint32_t reserved2;
};

/**
 * struct sme_5g_pref_params : 5G preference params to be read from ini
 * @rssi_boost_threshold_5g: RSSI threshold above which 5 GHz is favored
 * @rssi_boost_factor_5g: Factor by which 5GHz RSSI is boosted
 * @max_rssi_boost_5g: Maximum boost that can be applied to 5GHz RSSI
 * @rssi_penalize_threshold_5g: RSSI threshold below which 5G is not favored
 * @rssi_penalize_factor_5g: Factor by which 5GHz RSSI is penalized
 * @max_rssi_penalize_5g: Maximum penalty that can be applied to 5G RSSI
 */
struct sme_5g_band_pref_params {
	int8_t      rssi_boost_threshold_5g;
	uint8_t     rssi_boost_factor_5g;
	uint8_t     max_rssi_boost_5g;
	int8_t      rssi_penalize_threshold_5g;
	uint8_t     rssi_penalize_factor_5g;
	uint8_t     max_rssi_penalize_5g;
};

/*-------------------------------------------------------------------------
  Function declarations and documenation
  ------------------------------------------------------------------------*/
QDF_STATUS sme_open(tHalHandle hHal);
QDF_STATUS sme_init_chan_list(tHalHandle hal, uint8_t *alpha2,
		enum country_src cc_src);
QDF_STATUS sme_close(tHalHandle hHal);
QDF_STATUS sme_start(tHalHandle hHal);
QDF_STATUS sme_stop(tHalHandle hHal, tHalStopType stopType);
QDF_STATUS sme_open_session(tHalHandle hHal, csr_roam_completeCallback callback,
		void *pContext, uint8_t *pSelfMacAddr,
		uint8_t *pbSessionId, uint32_t type,
		uint32_t subType);
void sme_set_curr_device_mode(tHalHandle hHal,
		enum tQDF_ADAPTER_MODE currDeviceMode);
QDF_STATUS sme_close_session(tHalHandle hHal, uint8_t sessionId,
		csr_roamSessionCloseCallback callback,
		void *pContext);
QDF_STATUS sme_update_roam_params(tHalHandle hHal, uint8_t session_id,
		struct roam_ext_params roam_params_src, int update_param);
#ifdef FEATURE_WLAN_SCAN_PNO
void sme_update_roam_pno_channel_prediction_config(
		tHalHandle hal, tCsrConfigParam *csr_config,
		uint8_t copy_from_to);
#else
static inline void sme_update_roam_pno_channel_prediction_config(
		tHalHandle hal, tCsrConfigParam *csr_config,
		uint8_t copy_from_to)
{}
#endif
QDF_STATUS sme_update_config(tHalHandle hHal,
		tpSmeConfigParams pSmeConfigParams);

QDF_STATUS sme_set11dinfo(tHalHandle hHal, tpSmeConfigParams pSmeConfigParams);
QDF_STATUS sme_get_soft_ap_domain(tHalHandle hHal,
		v_REGDOMAIN_t *domainIdSoftAp);
QDF_STATUS sme_set_reg_info(tHalHandle hHal, uint8_t *apCntryCode);
QDF_STATUS sme_hdd_ready_ind(tHalHandle hHal);
QDF_STATUS sme_process_msg(tHalHandle hHal, cds_msg_t *pMsg);
void sme_free_msg(tHalHandle hHal, cds_msg_t *pMsg);
QDF_STATUS sme_scan_request(tHalHandle hHal, uint8_t sessionId,
		tCsrScanRequest *, csr_scan_completeCallback callback,
		void *pContext);
QDF_STATUS sme_scan_get_result(tHalHandle hHal, uint8_t sessionId,
		tCsrScanResultFilter *pFilter,
		tScanResultHandle *phResult);
QDF_STATUS sme_get_ap_channel_from_scan_cache(tHalHandle hHal,
		tCsrRoamProfile *profile,
		tScanResultHandle *scan_cache,
		uint8_t *ap_chnl_id);
bool sme_store_joinreq_param(tHalHandle hal_handle,
		tCsrRoamProfile *profile,
		tScanResultHandle scan_cache,
		uint32_t *roam_id,
		uint32_t session_id);
bool sme_clear_joinreq_param(tHalHandle hal_handle,
		uint32_t session_id);
QDF_STATUS sme_issue_stored_joinreq(tHalHandle hal_handle,
		uint32_t *roam_id,
		uint32_t session_id);
QDF_STATUS sme_scan_flush_result(tHalHandle hHal);
QDF_STATUS sme_filter_scan_results(tHalHandle hHal, uint8_t sessionId);
QDF_STATUS sme_scan_flush_p2p_result(tHalHandle hHal, uint8_t sessionId);
tCsrScanResultInfo *sme_scan_result_get_first(tHalHandle,
		tScanResultHandle hScanResult);
tCsrScanResultInfo *sme_scan_result_get_next(tHalHandle,
		tScanResultHandle hScanResult);
QDF_STATUS sme_scan_result_purge(tHalHandle hHal,
		tScanResultHandle hScanResult);
QDF_STATUS sme_scan_get_pmkid_candidate_list(tHalHandle hHal, uint8_t sessionId,
		tPmkidCandidateInfo *pPmkidList,
		uint32_t *pNumItems);
QDF_STATUS sme_roam_connect(tHalHandle hHal, uint8_t sessionId,
		tCsrRoamProfile *pProfile, uint32_t *pRoamId);
QDF_STATUS sme_roam_reassoc(tHalHandle hHal, uint8_t sessionId,
		tCsrRoamProfile *pProfile,
		tCsrRoamModifyProfileFields modProfileFields,
		uint32_t *pRoamId, bool fForce);
QDF_STATUS sme_roam_connect_to_last_profile(tHalHandle hHal, uint8_t sessionId);
QDF_STATUS sme_roam_disconnect(tHalHandle hHal, uint8_t sessionId,
		eCsrRoamDisconnectReason reason);
void sme_dhcp_done_ind(tHalHandle hal, uint8_t session_id);
QDF_STATUS sme_roam_stop_bss(tHalHandle hHal, uint8_t sessionId);
QDF_STATUS sme_roam_get_associated_stas(tHalHandle hHal, uint8_t sessionId,
		QDF_MODULE_ID modId, void *pUsrContext,
		void *pfnSapEventCallback,
		uint8_t *pAssocStasBuf);
QDF_STATUS sme_roam_disconnect_sta(tHalHandle hHal, uint8_t sessionId,
		struct tagCsrDelStaParams *p_del_sta_params);
QDF_STATUS sme_roam_deauth_sta(tHalHandle hHal, uint8_t sessionId,
		struct tagCsrDelStaParams *pDelStaParams);
QDF_STATUS sme_roam_tkip_counter_measures(tHalHandle hHal, uint8_t sessionId,
		bool bEnable);
QDF_STATUS sme_roam_get_wps_session_overlap(tHalHandle hHal, uint8_t sessionId,
		void *pUsrContext,
		void *pfnSapEventCallback,
		struct qdf_mac_addr pRemoveMac);
QDF_STATUS sme_roam_get_connect_state(tHalHandle hHal, uint8_t sessionId,
		eCsrConnectState *pState);
QDF_STATUS sme_roam_get_connect_profile(tHalHandle hHal, uint8_t sessionId,
		tCsrRoamConnectedProfile *pProfile);
void sme_roam_free_connect_profile(tCsrRoamConnectedProfile *profile);
QDF_STATUS sme_roam_set_pmkid_cache(tHalHandle hHal, uint8_t sessionId,
		tPmkidCacheInfo *pPMKIDCache,
		uint32_t numItems,
		bool update_entire_cache);

#ifdef WLAN_FEATURE_ROAM_OFFLOAD
QDF_STATUS sme_roam_set_psk_pmk(tHalHandle hHal, uint8_t sessionId,
		uint8_t *pPSK_PMK, size_t pmk_len);
#endif
QDF_STATUS sme_roam_get_security_req_ie(tHalHandle hHal, uint8_t sessionId,
		uint32_t *pLen, uint8_t *pBuf,
		eCsrSecurityType secType);
QDF_STATUS sme_roam_get_security_rsp_ie(tHalHandle hHal, uint8_t sessionId,
		uint32_t *pLen, uint8_t *pBuf,
		eCsrSecurityType secType);
uint32_t sme_roam_get_num_pmkid_cache(tHalHandle hHal, uint8_t sessionId);
QDF_STATUS sme_roam_get_pmkid_cache(tHalHandle hHal, uint8_t sessionId,
		uint32_t *pNum,
		tPmkidCacheInfo *pPmkidCache);
QDF_STATUS sme_get_config_param(tHalHandle hHal, tSmeConfigParams *pParam);
QDF_STATUS sme_get_statistics(tHalHandle hHal,
		eCsrStatsRequesterType requesterId,
		uint32_t statsMask, tCsrStatsCallback callback,
		uint32_t periodicity, bool cache, uint8_t staId,
		void *pContext, uint8_t sessionId);
QDF_STATUS sme_get_rssi(tHalHandle hHal,
		tCsrRssiCallback callback,
		uint8_t staId, struct qdf_mac_addr bssId, int8_t lastRSSI,
		void *pContext, void *p_cds_context);
QDF_STATUS sme_get_snr(tHalHandle hHal,
		tCsrSnrCallback callback,
		uint8_t staId, struct qdf_mac_addr bssId, void *pContext);
#ifdef FEATURE_WLAN_ESE
QDF_STATUS sme_get_tsm_stats(tHalHandle hHal,
		tCsrTsmStatsCallback callback,
		uint8_t staId, struct qdf_mac_addr bssId,
		void *pContext, void *p_cds_context, uint8_t tid);
QDF_STATUS sme_set_cckm_ie(tHalHandle hHal,
		uint8_t sessionId,
		uint8_t *pCckmIe, uint8_t cckmIeLen);
QDF_STATUS sme_set_ese_beacon_request(tHalHandle hHal, const uint8_t sessionId,
		const tCsrEseBeaconReq *pEseBcnReq);
QDF_STATUS sme_set_plm_request(tHalHandle hHal, tpSirPlmReq pPlm);
#endif /*FEATURE_WLAN_ESE */
QDF_STATUS sme_cfg_set_int(tHalHandle hal, uint16_t cfg_id, uint32_t value);
QDF_STATUS sme_cfg_set_str(tHalHandle hal, uint16_t cfg_id, uint8_t *str,
		uint32_t length);
QDF_STATUS sme_cfg_get_int(tHalHandle hal, uint16_t cfg_id,
		uint32_t *cfg_value);
QDF_STATUS sme_cfg_get_str(tHalHandle hal, uint16_t cfg_id, uint8_t *str,
		uint32_t *length);
QDF_STATUS sme_get_modify_profile_fields(tHalHandle hHal, uint8_t sessionId,
					 tCsrRoamModifyProfileFields *
					 pModifyProfileFields);

extern QDF_STATUS sme_set_host_power_save(tHalHandle hHal, bool psMode);

void sme_set_dhcp_till_power_active_flag(tHalHandle hHal, uint8_t flag);
extern QDF_STATUS sme_register11d_scan_done_callback(tHalHandle hHal,
		csr_scan_completeCallback);
void sme_deregister11d_scan_done_callback(tHalHandle hHal);

#ifdef FEATURE_OEM_DATA_SUPPORT
extern QDF_STATUS sme_register_oem_data_rsp_callback(tHalHandle h_hal,
		sme_send_oem_data_rsp_msg callback);
void sme_deregister_oem_data_rsp_callback(tHalHandle h_hal);

#else
static inline QDF_STATUS sme_register_oem_data_rsp_callback(tHalHandle h_hal,
		sme_send_oem_data_rsp_msg callback)
{
	return QDF_STATUS_SUCCESS;
}
static inline void sme_deregister_oem_data_rsp_callback(tHalHandle h_hal)
{
}

#endif

extern QDF_STATUS sme_wow_add_pattern(tHalHandle hHal,
		struct wow_add_pattern *pattern, uint8_t sessionId);
extern QDF_STATUS sme_wow_delete_pattern(tHalHandle hHal,
		struct wow_delete_pattern *pattern, uint8_t sessionId);

void sme_register_ftm_msg_processor(tHalHandle hal,
				    hdd_ftm_msg_processor callback);

extern QDF_STATUS sme_enter_wowl(tHalHandle hHal,
			 void (*enter_wowl_callback_routine)(void
						  *callbackContext,
						  QDF_STATUS  status),
			 void *enter_wowl_callback_context,
#ifdef WLAN_WAKEUP_EVENTS
			 void (*wake_reason_ind_cb)(void *callbackContext,
						 tpSirWakeReasonInd
						 wake_reason_ind),
			 void *wake_reason_ind_cb_ctx,
#endif /* WLAN_WAKEUP_EVENTS */
			 tpSirSmeWowlEnterParams wowl_enter_params,
			 uint8_t sessionId);

extern QDF_STATUS sme_exit_wowl(tHalHandle hHal,
		tpSirSmeWowlExitParams wowl_exit_params);
QDF_STATUS sme_roam_set_key(tHalHandle, uint8_t sessionId,
		tCsrRoamSetKey *pSetKey, uint32_t *pRoamId);
QDF_STATUS sme_get_country_code(tHalHandle hHal, uint8_t *pBuf, uint8_t *pbLen);


void sme_apply_channel_power_info_to_fw(tHalHandle hHal);

/* some support functions */
bool sme_is11d_supported(tHalHandle hHal);
bool sme_is11h_supported(tHalHandle hHal);
bool sme_is_wmm_supported(tHalHandle hHal);

typedef void (*tSmeChangeCountryCallback)(void *pContext);
QDF_STATUS sme_change_country_code(tHalHandle hHal,
		tSmeChangeCountryCallback callback,
		uint8_t *pCountry,
		void *pContext,
		void *p_cds_context,
		tAniBool countryFromUserSpace,
		tAniBool sendRegHint);
QDF_STATUS sme_generic_change_country_code(tHalHandle hHal,
					   uint8_t *pCountry);
QDF_STATUS sme_tx_fail_monitor_start_stop_ind(tHalHandle hHal,
		uint8_t tx_fail_count,
		void *txFailIndCallback);
QDF_STATUS sme_dhcp_start_ind(tHalHandle hHal,
		uint8_t device_mode,
		uint8_t *macAddr, uint8_t sessionId);
QDF_STATUS sme_dhcp_stop_ind(tHalHandle hHal,
		uint8_t device_mode,
		uint8_t *macAddr, uint8_t sessionId);
void sme_set_cfg_privacy(tHalHandle hHal, tCsrRoamProfile *pProfile,
		bool fPrivacy);
void sme_get_recovery_stats(tHalHandle hHal);
QDF_STATUS sme_neighbor_report_request(tHalHandle hHal, uint8_t sessionId,
		tpRrmNeighborReq pRrmNeighborReq,
		tpRrmNeighborRspCallbackInfo callbackInfo);
QDF_STATUS sme_get_wcnss_wlan_compiled_version(tHalHandle hHal,
		tSirVersionType * pVersion);
QDF_STATUS sme_get_wcnss_wlan_reported_version(tHalHandle hHal,
		tSirVersionType *pVersion);
QDF_STATUS sme_get_wcnss_software_version(tHalHandle hHal,
		uint8_t *pVersion, uint32_t versionBufferSize);
QDF_STATUS sme_get_wcnss_hardware_version(tHalHandle hHal,
		uint8_t *pVersion, uint32_t versionBufferSize);
#ifdef FEATURE_WLAN_WAPI
QDF_STATUS sme_scan_get_bkid_candidate_list(tHalHandle hHal, uint32_t sessionId,
		tBkidCandidateInfo * pBkidList,
		uint32_t *pNumItems);
#endif /* FEATURE_WLAN_WAPI */
#ifdef FEATURE_OEM_DATA_SUPPORT
QDF_STATUS sme_oem_data_req(tHalHandle hHal, struct oem_data_req *);
QDF_STATUS sme_oem_update_capability(tHalHandle hHal,
				     struct sme_oem_capability *cap);
QDF_STATUS sme_oem_get_capability(tHalHandle hHal,
				  struct sme_oem_capability *cap);
#endif /*FEATURE_OEM_DATA_SUPPORT */
QDF_STATUS sme_roam_update_apwpsie(tHalHandle, uint8_t sessionId,
		tSirAPWPSIEs * pAPWPSIES);
QDF_STATUS sme_roam_update_apwparsni_es(tHalHandle hHal, uint8_t sessionId,
		tSirRSNie *pAPSirRSNie);
QDF_STATUS sme_change_mcc_beacon_interval(tHalHandle hHal, uint8_t sessionId);
QDF_STATUS sme_set_host_offload(tHalHandle hHal, uint8_t sessionId,
		tpSirHostOffloadReq pRequest);

/**
 * sme_enable_non_arp_broadcast_filter(): API to enable Broadcast filter
 * when target goes to wow suspend/resume mode
 * @hal: The handle returned by mac_open.
 * @session_id: Session Identifier
 *
 * Return QDF_STATUS
 */
QDF_STATUS sme_enable_non_arp_broadcast_filter(tHalHandle hal,
						uint8_t session_id);
/**
 * sme_disable_nonarp_broadcast_filter(): API to disable Broadcast filter
 * when target goes to wow suspend/resume mode
 * @hal: The handle returned by mac_open.
 * @session_id: Session Identifier
 *
 * Return QDF_STATUS
 */
QDF_STATUS sme_disable_nonarp_broadcast_filter(tHalHandle hal,
						uint8_t session_id);

QDF_STATUS sme_set_keep_alive(tHalHandle hHal, uint8_t sessionId,
		tpSirKeepAliveReq pRequest);
QDF_STATUS sme_get_operation_channel(tHalHandle hHal, uint32_t *pChannel,
		uint8_t sessionId);
QDF_STATUS sme_register_mgmt_frame(tHalHandle hHal, uint8_t sessionId,
		uint16_t frameType, uint8_t *matchData,
		uint16_t matchLen);
QDF_STATUS sme_deregister_mgmt_frame(tHalHandle hHal, uint8_t sessionId,
		uint16_t frameType, uint8_t *matchData,
		uint16_t matchLen);
QDF_STATUS sme_ConfigureAppsCpuWakeupState(tHalHandle hHal, bool isAppsAwake);
QDF_STATUS sme_configure_suspend_ind(tHalHandle hHal,
		uint32_t conn_state_mask,
		csr_readyToSuspendCallback,
		void *callbackContext);
QDF_STATUS sme_configure_resume_req(tHalHandle hHal,
		tpSirWlanResumeParam wlanResumeParam);
#ifdef WLAN_FEATURE_EXTWOW_SUPPORT
QDF_STATUS sme_configure_ext_wow(tHalHandle hHal,
		tpSirExtWoWParams wlanExtParams,
		csr_readyToSuspendCallback callback,
		void *callbackContext);
QDF_STATUS sme_configure_app_type1_params(tHalHandle hHal,
		tpSirAppType1Params wlanAppType1Params);
QDF_STATUS sme_configure_app_type2_params(tHalHandle hHal,
		tpSirAppType2Params wlanAppType2Params);
#endif
int8_t sme_get_infra_session_id(tHalHandle hHal);
uint8_t sme_get_infra_operation_channel(tHalHandle hHal, uint8_t sessionId);
uint8_t sme_get_concurrent_operation_channel(tHalHandle hHal);
#ifdef FEATURE_WLAN_MCC_TO_SCC_SWITCH
uint16_t sme_check_concurrent_channel_overlap(tHalHandle hHal, uint16_t sap_ch,
		eCsrPhyMode sapPhyMode,
		uint8_t cc_switch_mode);
#endif
/**
 * sme_abort_mac_scan() - API to cancel MAC scan
 * @hHal: The handle returned by mac_open
 * @sessionId: sessionId on which we need to abort scan
 * @scan_id: scan id on which we need to abort scan
 * @reason: Reason to abort the scan
 *
 * This function aborts MAC scan.
 *
 * Return: QDF_STATUS_E_FAILURE for failure, QDF_STATUS_SUCCESS for
 * success
 */
QDF_STATUS sme_abort_mac_scan(tHalHandle hHal, uint8_t sessionId,
		uint32_t scan_id, eCsrAbortReason reason);
QDF_STATUS sme_get_cfg_valid_channels(tHalHandle hHal, uint8_t *aValidChannels,
		uint32_t *len);
#ifdef FEATURE_WLAN_SCAN_PNO
QDF_STATUS sme_set_preferred_network_list(tHalHandle hHal,
		tpSirPNOScanReq pRequest,
		uint8_t sessionId,
		preferred_network_found_ind_cb
		callbackRoutine, void *callbackContext);

QDF_STATUS sme_preferred_network_found_ind(tHalHandle hHal, void *pMsg);
#endif /* FEATURE_WLAN_SCAN_PNO */
#ifdef WLAN_FEATURE_PACKET_FILTERING
QDF_STATUS sme_8023_multicast_list(tHalHandle hHal, uint8_t sessionId,
		tpSirRcvFltMcAddrList pMulticastAddrs);
QDF_STATUS sme_receive_filter_set_filter(tHalHandle hHal,
		tpSirRcvPktFilterCfgType pRcvPktFilterCfg,
		uint8_t sessionId);
QDF_STATUS sme_receive_filter_clear_filter(tHalHandle hHal,
		tpSirRcvFltPktClearParam pRcvFltPktClearParam,
		uint8_t sessionId);
#endif /* WLAN_FEATURE_PACKET_FILTERING */
bool sme_is_channel_valid(tHalHandle hHal, uint8_t channel);
QDF_STATUS sme_set_freq_band(tHalHandle hHal, uint8_t sessionId,
		eCsrBand eBand);
QDF_STATUS sme_get_freq_band(tHalHandle hHal, eCsrBand *pBand);
#ifdef WLAN_FEATURE_GTK_OFFLOAD
QDF_STATUS sme_set_gtk_offload(tHalHandle hal_ctx,
		tpSirGtkOffloadParams request,
		uint8_t session_id);
QDF_STATUS sme_get_gtk_offload(tHalHandle hal_ctx,
		gtk_offload_get_info_callback callback_routine,
		void *callback_context, uint8_t session_id);
#endif /* WLAN_FEATURE_GTK_OFFLOAD */
uint16_t sme_chn_to_freq(uint8_t chanNum);
bool sme_is_channel_valid(tHalHandle hHal, uint8_t channel);
QDF_STATUS sme_set_max_tx_power(tHalHandle hHal, struct qdf_mac_addr pBssid,
		struct qdf_mac_addr pSelfMacAddress, int8_t dB);
QDF_STATUS sme_set_max_tx_power_per_band(eCsrBand band, int8_t db);
QDF_STATUS sme_set_tx_power(tHalHandle hHal, uint8_t sessionId,
		struct qdf_mac_addr bssid,
		enum tQDF_ADAPTER_MODE dev_mode, int power);
QDF_STATUS sme_set_custom_mac_addr(tSirMacAddr customMacAddr);
QDF_STATUS sme_hide_ssid(tHalHandle hHal, uint8_t sessionId,
		uint8_t ssidHidden);
QDF_STATUS sme_set_tm_level(tHalHandle hHal, uint16_t newTMLevel,
		uint16_t tmMode);
void sme_feature_caps_exchange(tHalHandle hHal);
void sme_disable_feature_capablity(uint8_t feature_index);
void sme_reset_power_values_for5_g(tHalHandle hHal);
QDF_STATUS sme_update_roam_prefer5_g_hz(tHalHandle hHal, bool nRoamPrefer5GHz);
QDF_STATUS sme_set_roam_intra_band(tHalHandle hHal, const bool nRoamIntraBand);
QDF_STATUS sme_update_roam_scan_n_probes(tHalHandle hHal, uint8_t sessionId,
		const uint8_t nProbes);
QDF_STATUS sme_update_roam_scan_home_away_time(tHalHandle hHal,
		uint8_t sessionId,
		const uint16_t nRoamScanHomeAwayTime,
		const bool bSendOffloadCmd);

bool sme_get_roam_intra_band(tHalHandle hHal);
uint8_t sme_get_roam_scan_n_probes(tHalHandle hHal);
uint16_t sme_get_roam_scan_home_away_time(tHalHandle hHal);
QDF_STATUS sme_update_roam_rssi_diff(tHalHandle hHal, uint8_t sessionId,
		uint8_t RoamRssiDiff);
QDF_STATUS sme_update_fast_transition_enabled(tHalHandle hHal,
		bool isFastTransitionEnabled);
QDF_STATUS sme_update_wes_mode(tHalHandle hHal, bool isWESModeEnabled,
		uint8_t sessionId);
QDF_STATUS sme_set_roam_scan_control(tHalHandle hHal, uint8_t sessionId,
		bool roamScanControl);

QDF_STATUS sme_update_is_fast_roam_ini_feature_enabled(tHalHandle hHal,
		uint8_t sessionId,
		const bool
		isFastRoamIniFeatureEnabled);

QDF_STATUS sme_config_fast_roaming(tHalHandle hal, uint8_t session_id,
		const bool is_fast_roam_enabled);

QDF_STATUS sme_update_is_mawc_ini_feature_enabled(tHalHandle hHal,
		const bool MAWCEnabled);
QDF_STATUS sme_stop_roaming(tHalHandle hHal, uint8_t sessionId, uint8_t reason);
QDF_STATUS sme_start_roaming(tHalHandle hHal, uint8_t sessionId,
		uint8_t reason);
QDF_STATUS sme_update_enable_fast_roam_in_concurrency(tHalHandle hHal,
		bool bFastRoamInConIniFeatureEnabled);
#ifdef FEATURE_WLAN_ESE
QDF_STATUS sme_update_is_ese_feature_enabled(tHalHandle hHal, uint8_t sessionId,
		const bool isEseIniFeatureEnabled);
#endif /* FEATURE_WLAN_ESE */
QDF_STATUS sme_update_config_fw_rssi_monitoring(tHalHandle hHal,
		bool fEnableFwRssiMonitoring);
QDF_STATUS sme_set_roam_rescan_rssi_diff(tHalHandle hHal,
		uint8_t sessionId,
		const uint8_t nRoamRescanRssiDiff);
uint8_t sme_get_roam_rescan_rssi_diff(tHalHandle hHal);

QDF_STATUS sme_set_roam_opportunistic_scan_threshold_diff(tHalHandle hHal,
		uint8_t sessionId,
		const uint8_t nOpportunisticThresholdDiff);
uint8_t sme_get_roam_opportunistic_scan_threshold_diff(tHalHandle hHal);
QDF_STATUS sme_set_neighbor_lookup_rssi_threshold(tHalHandle hHal,
		uint8_t sessionId, uint8_t neighborLookupRssiThreshold);
QDF_STATUS sme_set_delay_before_vdev_stop(tHalHandle hHal,
		uint8_t sessionId, uint8_t delay_before_vdev_stop);
uint8_t sme_get_neighbor_lookup_rssi_threshold(tHalHandle hHal);
QDF_STATUS sme_set_neighbor_scan_refresh_period(tHalHandle hHal,
		uint8_t sessionId, uint16_t neighborScanResultsRefreshPeriod);
uint16_t sme_get_neighbor_scan_refresh_period(tHalHandle hHal);
uint16_t sme_get_empty_scan_refresh_period(tHalHandle hHal);
QDF_STATUS sme_update_empty_scan_refresh_period(tHalHandle hHal,
		uint8_t sessionId, uint16_t nEmptyScanRefreshPeriod);
QDF_STATUS sme_set_neighbor_scan_min_chan_time(tHalHandle hHal,
		const uint16_t nNeighborScanMinChanTime,
		uint8_t sessionId);
QDF_STATUS sme_set_neighbor_scan_max_chan_time(tHalHandle hHal,
		uint8_t sessionId, const uint16_t nNeighborScanMaxChanTime);
uint16_t sme_get_neighbor_scan_min_chan_time(tHalHandle hHal,
		uint8_t sessionId);
uint32_t sme_get_neighbor_roam_state(tHalHandle hHal, uint8_t sessionId);
uint32_t sme_get_current_roam_state(tHalHandle hHal, uint8_t sessionId);
uint32_t sme_get_current_roam_sub_state(tHalHandle hHal, uint8_t sessionId);
uint32_t sme_get_lim_sme_state(tHalHandle hHal);
uint32_t sme_get_lim_mlm_state(tHalHandle hHal);
bool sme_is_lim_session_valid(tHalHandle hHal, uint8_t sessionId);
uint32_t sme_get_lim_sme_session_state(tHalHandle hHal, uint8_t sessionId);
uint32_t sme_get_lim_mlm_session_state(tHalHandle hHal, uint8_t sessionId);
uint16_t sme_get_neighbor_scan_max_chan_time(tHalHandle hHal,
		uint8_t sessionId);
QDF_STATUS sme_set_neighbor_scan_period(tHalHandle hHal, uint8_t sessionId,
		const uint16_t nNeighborScanPeriod);
uint16_t sme_get_neighbor_scan_period(tHalHandle hHal, uint8_t sessionId);
QDF_STATUS sme_set_roam_bmiss_first_bcnt(tHalHandle hHal,
		uint8_t sessionId, const uint8_t nRoamBmissFirstBcnt);
uint8_t sme_get_roam_bmiss_first_bcnt(tHalHandle hHal);
QDF_STATUS sme_set_roam_bmiss_final_bcnt(tHalHandle hHal, uint8_t sessionId,
		const uint8_t nRoamBmissFinalBcnt);
uint8_t sme_get_roam_bmiss_final_bcnt(tHalHandle hHal);
QDF_STATUS sme_set_roam_beacon_rssi_weight(tHalHandle hHal, uint8_t sessionId,
		const uint8_t nRoamBeaconRssiWeight);
uint8_t sme_get_roam_beacon_rssi_weight(tHalHandle hHal);
uint8_t sme_get_roam_rssi_diff(tHalHandle hHal);
QDF_STATUS sme_change_roam_scan_channel_list(tHalHandle hHal, uint8_t sessionId,
		uint8_t *pChannelList,
		uint8_t numChannels);
QDF_STATUS sme_set_ese_roam_scan_channel_list(tHalHandle hHal,
		uint8_t sessionId, uint8_t *pChannelList,
		uint8_t numChannels);
QDF_STATUS sme_get_roam_scan_channel_list(tHalHandle hHal,
		uint8_t *pChannelList, uint8_t *pNumChannels,
		uint8_t sessionId);
bool sme_get_is_ese_feature_enabled(tHalHandle hHal);
bool sme_get_wes_mode(tHalHandle hHal);
bool sme_get_roam_scan_control(tHalHandle hHal);
bool sme_get_is_lfr_feature_enabled(tHalHandle hHal);
bool sme_get_is_ft_feature_enabled(tHalHandle hHal);
QDF_STATUS sme_update_roam_scan_offload_enabled(tHalHandle hHal,
		bool nRoamScanOffloadEnabled);
uint8_t sme_is_feature_supported_by_fw(uint8_t featEnumValue);
#ifdef FEATURE_WLAN_TDLS
QDF_STATUS sme_send_tdls_link_establish_params(tHalHandle hHal,
		uint8_t sessionId,
		const tSirMacAddr peerMac,
		tCsrTdlsLinkEstablishParams *
		tdlsLinkEstablishParams);
QDF_STATUS sme_send_tdls_mgmt_frame(tHalHandle hHal, uint8_t sessionId,
		const tSirMacAddr peerMac, uint8_t frame_type,
		uint8_t dialog, uint16_t status,
		uint32_t peerCapability, uint8_t *buf,
		uint8_t len, uint8_t responder);
QDF_STATUS sme_change_tdls_peer_sta(tHalHandle hHal, uint8_t sessionId,
		const tSirMacAddr peerMac,
		tCsrStaParams *pstaParams);
QDF_STATUS sme_add_tdls_peer_sta(tHalHandle hHal, uint8_t sessionId,
		const tSirMacAddr peerMac);
QDF_STATUS sme_delete_tdls_peer_sta(tHalHandle hHal, uint8_t sessionId,
		const tSirMacAddr peerMac);
void sme_set_tdls_power_save_prohibited(tHalHandle hHal, uint32_t sessionId,
		bool val);
QDF_STATUS sme_send_tdls_chan_switch_req(
		tHalHandle hal,
		sme_tdls_chan_switch_params *ch_switch_params);
#endif

/*
 * SME API to enable/disable WLAN driver initiated SSR
 */
void sme_update_enable_ssr(tHalHandle hHal, bool enableSSR);
QDF_STATUS sme_set_phy_mode(tHalHandle hHal, eCsrPhyMode phyMode);
eCsrPhyMode sme_get_phy_mode(tHalHandle hHal);
QDF_STATUS sme_handoff_request(tHalHandle hHal, uint8_t sessionId,
			       tCsrHandoffRequest *pHandoffInfo);
QDF_STATUS sme_is_sta_p2p_client_connected(tHalHandle hHal);
#ifdef FEATURE_WLAN_LPHB
QDF_STATUS sme_lphb_config_req(tHalHandle hHal,
		tSirLPHBReq * lphdReq,
		void (*pCallbackfn)(void *pHddCtx,
			tSirLPHBInd * indParam));
#endif /* FEATURE_WLAN_LPHB */
QDF_STATUS sme_add_periodic_tx_ptrn(tHalHandle hHal, tSirAddPeriodicTxPtrn
		*addPeriodicTxPtrnParams);
QDF_STATUS sme_del_periodic_tx_ptrn(tHalHandle hHal, tSirDelPeriodicTxPtrn
		*delPeriodicTxPtrnParams);
void sme_enable_disable_split_scan(tHalHandle hHal, uint8_t nNumStaChan,
		uint8_t nNumP2PChan);
QDF_STATUS sme_send_rate_update_ind(tHalHandle hHal,
		tSirRateUpdateInd *rateUpdateParams);
QDF_STATUS sme_roam_del_pmkid_from_cache(tHalHandle hHal, uint8_t sessionId,
		const uint8_t *pBSSId, bool flush_cache);
void sme_get_command_q_status(tHalHandle hHal);

QDF_STATUS sme_enable_rmc(tHalHandle hHal, uint32_t sessionId);
QDF_STATUS sme_disable_rmc(tHalHandle hHal, uint32_t sessionId);
QDF_STATUS sme_send_rmc_action_period(tHalHandle hHal, uint32_t sessionId);
QDF_STATUS sme_request_ibss_peer_info(tHalHandle hHal, void *pUserData,
	pIbssPeerInfoCb peerInfoCbk, bool allPeerInfoReqd, uint8_t staIdx);
QDF_STATUS sme_send_cesium_enable_ind(tHalHandle hHal, uint32_t sessionId);

/*
 * SME API to enable/disable idle mode powersave
 * This should be called only if powersave offload
 * is enabled
 */
QDF_STATUS sme_set_idle_powersave_config(bool value);
QDF_STATUS sme_notify_modem_power_state(tHalHandle hHal, uint32_t value);

/*SME API to convert convert the ini value to the ENUM used in csr and MAC*/
ePhyChanBondState sme_get_cb_phy_state_from_cb_ini_value(uint32_t cb_ini_value);
int sme_update_ht_config(tHalHandle hHal, uint8_t sessionId, uint16_t htCapab,
		int value);
int16_t sme_get_ht_config(tHalHandle hHal, uint8_t session_id,
		uint16_t ht_capab);
#ifdef QCA_HT_2040_COEX
QDF_STATUS sme_notify_ht2040_mode(tHalHandle hHal, uint16_t staId,
		struct qdf_mac_addr macAddrSTA,
		uint8_t sessionId,
		uint8_t channel_type);
QDF_STATUS sme_set_ht2040_mode(tHalHandle hHal, uint8_t sessionId,
		uint8_t channel_type, bool obssEnabled);
#endif
QDF_STATUS sme_get_reg_info(tHalHandle hHal, uint8_t chanId,
		uint32_t *regInfo1, uint32_t *regInfo2);
#ifdef FEATURE_WLAN_TDLS
QDF_STATUS sme_update_fw_tdls_state(tHalHandle hHal, void *psmeTdlsParams,
		bool useSmeLock);
QDF_STATUS sme_update_tdls_peer_state(tHalHandle hHal,
		tSmeTdlsPeerStateParams *pPeerStateParams);
#endif /* FEATURE_WLAN_TDLS */
#ifdef FEATURE_WLAN_CH_AVOID
QDF_STATUS sme_add_ch_avoid_callback(tHalHandle hHal,
	void (*pCallbackfn)(void *hdd_context, void *indi_param));
QDF_STATUS sme_ch_avoid_update_req(tHalHandle hHal);
#else
static inline
QDF_STATUS sme_add_ch_avoid_callback(tHalHandle hHal,
	void (*pCallbackfn)(void *hdd_context, void *indi_param))
{
	return QDF_STATUS_E_NOSUPPORT;
}

static inline
QDF_STATUS sme_ch_avoid_update_req(tHalHandle hHal)
{
	return QDF_STATUS_E_NOSUPPORT;
}
#endif /* FEATURE_WLAN_CH_AVOID */
#ifdef FEATURE_WLAN_AUTO_SHUTDOWN
QDF_STATUS sme_set_auto_shutdown_cb(tHalHandle hHal, void (*pCallbackfn)(void));
QDF_STATUS sme_set_auto_shutdown_timer(tHalHandle hHal, uint32_t timer_value);
#endif
QDF_STATUS sme_roam_channel_change_req(tHalHandle hHal,
				       struct qdf_mac_addr bssid,
				       struct ch_params_s *ch_params,
				       tCsrRoamProfile *profile);

QDF_STATUS sme_roam_start_beacon_req(tHalHandle hHal,
		struct qdf_mac_addr bssid, uint8_t dfsCacWaitStatus);
QDF_STATUS sme_roam_csa_ie_request(tHalHandle hHal, struct qdf_mac_addr bssid,
				   uint8_t targetChannel, uint8_t csaIeReqd,
				   struct ch_params_s *ch_params);

QDF_STATUS sme_init_thermal_info(tHalHandle hHal,
				 tSmeThermalParams thermalParam);

QDF_STATUS sme_set_thermal_level(tHalHandle hHal, uint8_t level);
QDF_STATUS sme_txpower_limit(tHalHandle hHal, tSirTxPowerLimit *psmetx);
QDF_STATUS sme_get_link_speed(tHalHandle hHal, tSirLinkSpeedInfo *lsReq,
		void *plsContext,
		void (*pCallbackfn)(tSirLinkSpeedInfo *indParam,
		void *pContext));
QDF_STATUS sme_modify_add_ie(tHalHandle hHal,
		tSirModifyIE *pModifyIE, eUpdateIEsType updateType);
QDF_STATUS sme_update_add_ie(tHalHandle hHal,
		tSirUpdateIE *pUpdateIE, eUpdateIEsType updateType);
QDF_STATUS sme_update_connect_debug(tHalHandle hHal, uint32_t set_value);
const char *sme_request_type_to_string(const uint8_t request_type);
const char *sme_scan_type_to_string(const uint8_t scan_type);
const char *sme_bss_type_to_string(const uint8_t bss_type);
QDF_STATUS sme_ap_disable_intra_bss_fwd(tHalHandle hHal, uint8_t sessionId,
		bool disablefwd);
uint32_t sme_get_channel_bonding_mode5_g(tHalHandle hHal);
uint32_t sme_get_channel_bonding_mode24_g(tHalHandle hHal);
#ifdef WLAN_FEATURE_STATS_EXT
typedef struct sStatsExtRequestReq {
	uint32_t request_data_len;
	uint8_t *request_data;
} tStatsExtRequestReq, *tpStatsExtRequestReq;
typedef void (*StatsExtCallback)(void *, tStatsExtEvent *);
void sme_stats_ext_register_callback(tHalHandle hHal,
		StatsExtCallback callback);
void sme_stats_ext_deregister_callback(tHalHandle hhal);
QDF_STATUS sme_stats_ext_request(uint8_t session_id,
		tpStatsExtRequestReq input);
QDF_STATUS sme_stats_ext_event(tHalHandle hHal, void *pMsg);
#endif
QDF_STATUS sme_update_dfs_scan_mode(tHalHandle hHal,
		uint8_t sessionId,
		uint8_t allowDFSChannelRoam);
uint8_t sme_get_dfs_scan_mode(tHalHandle hHal);

#ifdef FEATURE_WLAN_EXTSCAN
QDF_STATUS sme_get_valid_channels_by_band(tHalHandle hHal, uint8_t wifiBand,
		uint32_t *aValidChannels,
		uint8_t *pNumChannels);
QDF_STATUS sme_ext_scan_get_capabilities(tHalHandle hHal,
		tSirGetExtScanCapabilitiesReqParams *pReq);
QDF_STATUS sme_ext_scan_start(tHalHandle hHal,
		tSirWifiScanCmdReqParams *pStartCmd);
QDF_STATUS sme_ext_scan_stop(tHalHandle hHal,
		tSirExtScanStopReqParams *pStopReq);
QDF_STATUS sme_set_bss_hotlist(tHalHandle hHal,
		tSirExtScanSetBssidHotListReqParams *
		pSetHotListReq);
QDF_STATUS sme_reset_bss_hotlist(tHalHandle hHal,
		tSirExtScanResetBssidHotlistReqParams *
		pResetReq);
QDF_STATUS sme_set_significant_change(tHalHandle hHal,
		tSirExtScanSetSigChangeReqParams *
		pSetSignificantChangeReq);
QDF_STATUS sme_reset_significant_change(tHalHandle hHal,
		tSirExtScanResetSignificantChangeReqParams
		*pResetReq);
QDF_STATUS sme_get_cached_results(tHalHandle hHal,
		tSirExtScanGetCachedResultsReqParams *
		pCachedResultsReq);

QDF_STATUS sme_set_epno_list(tHalHandle hal,
			     struct wifi_epno_params *req_msg);
QDF_STATUS sme_set_passpoint_list(tHalHandle hal,
					struct wifi_passpoint_req *req_msg);
QDF_STATUS sme_reset_passpoint_list(tHalHandle hal,
					struct wifi_passpoint_req *req_msg);

QDF_STATUS sme_ext_scan_register_callback(tHalHandle hHal,
		void (*pExtScanIndCb)(void *, const uint16_t, void *));
#else
static inline QDF_STATUS sme_ext_scan_register_callback(tHalHandle hHal,
		void (*pExtScanIndCb)(void *, const uint16_t, void *))
{
	return QDF_STATUS_SUCCESS;
}
#endif /* FEATURE_WLAN_EXTSCAN */
QDF_STATUS sme_abort_roam_scan(tHalHandle hHal, uint8_t sessionId);
#ifdef WLAN_FEATURE_LINK_LAYER_STATS
QDF_STATUS sme_ll_stats_clear_req(tHalHandle hHal,
		tSirLLStatsClearReq * pclearStatsReq);
QDF_STATUS sme_ll_stats_set_req(tHalHandle hHal,
		tSirLLStatsSetReq *psetStatsReq);
QDF_STATUS sme_ll_stats_get_req(tHalHandle hHal,
		tSirLLStatsGetReq *pgetStatsReq);
QDF_STATUS sme_set_link_layer_stats_ind_cb(tHalHandle hHal,
		void (*callbackRoutine)(void *callbackCtx,
				int indType, void *pRsp));
QDF_STATUS sme_reset_link_layer_stats_ind_cb(tHalHandle hhal);
#endif /* WLAN_FEATURE_LINK_LAYER_STATS */

QDF_STATUS sme_fw_mem_dump(tHalHandle hHal, void *recvd_req);
QDF_STATUS sme_fw_mem_dump_register_cb(tHalHandle hHal,
		void (*callback_routine)(void *cb_context,
		struct fw_dump_rsp *rsp));
QDF_STATUS sme_fw_mem_dump_unregister_cb(tHalHandle hHal);
QDF_STATUS sme_set_wisa_params(tHalHandle hal,
				struct sir_wisa_params *wisa_params);
#ifdef WLAN_FEATURE_ROAM_OFFLOAD
QDF_STATUS sme_update_roam_offload_enabled(tHalHandle hHal,
		bool nRoamOffloadEnabled);
QDF_STATUS sme_update_roam_key_mgmt_offload_enabled(tHalHandle hal_ctx,
		uint8_t session_id,
		bool key_mgmt_offload_enabled,
		struct pmkid_mode_bits *pmkid_modes);
#endif
#ifdef WLAN_FEATURE_NAN
QDF_STATUS sme_nan_event(tHalHandle hHal, void *pMsg);
#endif /* WLAN_FEATURE_NAN */
QDF_STATUS sme_get_link_status(tHalHandle hHal,
		tCsrLinkStatusCallback callback,
		void *pContext, uint8_t sessionId);
QDF_STATUS sme_get_temperature(tHalHandle hHal,
		void *tempContext,
		void (*pCallbackfn)(int temperature,
			void *pContext));
QDF_STATUS sme_set_scanning_mac_oui(tHalHandle hHal,
		tSirScanMacOui *pScanMacOui);

#ifdef IPA_OFFLOAD
/* ---------------------------------------------------------------------------
    \fn sme_ipa_offload_enable_disable
    \brief  API to enable/disable IPA offload
    \param  hHal - The handle returned by macOpen.
    \param  sessionId - Session Identifier
    \param  pRequest -  Pointer to the offload request.
    \return QDF_STATUS
  ---------------------------------------------------------------------------*/
QDF_STATUS sme_ipa_offload_enable_disable(tHalHandle hal,
				uint8_t session_id,
				struct sir_ipa_offload_enable_disable *request);
#else
static inline QDF_STATUS sme_ipa_offload_enable_disable(tHalHandle hal,
				uint8_t session_id,
				struct sir_ipa_offload_enable_disable *request)
{
	return QDF_STATUS_SUCCESS;
}
#endif /* IPA_OFFLOAD */

#ifdef DHCP_SERVER_OFFLOAD
QDF_STATUS sme_set_dhcp_srv_offload(tHalHandle hHal,
		tSirDhcpSrvOffloadInfo * pDhcpSrvInfo);
#endif /* DHCP_SERVER_OFFLOAD */
#ifdef WLAN_FEATURE_GPIO_LED_FLASHING
QDF_STATUS sme_set_led_flashing(tHalHandle hHal, uint8_t type,
		uint32_t x0, uint32_t x1);
#endif
QDF_STATUS sme_handle_dfs_chan_scan(tHalHandle hHal, uint8_t dfs_flag);
QDF_STATUS sme_set_mas(uint32_t val);
QDF_STATUS sme_set_miracast(tHalHandle hal, uint8_t filter_type);
QDF_STATUS sme_ext_change_channel(tHalHandle hHal, uint32_t channel,
					  uint8_t session_id);

QDF_STATUS sme_configure_modulated_dtim(tHalHandle hal, uint8_t session_id,
				      uint32_t modulated_dtim);

QDF_STATUS sme_configure_stats_avg_factor(tHalHandle hal, uint8_t session_id,
					  uint16_t stats_avg_factor);

QDF_STATUS sme_configure_guard_time(tHalHandle hal, uint8_t session_id,
				    uint32_t guard_time);

QDF_STATUS sme_wifi_start_logger(tHalHandle hal,
		struct sir_wifi_start_log start_log);

bool sme_neighbor_middle_of_roaming(tHalHandle hHal,
						uint8_t sessionId);

QDF_STATUS sme_enable_uapsd_for_ac(void *cds_ctx, uint8_t sta_id,
				      sme_ac_enum_type ac, uint8_t tid,
				      uint8_t pri, uint32_t srvc_int,
				      uint32_t sus_int,
				      sme_tspec_dir_type dir,
				      uint8_t psb, uint32_t sessionId,
				      uint32_t delay_interval);

QDF_STATUS sme_disable_uapsd_for_ac(void *cds_ctx, uint8_t sta_id,
				       sme_ac_enum_type ac,
				       uint32_t sessionId);

QDF_STATUS sme_set_rssi_monitoring(tHalHandle hal,
					struct rssi_monitor_req *input);
QDF_STATUS sme_set_rssi_threshold_breached_cb(tHalHandle hal,
			void (*cb)(void *, struct rssi_breach_event *));
QDF_STATUS sme_reset_rssi_threshold_breached_cb(tHalHandle hal);

QDF_STATUS sme_register_mgmt_frame_ind_callback(tHalHandle hal,
			sir_mgmt_frame_ind_callback callback);

QDF_STATUS sme_update_nss(tHalHandle h_hal, uint8_t nss);
void sme_update_user_configured_nss(tHalHandle hal, uint8_t nss);

bool sme_is_any_session_in_connected_state(tHalHandle h_hal);

QDF_STATUS sme_pdev_set_pcl(tHalHandle hal,
		struct sir_pcl_list msg);
QDF_STATUS sme_pdev_set_hw_mode(tHalHandle hal,
		struct sir_hw_mode msg);
void sme_register_hw_mode_trans_cb(tHalHandle hal,
		hw_mode_transition_cb callback);
QDF_STATUS sme_nss_update_request(tHalHandle hHal, uint32_t vdev_id,
				uint8_t  new_nss, void *cback,
				uint8_t next_action, void *hdd_context,
				enum sir_conn_update_reason reason);

typedef void (*sme_peer_authorized_fp) (uint32_t vdev_id);
QDF_STATUS sme_set_peer_authorized(uint8_t *peer_addr,
				   sme_peer_authorized_fp auth_fp,
				   uint32_t vdev_id);
QDF_STATUS sme_soc_set_dual_mac_config(tHalHandle hal,
		struct sir_dual_mac_config msg);
QDF_STATUS sme_soc_set_antenna_mode(tHalHandle hal,
		struct sir_antenna_mode_param *msg);

void sme_set_scan_disable(tHalHandle h_hal, int value);
void sme_setdef_dot11mode(tHalHandle hal);

QDF_STATUS sme_handle_set_fcc_channel(tHalHandle hHal,
				      bool fcc_constraint,
				      bool scan_pending);

QDF_STATUS sme_update_roam_scan_hi_rssi_scan_params(tHalHandle hal_handle,
	uint8_t session_id,
	uint32_t notify_id,
	int32_t val);

void wlan_sap_enable_phy_error_logs(tHalHandle hal, bool enable_log);
#ifdef WLAN_FEATURE_DSRC
void sme_set_dot11p_config(tHalHandle hal, bool enable_dot11p);

QDF_STATUS sme_ocb_set_config(tHalHandle hHal, void *context,
			      ocb_callback callback,
			      struct sir_ocb_config *config);

QDF_STATUS sme_ocb_set_utc_time(tHalHandle hHal, struct sir_ocb_utc *utc);

QDF_STATUS sme_ocb_start_timing_advert(tHalHandle hHal,
	struct sir_ocb_timing_advert *timing_advert);

QDF_STATUS sme_ocb_stop_timing_advert(tHalHandle hHal,
	struct sir_ocb_timing_advert *timing_advert);

int sme_ocb_gen_timing_advert_frame(tHalHandle hHal, tSirMacAddr self_addr,
				    uint8_t **buf, uint32_t *timestamp_offset,
				    uint32_t *time_value_offset);

QDF_STATUS sme_ocb_get_tsf_timer(tHalHandle hHal, void *context,
				 ocb_callback callback,
				 struct sir_ocb_get_tsf_timer *request);

QDF_STATUS sme_dcc_get_stats(tHalHandle hHal, void *context,
			     ocb_callback callback,
			     struct sir_dcc_get_stats *request);

QDF_STATUS sme_dcc_clear_stats(tHalHandle hHal, uint32_t vdev_id,
			       uint32_t dcc_stats_bitmap);

QDF_STATUS sme_dcc_update_ndl(tHalHandle hHal, void *context,
			      ocb_callback callback,
			      struct sir_dcc_update_ndl *request);

QDF_STATUS sme_register_for_dcc_stats_event(tHalHandle hHal, void *context,
					    ocb_callback callback);
QDF_STATUS sme_deregister_for_dcc_stats_event(tHalHandle hHal);

#else
static inline void sme_set_dot11p_config(tHalHandle hal, bool enable_dot11p)
{
	return;
}

static inline QDF_STATUS sme_ocb_set_config(tHalHandle hHal, void *context,
		ocb_callback callback,
		struct sir_ocb_config *config)
{
	return QDF_STATUS_SUCCESS;
}

static inline QDF_STATUS sme_ocb_set_utc_time(struct sir_ocb_utc *utc)
{
	return QDF_STATUS_SUCCESS;
}

static inline QDF_STATUS sme_ocb_start_timing_advert(
		struct sir_ocb_timing_advert *timing_advert)
{
	return QDF_STATUS_SUCCESS;
}

static inline QDF_STATUS sme_ocb_stop_timing_advert(struct sir_ocb_timing_advert
		*timing_advert)
{
	return QDF_STATUS_SUCCESS;
}

static inline int sme_ocb_gen_timing_advert_frame(tHalHandle hHal,
		tSirMacAddr self_addr, uint8_t **buf,
		uint32_t *timestamp_offset,
		uint32_t *time_value_offset)
{
	return 0;
}

static inline QDF_STATUS sme_ocb_get_tsf_timer(tHalHandle hHal, void *context,
		ocb_callback callback,
		struct sir_ocb_get_tsf_timer *request)
{
	return QDF_STATUS_SUCCESS;
}

static inline QDF_STATUS sme_dcc_get_stats(tHalHandle hHal, void *context,
		ocb_callback callback,
		struct sir_dcc_get_stats *request)
{
	return QDF_STATUS_SUCCESS;
}

static inline QDF_STATUS sme_dcc_clear_stats(uint32_t vdev_id,
		uint32_t dcc_stats_bitmap)
{
	return QDF_STATUS_SUCCESS;
}

static inline QDF_STATUS sme_dcc_update_ndl(tHalHandle hHal, void *context,
		ocb_callback callback,
		struct sir_dcc_update_ndl *request)
{
	return QDF_STATUS_SUCCESS;
}

static inline QDF_STATUS sme_register_for_dcc_stats_event(tHalHandle hHal,
		void *context, ocb_callback callback)
{
	return QDF_STATUS_SUCCESS;
}
static inline QDF_STATUS sme_deregister_for_dcc_stats_event(tHalHandle hHal)
{
	return QDF_STATUS_SUCCESS;
}
#endif
void sme_add_set_thermal_level_callback(tHalHandle hal,
		sme_set_thermal_level_callback callback);

void sme_update_tgt_services(tHalHandle hal, struct wma_tgt_services *cfg);
bool sme_validate_sap_channel_switch(tHalHandle hal,
		uint16_t sap_ch, eCsrPhyMode sap_phy_mode,
		uint8_t cc_switch_mode, uint8_t session_id);

bool sme_is_session_id_valid(tHalHandle hal, uint32_t session_id);

#ifdef FEATURE_WLAN_TDLS
void sme_get_opclass(tHalHandle hal, uint8_t channel, uint8_t bw_offset,
		uint8_t *opclass);
#else
static inline void
sme_get_opclass(tHalHandle hal, uint8_t channel, uint8_t bw_offset,
		uint8_t *opclass)
{
}
#endif

#ifdef FEATURE_LFR_SUBNET_DETECTION
QDF_STATUS sme_gateway_param_update(tHalHandle hHal,
				struct gateway_param_update_req *request);
#endif

#ifdef FEATURE_GREEN_AP
QDF_STATUS sme_send_egap_conf_params(uint32_t enable,
				     uint32_t inactivity_time,
				     uint32_t wait_time,
				     uint32_t flags);
#else
static inline QDF_STATUS sme_send_egap_conf_params(uint32_t enable,
						   uint32_t inactivity_time,
						   uint32_t wait_time,
						   uint32_t flags)
{
	return QDF_STATUS_E_NOSUPPORT;
}
#endif

void sme_update_fine_time_measurement_capab(tHalHandle hal, uint8_t session_id,
								uint32_t val);
QDF_STATUS sme_ht40_stop_obss_scan(tHalHandle hHal, uint32_t vdev_id);
QDF_STATUS sme_set_fw_test(struct set_fwtest_params *fw_test);
QDF_STATUS sme_set_tsfcb(tHalHandle hHal,
	int (*cb_fn)(void *cb_ctx, struct stsf *ptsf), void *cb_ctx);

QDF_STATUS sme_reset_tsfcb(tHalHandle h_hal);

#ifdef WLAN_FEATURE_TSF
QDF_STATUS sme_set_tsf_gpio(tHalHandle h_hal, uint32_t pinvalue);
QDF_STATUS sme_reset_tsf_gpio(tHalHandle h_hal);

#else
static inline QDF_STATUS sme_set_tsf_gpio(tHalHandle h_hal, uint32_t pinvalue)
{
	return QDF_STATUS_E_FAILURE;
}
static inline QDF_STATUS sme_reset_tsf_gpio(tHalHandle h_hal)
{
	return QDF_STATUS_E_FAILURE;
}

#endif

QDF_STATUS sme_update_mimo_power_save(tHalHandle hHal,
				      uint8_t is_ht_smps_enabled,
				      uint8_t ht_smps_mode,
				      bool send_smps_action);

bool sme_is_sta_smps_allowed(tHalHandle hHal, uint8_t session_id);
QDF_STATUS sme_add_beacon_filter(tHalHandle hal,
				uint32_t session_id, uint32_t *ie_map);
QDF_STATUS sme_remove_beacon_filter(tHalHandle hal, uint32_t session_id);
QDF_STATUS sme_bpf_offload_register_callback(tHalHandle hal,
					void (*pbpf_get_offload_cb)(void *,
					struct sir_bpf_get_offload *));
QDF_STATUS sme_bpf_offload_deregister_callback(tHalHandle hal);

QDF_STATUS sme_get_bpf_offload_capabilities(tHalHandle hal);
QDF_STATUS sme_set_bpf_instructions(tHalHandle hal,
				struct sir_bpf_set_offload *);
uint32_t sme_get_wni_dot11_mode(tHalHandle hal);
QDF_STATUS sme_create_mon_session(tHalHandle hal_handle, uint8_t *bssid);
QDF_STATUS sme_set_adaptive_dwelltime_config(tHalHandle hal,
			struct adaptive_dwelltime_params *dwelltime_params);

void sme_set_vdev_ies_per_band(tHalHandle hal, uint8_t vdev_id);
void sme_set_pdev_ht_vht_ies(tHalHandle hHal, bool enable2x2);

void sme_update_vdev_type_nss(tHalHandle hal, uint8_t max_supp_nss,
		uint32_t vdev_type_nss, eCsrBand band);
void sme_register_p2p_lo_event(tHalHandle hHal, void *context,
					p2p_lo_callback callback);

QDF_STATUS sme_remove_bssid_from_scan_list(tHalHandle hal,
	tSirMacAddr bssid);

QDF_STATUS sme_process_mac_pwr_dbg_cmd(tHalHandle hal, uint32_t session_id,
				       struct sir_mac_pwr_dbg_cmd*
				       dbg_args);

void sme_get_vdev_type_nss(tHalHandle hal, enum tQDF_ADAPTER_MODE dev_mode,
		uint8_t *nss_2g, uint8_t *nss_5g);
QDF_STATUS sme_roam_set_default_key_index(tHalHandle hal, uint8_t session_id,
					  uint8_t default_idx);
QDF_STATUS sme_register_p2p_ack_ind_callback(tHalHandle hal,
		sir_p2p_ack_ind_callback callback);
void sme_send_disassoc_req_frame(tHalHandle hal, uint8_t session_id, uint8_t
				*peer_mac, uint16_t reason, uint8_t
				wait_for_ack);
QDF_STATUS sme_update_access_policy_vendor_ie(tHalHandle hal,
					uint8_t session_id, uint8_t *vendor_ie,
					int access_policy);

QDF_STATUS sme_update_sta_roam_policy(tHalHandle hal,
		enum sta_roam_policy_dfs_mode dfs_mode,
		bool skip_unsafe_channels,
		uint8_t session_id, uint8_t sap_operating_band);
QDF_STATUS sme_enable_disable_chanavoidind_event(tHalHandle hal,
					uint8_t set_value);
QDF_STATUS sme_set_default_scan_ie(tHalHandle hal, uint16_t session_id,
				uint8_t *ie_data, uint16_t ie_len);
/**
 * sme_update_session_param() - API to update PE session param
 * @hal: HAL handle for device
 * @session_id: Session ID
 * @param_type: Param type to be updated
 * @param_val: Param value to be update
 *
 * Note: this setting will not persist over reboots.
 *
 * Return: QDF_STATUS
 */
QDF_STATUS sme_update_session_param(tHalHandle hal, uint8_t session_id,
		uint32_t param_type, uint32_t param_val);

#ifdef WLAN_FEATURE_DISA
/**
 * sme_encrypt_decrypt_msg_register_callback() - Registers
 * encrypt/decrypt message callback
 *
 * @hal - MAC global handle
 * @callback_routine - callback routine from HDD
 *
 * This API is invoked by HDD to register its callback in SME
 *
 * Return: QDF_STATUS
 */
QDF_STATUS sme_encrypt_decrypt_msg_register_callback(tHalHandle hal,
		void (*encrypt_decrypt_cb)(void *hdd_context,
			struct sir_encrypt_decrypt_rsp_params
					*encrypt_decrypt_rsp_params));

/**
 * sme_encrypt_decrypt_msg_deregister_callback() - Registers
 * encrypt/decrypt message callback
 *
 * @h_hal - MAC global handle
 * @callback_routine - callback routine from HDD
 *
 * This API is invoked by HDD to de-register its callback in SME
 *
 * Return: QDF_STATUS Enumeration
 */
QDF_STATUS sme_encrypt_decrypt_msg_deregister_callback(tHalHandle h_hal);

/**
 * sme_encrypt_decrypt_msg() - handles encrypt/decrypt mesaage
 * @hal: HAL handle
 * @encrypt_decrypt_params: struct to set encryption/decryption params.
 *
 * Return: QDF_STATUS enumeration.
 */
QDF_STATUS sme_encrypt_decrypt_msg(tHalHandle hal,
	struct encrypt_decrypt_req_params *encrypt_decrypt_params);
#endif

/**
 * sme_set_cts2self_for_p2p_go() - sme function to set ini parms to FW.
 * @hal:                    reference to the HAL
 *
 * Return: QDF_STATUS
 */
QDF_STATUS sme_set_cts2self_for_p2p_go(tHalHandle hal);
void sme_set_prefer_80MHz_over_160MHz(tHalHandle hal,
		bool sta_prefer_80MHz_over_160MHz);
QDF_STATUS sme_update_tx_fail_cnt_threshold(tHalHandle hal_handle,
		uint8_t session_id, uint32_t tx_fail_count);
QDF_STATUS sme_update_short_retry_limit_threshold(tHalHandle hal_handle,
		struct sme_short_retry_limit *short_retry_limit_th);
QDF_STATUS sme_update_long_retry_limit_threshold(tHalHandle hal_handle,
		struct sme_long_retry_limit  *long_retry_limit_th);
/**
 * sme_roam_is_ese_assoc() - Check if association type is ESE
 * @roam_info: Pointer to roam info
 *
 * Return: true if ESE Association, false otherwise.
 */
#ifdef FEATURE_WLAN_ESE
bool sme_roam_is_ese_assoc(tCsrRoamInfo *roam_info);
#else
static inline bool sme_roam_is_ese_assoc(tCsrRoamInfo *roam_info)
{
	return false;
}
#endif
/**
 * sme_neighbor_roam_is11r_assoc() - Check if association type is 11R
 * @hal_ctx: HAL handle
 * @session_id: session id
 *
 * Return: true if 11r Association, false otherwise.
 */
bool sme_neighbor_roam_is11r_assoc(tHalHandle hal_ctx, uint8_t session_id);
/**
 * sme_update_sta_inactivity_timeout(): Update sta_inactivity_timeout to FW
 * @hal: Handle returned by mac_open
 * @sta_inactivity_timer:  struct for sta inactivity timer
 *
 * If a station does not send anything in sta_inactivity_timeout seconds, an
 * empty data frame is sent to it in order to verify whether it is
 * still in range. If this frame is not ACKed, the station will be
 * disassociated and then deauthenticated.
 *
 * Return: QDF_STATUS_SUCCESS or non-zero on failure.
*/
QDF_STATUS sme_update_sta_inactivity_timeout(tHalHandle hal_handle,
		struct sme_sta_inactivity_timeout  *sta_inactivity_timer);

/**
 * sme_set_lost_link_info_cb() - plug in callback function for receiving
 * @hal: HAL handle
 * @cb: callback function
 *
 * Return: HAL status
 */
QDF_STATUS sme_set_lost_link_info_cb(tHalHandle hal,
		void (*cb)(void *, struct sir_lost_link_info *));

#ifdef WLAN_POWER_DEBUGFS
QDF_STATUS sme_power_debug_stats_req(tHalHandle hal, void (*callback_fn)
				(struct  power_stats_response *response,
				void *context), void *power_stats_context);
#endif
/**
 * sme_set_sar_power_limits() - set sar limits
 * @hal: HAL handle
 * @sar_limit_cmd: struct to send sar limit cmd.
 *
 * Return: QDF_STATUS enumeration.
 */
QDF_STATUS sme_set_sar_power_limits(tHalHandle hal,
				    struct sar_limit_cmd_params *sar_limit_cmd);
void sme_set_cc_src(tHalHandle hal_handle, enum country_src);


#ifdef WLAN_FEATURE_WOW_PULSE
QDF_STATUS sme_set_wow_pulse(struct wow_pulse_mode *wow_pulse_set_info);
#endif

#ifdef WLAN_FEATURE_UDP_RESPONSE_OFFLOAD
QDF_STATUS sme_set_udp_resp_offload(struct udp_resp_offload *pudp_resp_cmd);
#else
static inline QDF_STATUS sme_set_udp_resp_offload(struct udp_resp_offload
							*pudp_resp_cmd)
{
	return QDF_STATUS_E_FAILURE;
}
#endif

/**
 * sme_get_rcpi() - gets the rcpi value for peer mac addr
 * @hal: handle returned by mac_open
 * @rcpi: rcpi request containing peer mac addr, callback and related info
 *
 * This function posts the rcpi measurement request message to wma queue
 *
 * Return: QDF_STATUS
 */
QDF_STATUS sme_get_rcpi(tHalHandle hal, struct sme_rcpi_req *rcpi);

/**
 * sme_get_beacon_frm() - gets the bss descriptor from scan cache and prepares
 * beacon frame
 * @hal: handle returned by mac_open
 * @profile: current connected profile
 * @bssid: bssid to look for in scan cache
 * @frame_buf: frame buffer to populate
 * @frame_len: length of constructed frame
 *
 * Return: QDF_STATUS
 */
QDF_STATUS sme_get_beacon_frm(tHalHandle hal, tCsrRoamProfile *profile,
			    const tSirMacAddr bssid,
			    uint8_t **frame_buf, uint32_t *frame_len);

/**
 * sme_rso_cmd_status_cb() - Set RSO cmd status callback
 * @hal: HAL Handle
 * @cb: HDD Callback to rso comman status read
 *
 * This function is used to save HDD RSO Command status callback in MAC
 *
 * Return: QDF_STATUS
 */
QDF_STATUS sme_rso_cmd_status_cb(tHalHandle hal,
		void (*cb)(void *, struct rso_cmd_status *));

<<<<<<< HEAD
/**
 * sme_set_random_mac() - Set random mac address filter
 * @hal: hal handle for getting global mac struct
 * @callback: callback to be invoked for response from firmware
 * @session_id: interface id
 * @random_mac: random mac address to be set
 * @context: parameter to callback
 *
 * This function is used to set random mac address filter for action frames
 * which are send with the same address, callback is invoked when corresponding
 * event from firmware has come.
 *
 * Return: eHalStatus enumeration.
 */
QDF_STATUS sme_set_random_mac(tHalHandle hal,
			      action_frame_random_filter_callback callback,
			      uint32_t session_id, uint8_t *random_mac,
			      void *context);

/**
 * sme_clear_random_mac() - clear random mac address filter
 * @hal: HAL handle
 * @session_id: interface id
 * @random_mac: random mac address to be cleared
 *
 * This function is used to clear the randmom mac address filters
 * which are set with sme_set_random_mac
 *
 * Return: QDF_STATUS enumeration.
 */
QDF_STATUS sme_clear_random_mac(tHalHandle hal, uint32_t session_id,
				uint8_t *random_mac);
=======
void sme_set_5g_band_pref(tHalHandle hal_handle,
			  struct sme_5g_band_pref_params *pref_params);
>>>>>>> cb0a55c3

#endif /* #if !defined( __SME_API_H ) */<|MERGE_RESOLUTION|>--- conflicted
+++ resolved
@@ -1495,7 +1495,6 @@
 QDF_STATUS sme_rso_cmd_status_cb(tHalHandle hal,
 		void (*cb)(void *, struct rso_cmd_status *));
 
-<<<<<<< HEAD
 /**
  * sme_set_random_mac() - Set random mac address filter
  * @hal: hal handle for getting global mac struct
@@ -1528,9 +1527,8 @@
  */
 QDF_STATUS sme_clear_random_mac(tHalHandle hal, uint32_t session_id,
 				uint8_t *random_mac);
-=======
+
 void sme_set_5g_band_pref(tHalHandle hal_handle,
 			  struct sme_5g_band_pref_params *pref_params);
->>>>>>> cb0a55c3
 
 #endif /* #if !defined( __SME_API_H ) */