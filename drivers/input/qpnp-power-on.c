--- conflicted
+++ resolved
@@ -794,7 +794,6 @@
 					cfg->key_code, pon_rt_sts);
 	key_status = pon_rt_sts & pon_rt_bit;
 
-<<<<<<< HEAD
 	if (pon->report_key) {
 		/* simulate press event in case release event occured
 		 * without a press event
@@ -803,17 +802,6 @@
 			input_report_key(pon->pon_input, cfg->key_code, 1);
 			input_sync(pon->pon_input);
 		}
-
-		input_report_key(pon->pon_input, cfg->key_code, key_status);
-=======
-	/*
-	 * simulate press event in case release event occurred
-	 * without a press event
-	 */
-	if (!cfg->old_state && !key_status) {
-		input_report_key(pon->pon_input, cfg->key_code, 1);
->>>>>>> 36a46650
-		input_sync(pon->pon_input);
 	}
 
 	cfg->old_state = !!key_status;
