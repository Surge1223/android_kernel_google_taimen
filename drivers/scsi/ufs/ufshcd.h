/*
 * Universal Flash Storage Host controller driver
 *
 * This code is based on drivers/scsi/ufs/ufshcd.h
 * Copyright (C) 2011-2013 Samsung India Software Operations
 * Copyright (c) 2013-2017, The Linux Foundation. All rights reserved.
 *
 * Authors:
 *	Santosh Yaraganavi <santosh.sy@samsung.com>
 *	Vinayak Holikatti <h.vinayak@samsung.com>
 *
 * This program is free software; you can redistribute it and/or
 * modify it under the terms of the GNU General Public License
 * as published by the Free Software Foundation; either version 2
 * of the License, or (at your option) any later version.
 * See the COPYING file in the top-level directory or visit
 * <http://www.gnu.org/licenses/gpl-2.0.html>
 *
 * This program is distributed in the hope that it will be useful,
 * but WITHOUT ANY WARRANTY; without even the implied warranty of
 * MERCHANTABILITY or FITNESS FOR A PARTICULAR PURPOSE.  See the
 * GNU General Public License for more details.
 *
 * This program is provided "AS IS" and "WITH ALL FAULTS" and
 * without warranty of any kind. You are solely responsible for
 * determining the appropriateness of using and distributing
 * the program and assume all risks associated with your exercise
 * of rights with respect to the program, including but not limited
 * to infringement of third party rights, the risks and costs of
 * program errors, damage to or loss of data, programs or equipment,
 * and unavailability or interruption of operations. Under no
 * circumstances will the contributor of this Program be liable for
 * any damages of any kind arising from your use or distribution of
 * this program.
 */

#ifndef _UFSHCD_H
#define _UFSHCD_H

#include <linux/module.h>
#include <linux/kernel.h>
#include <linux/hrtimer.h>
#include <linux/init.h>
#include <linux/interrupt.h>
#include <linux/io.h>
#include <linux/delay.h>
#include <linux/slab.h>
#include <linux/spinlock.h>
#include <linux/rwsem.h>
#include <linux/workqueue.h>
#include <linux/errno.h>
#include <linux/types.h>
#include <linux/wait.h>
#include <linux/bitops.h>
#include <linux/pm_runtime.h>
#include <linux/clk.h>
#include <linux/completion.h>
#include <linux/regulator/consumer.h>
#include <linux/reset.h>
#include "unipro.h"

#include <asm/irq.h>
#include <asm/byteorder.h>
#include <scsi/scsi.h>
#include <scsi/scsi_cmnd.h>
#include <scsi/scsi_host.h>
#include <scsi/scsi_tcq.h>
#include <scsi/scsi_dbg.h>
#include <scsi/scsi_eh.h>

#include <linux/fault-inject.h>
#include "ufs.h"
#include "ufshci.h"

#define UFSHCD "ufshcd"
#define UFSHCD_DRIVER_VERSION "0.3"

#define UFS_BIT(x)	BIT(x)
#define UFS_MASK(x, y)	(x << ((y) % BITS_PER_LONG))

struct ufs_hba;

enum dev_cmd_type {
	DEV_CMD_TYPE_NOP		= 0x0,
	DEV_CMD_TYPE_QUERY		= 0x1,
};

/**
 * struct uic_command - UIC command structure
 * @command: UIC command
 * @argument1: UIC command argument 1
 * @argument2: UIC command argument 2
 * @argument3: UIC command argument 3
 * @cmd_active: Indicate if UIC command is outstanding
 * @result: UIC command result
 * @done: UIC command completion
 */
struct uic_command {
	u32 command;
	u32 argument1;
	u32 argument2;
	u32 argument3;
	int cmd_active;
	int result;
	struct completion done;
};

/* Used to differentiate the power management options */
enum ufs_pm_op {
	UFS_RUNTIME_PM,
	UFS_SYSTEM_PM,
	UFS_SHUTDOWN_PM,
};

#define ufshcd_is_runtime_pm(op) ((op) == UFS_RUNTIME_PM)
#define ufshcd_is_system_pm(op) ((op) == UFS_SYSTEM_PM)
#define ufshcd_is_shutdown_pm(op) ((op) == UFS_SHUTDOWN_PM)

/* Host <-> Device UniPro Link state */
enum uic_link_state {
	UIC_LINK_OFF_STATE	= 0, /* Link powered down or disabled */
	UIC_LINK_ACTIVE_STATE	= 1, /* Link is in Fast/Slow/Sleep state */
	UIC_LINK_HIBERN8_STATE	= 2, /* Link is in Hibernate state */
};

#define ufshcd_is_link_off(hba) ((hba)->uic_link_state == UIC_LINK_OFF_STATE)
#define ufshcd_is_link_active(hba) ((hba)->uic_link_state == \
				    UIC_LINK_ACTIVE_STATE)
#define ufshcd_is_link_hibern8(hba) ((hba)->uic_link_state == \
				    UIC_LINK_HIBERN8_STATE)
#define ufshcd_set_link_off(hba) ((hba)->uic_link_state = UIC_LINK_OFF_STATE)
#define ufshcd_set_link_active(hba) ((hba)->uic_link_state = \
				    UIC_LINK_ACTIVE_STATE)
#define ufshcd_set_link_hibern8(hba) ((hba)->uic_link_state = \
				    UIC_LINK_HIBERN8_STATE)

enum {
	/* errors which require the host controller reset for recovery */
	UFS_ERR_HIBERN8_EXIT,
	UFS_ERR_VOPS_SUSPEND,
	UFS_ERR_EH,
	UFS_ERR_CLEAR_PEND_XFER_TM,
	UFS_ERR_INT_FATAL_ERRORS,
	UFS_ERR_INT_UIC_ERROR,
	UFS_ERR_CRYPTO_ENGINE,

	/* other errors */
	UFS_ERR_HIBERN8_ENTER,
	UFS_ERR_RESUME,
	UFS_ERR_SUSPEND,
	UFS_ERR_LINKSTARTUP,
	UFS_ERR_POWER_MODE_CHANGE,
	UFS_ERR_TASK_ABORT,
	UFS_ERR_MAX,
};

/*
 * UFS Power management levels.
 * Each level is in increasing order of power savings.
 */
enum ufs_pm_level {
	UFS_PM_LVL_0, /* UFS_ACTIVE_PWR_MODE, UIC_LINK_ACTIVE_STATE */
	UFS_PM_LVL_1, /* UFS_ACTIVE_PWR_MODE, UIC_LINK_HIBERN8_STATE */
	UFS_PM_LVL_2, /* UFS_SLEEP_PWR_MODE, UIC_LINK_ACTIVE_STATE */
	UFS_PM_LVL_3, /* UFS_SLEEP_PWR_MODE, UIC_LINK_HIBERN8_STATE */
	UFS_PM_LVL_4, /* UFS_POWERDOWN_PWR_MODE, UIC_LINK_HIBERN8_STATE */
	UFS_PM_LVL_5, /* UFS_POWERDOWN_PWR_MODE, UIC_LINK_OFF_STATE */
	UFS_PM_LVL_MAX
};

struct ufs_pm_lvl_states {
	enum ufs_dev_pwr_mode dev_state;
	enum uic_link_state link_state;
};

/**
 * struct ufshcd_lrb - local reference block
 * @utr_descriptor_ptr: UTRD address of the command
 * @ucd_req_ptr: UCD address of the command
 * @ucd_rsp_ptr: Response UPIU address for this command
 * @ucd_prdt_ptr: PRDT address of the command
 * @utrd_dma_addr: UTRD dma address for debug
 * @ucd_prdt_dma_addr: PRDT dma address for debug
 * @ucd_rsp_dma_addr: UPIU response dma address for debug
 * @ucd_req_dma_addr: UPIU request dma address for debug
 * @cmd: pointer to SCSI command
 * @sense_buffer: pointer to sense buffer address of the SCSI command
 * @sense_bufflen: Length of the sense buffer
 * @scsi_status: SCSI status of the command
 * @command_type: SCSI, UFS, Query.
 * @task_tag: Task tag of the command
 * @lun: LUN of the command
 * @intr_cmd: Interrupt command (doesn't participate in interrupt aggregation)
 * @issue_time_stamp: time stamp for debug purposes
 * @complete_time_stamp: time stamp for statistics
 * @req_abort_skip: skip request abort task flag
 */
struct ufshcd_lrb {
	struct utp_transfer_req_desc *utr_descriptor_ptr;
	struct utp_upiu_req *ucd_req_ptr;
	struct utp_upiu_rsp *ucd_rsp_ptr;
	struct ufshcd_sg_entry *ucd_prdt_ptr;

	dma_addr_t utrd_dma_addr;
	dma_addr_t ucd_req_dma_addr;
	dma_addr_t ucd_rsp_dma_addr;
	dma_addr_t ucd_prdt_dma_addr;

	struct scsi_cmnd *cmd;
	u8 *sense_buffer;
	unsigned int sense_bufflen;
	int scsi_status;

	int command_type;
	int task_tag;
	u8 lun; /* UPIU LUN id field is only 8-bit wide */
	bool intr_cmd;
	ktime_t issue_time_stamp;
	ktime_t complete_time_stamp;

	bool req_abort_skip;
};

/**
 * struct ufs_query - holds relevent data structures for query request
 * @request: request upiu and function
 * @descriptor: buffer for sending/receiving descriptor
 * @response: response upiu and response
 */
struct ufs_query {
	struct ufs_query_req request;
	u8 *descriptor;
	struct ufs_query_res response;
};

/**
 * struct ufs_dev_cmd - all assosiated fields with device management commands
 * @type: device management command type - Query, NOP OUT
 * @lock: lock to allow one command at a time
 * @complete: internal commands completion
 * @tag_wq: wait queue until free command slot is available
 */
struct ufs_dev_cmd {
	enum dev_cmd_type type;
	struct mutex lock;
	struct completion *complete;
	wait_queue_head_t tag_wq;
	struct ufs_query query;
};

/**
 * struct ufs_clk_info - UFS clock related info
 * @list: list headed by hba->clk_list_head
 * @clk: clock node
 * @name: clock name
 * @max_freq: maximum frequency supported by the clock
 * @min_freq: min frequency that can be used for clock scaling
 * @curr_freq: indicates the current frequency that it is set to
 * @enabled: variable to check against multiple enable/disable
 */
struct ufs_clk_info {
	struct list_head list;
	struct clk *clk;
	const char *name;
	u32 max_freq;
	u32 min_freq;
	u32 curr_freq;
	bool enabled;
};

enum ufs_notify_change_status {
	PRE_CHANGE,
	POST_CHANGE,
};

struct ufs_pa_layer_attr {
	u32 gear_rx;
	u32 gear_tx;
	u32 lane_rx;
	u32 lane_tx;
	u32 pwr_rx;
	u32 pwr_tx;
	u32 hs_rate;
};

struct ufs_pwr_mode_info {
	bool is_valid;
	struct ufs_pa_layer_attr info;
};

/**
 * struct ufs_hba_variant_ops - variant specific callbacks
 * @init: called when the driver is initialized
 * @exit: called to cleanup everything done in init
 * @get_ufs_hci_version: called to get UFS HCI version
 * @clk_scale_notify: notifies that clks are scaled up/down
 * @setup_clocks: called before touching any of the controller registers
 * @setup_regulators: called before accessing the host controller
 * @hce_enable_notify: called before and after HCE enable bit is set to allow
 *                     variant specific Uni-Pro initialization.
 * @link_startup_notify: called before and after Link startup is carried out
 *                       to allow variant specific Uni-Pro initialization.
 * @pwr_change_notify: called before and after a power mode change
 *			is carried out to allow vendor spesific capabilities
 *			to be set.
 * @suspend: called during host controller PM callback
 * @resume: called during host controller PM callback
 * @full_reset:  called during link recovery for handling variant specific
 *		 implementations of resetting the hci
 * @dbg_register_dump: used to dump controller debug information
 * @update_sec_cfg: called to restore host controller secure configuration
 * @get_scale_down_gear: called to get the minimum supported gear to
 *			 scale down
 * @set_bus_vote: called to vote for the required bus bandwidth
 * @add_debugfs: used to add debugfs entries
 * @remove_debugfs: used to remove debugfs entries
 */
struct ufs_hba_variant_ops {
	int	(*init)(struct ufs_hba *);
	void	(*exit)(struct ufs_hba *);
	u32	(*get_ufs_hci_version)(struct ufs_hba *);
	int	(*clk_scale_notify)(struct ufs_hba *, bool,
				    enum ufs_notify_change_status);
	int	(*setup_clocks)(struct ufs_hba *, bool, bool);
	int	(*setup_regulators)(struct ufs_hba *, bool);
	int	(*hce_enable_notify)(struct ufs_hba *,
				     enum ufs_notify_change_status);
	int	(*link_startup_notify)(struct ufs_hba *,
				       enum ufs_notify_change_status);
	int	(*pwr_change_notify)(struct ufs_hba *,
					enum ufs_notify_change_status status,
					struct ufs_pa_layer_attr *,
					struct ufs_pa_layer_attr *);
	int	(*apply_dev_quirks)(struct ufs_hba *);
	int	(*suspend)(struct ufs_hba *, enum ufs_pm_op);
	int	(*resume)(struct ufs_hba *, enum ufs_pm_op);
	int	(*full_reset)(struct ufs_hba *);
	void	(*dbg_register_dump)(struct ufs_hba *hba, bool no_sleep);
	int	(*update_sec_cfg)(struct ufs_hba *hba, bool restore_sec_cfg);
	u32	(*get_scale_down_gear)(struct ufs_hba *);
	int	(*set_bus_vote)(struct ufs_hba *, bool);
#ifdef CONFIG_DEBUG_FS
	void	(*add_debugfs)(struct ufs_hba *hba, struct dentry *root);
	void	(*remove_debugfs)(struct ufs_hba *hba);
#endif
};

/**
 * struct ufs_hba_crypto_variant_ops - variant specific crypto callbacks
 * @crypto_req_setup:	retreieve the necessary cryptographic arguments to setup
			a requests's transfer descriptor.
 * @crypto_engine_cfg_start: start configuring cryptographic engine
 *							 according to tag
 *							 parameter
 * @crypto_engine_cfg_end: end configuring cryptographic engine
 *						   according to tag parameter
 * @crypto_engine_reset: perform reset to the cryptographic engine
 * @crypto_engine_get_status: get errors status of the cryptographic engine
 */
struct ufs_hba_crypto_variant_ops {
	int	(*crypto_req_setup)(struct ufs_hba *, struct ufshcd_lrb *lrbp,
				    u8 *cc_index, bool *enable, u64 *dun);
	int	(*crypto_engine_cfg_start)(struct ufs_hba *, unsigned int);
	int	(*crypto_engine_cfg_end)(struct ufs_hba *, struct ufshcd_lrb *,
			struct request *);
	int	(*crypto_engine_reset)(struct ufs_hba *);
	int	(*crypto_engine_get_status)(struct ufs_hba *, u32 *);
};

/**
* struct ufs_hba_pm_qos_variant_ops - variant specific PM QoS callbacks
*/
struct ufs_hba_pm_qos_variant_ops {
	void		(*req_start)(struct ufs_hba *, struct request *);
	void		(*req_end)(struct ufs_hba *, struct request *, bool);
};

/**
 * struct ufs_hba_variant - variant specific parameters
 * @name: variant name
 */
struct ufs_hba_variant {
	struct device				*dev;
	const char				*name;
	struct ufs_hba_variant_ops		*vops;
	struct ufs_hba_crypto_variant_ops	*crypto_vops;
	struct ufs_hba_pm_qos_variant_ops	*pm_qos_vops;
};

/* clock gating state  */
enum clk_gating_state {
	CLKS_OFF,
	CLKS_ON,
	REQ_CLKS_OFF,
	REQ_CLKS_ON,
};

/**
 * struct ufs_clk_gating - UFS clock gating related info
 * @gate_hrtimer: hrtimer to invoke @gate_work after some delay as
 * specified in @delay_ms
 * @gate_work: worker to turn off clocks
 * @ungate_work: worker to turn on clocks that will be used in case of
 * interrupt context
 * @state: the current clocks state
 * @delay_ms: current gating delay in ms
 * @delay_ms_pwr_save: gating delay (in ms) in power save mode
 * @delay_ms_perf: gating delay (in ms) in performance mode
 * @is_suspended: clk gating is suspended when set to 1 which can be used
 * during suspend/resume
 * @delay_attr: sysfs attribute to control delay_ms if clock scaling is disabled
 * @delay_pwr_save_attr: sysfs attribute to control delay_ms_pwr_save
 * @delay_perf_attr: sysfs attribute to control delay_ms_perf
 * @enable_attr: sysfs attribute to enable/disable clock gating
 * @is_enabled: Indicates the current status of clock gating
 * @active_reqs: number of requests that are pending and should be waited for
 * completion before gating clocks.
 */
struct ufs_clk_gating {
	struct hrtimer gate_hrtimer;
	struct work_struct gate_work;
	struct work_struct ungate_work;
	enum clk_gating_state state;
	unsigned long delay_ms;
	unsigned long delay_ms_pwr_save;
	unsigned long delay_ms_perf;
	bool is_suspended;
	struct device_attribute delay_attr;
	struct device_attribute delay_pwr_save_attr;
	struct device_attribute delay_perf_attr;
	struct device_attribute enable_attr;
	bool is_enabled;
	int active_reqs;
	struct workqueue_struct *ungating_workq;
};

/* Hibern8 state  */
enum ufshcd_hibern8_on_idle_state {
	HIBERN8_ENTERED,
	HIBERN8_EXITED,
	REQ_HIBERN8_ENTER,
	REQ_HIBERN8_EXIT,
	AUTO_HIBERN8,
};

/**
 * struct ufs_hibern8_on_idle - UFS Hibern8 on idle related data
 * @enter_work: worker to put UFS link in hibern8 after some delay as
 * specified in delay_ms
 * @exit_work: worker to bring UFS link out of hibern8
 * @state: the current hibern8 state
 * @delay_ms: hibern8 enter delay in ms
 * @is_suspended: hibern8 enter is suspended when set to 1 which can be used
 * during suspend/resume
 * @active_reqs: number of requests that are pending and should be waited for
 * completion before scheduling delayed "enter_work".
 * @delay_attr: sysfs attribute to control delay_attr
 * @enable_attr: sysfs attribute to enable/disable hibern8 on idle
 * @is_enabled: Indicates the current status of hibern8
 */
struct ufs_hibern8_on_idle {
	struct delayed_work enter_work;
	struct work_struct exit_work;
	enum ufshcd_hibern8_on_idle_state state;
	unsigned long delay_ms;
	bool is_suspended;
	int active_reqs;
	struct device_attribute delay_attr;
	struct device_attribute enable_attr;
	bool is_enabled;
};

struct ufs_saved_pwr_info {
	struct ufs_pa_layer_attr info;
	bool is_valid;
};

/**
 * struct ufs_clk_scaling - UFS clock scaling related data
 * @active_reqs: number of requests that are pending. If this is zero when
 * devfreq ->target() function is called then schedule "suspend_work" to
 * suspend devfreq.
 * @tot_busy_t: Total busy time in current polling window
 * @window_start_t: Start time (in jiffies) of the current polling window
 * @busy_start_t: Start time of current busy period
 * @enable_attr: sysfs attribute to enable/disable clock scaling
 * @saved_pwr_info: UFS power mode may also be changed during scaling and this
 * one keeps track of previous power mode.
 * @workq: workqueue to schedule devfreq suspend/resume work
 * @suspend_work: worker to suspend devfreq
 * @resume_work: worker to resume devfreq
 * @is_allowed: tracks if scaling is currently allowed or not
 * @is_busy_started: tracks if busy period has started or not
 * @is_suspended: tracks if devfreq is suspended or not
 * @is_scaled_up: tracks if we are currently scaled up or scaled down
 */
struct ufs_clk_scaling {
	int active_reqs;
	unsigned long tot_busy_t;
	unsigned long window_start_t;
	ktime_t busy_start_t;
	struct device_attribute enable_attr;
	struct ufs_saved_pwr_info saved_pwr_info;
	struct workqueue_struct *workq;
	struct work_struct suspend_work;
	struct work_struct resume_work;
	bool is_allowed;
	bool is_busy_started;
	bool is_suspended;
	bool is_scaled_up;
};

/**
 * struct ufs_init_prefetch - contains data that is pre-fetched once during
 * initialization
 * @icc_level: icc level which was read during initialization
 */
struct ufs_init_prefetch {
	u32 icc_level;
};

#define UIC_ERR_REG_HIST_LENGTH 8
/**
 * struct ufs_uic_err_reg_hist - keeps history of uic errors
 * @pos: index to indicate cyclic buffer position
 * @reg: cyclic buffer for registers value
 * @tstamp: cyclic buffer for time stamp
 */
struct ufs_uic_err_reg_hist {
	int pos;
	u32 reg[UIC_ERR_REG_HIST_LENGTH];
	ktime_t tstamp[UIC_ERR_REG_HIST_LENGTH];
};

#ifdef CONFIG_DEBUG_FS
struct debugfs_files {
	struct dentry *debugfs_root;
	struct dentry *stats_folder;
	struct dentry *tag_stats;
	struct dentry *err_stats;
	struct dentry *show_hba;
	struct dentry *host_regs;
	struct dentry *dump_dev_desc;
	struct dentry *power_mode;
	struct dentry *dme_local_read;
	struct dentry *dme_peer_read;
	struct dentry *dbg_print_en;
	struct dentry *req_stats;
	struct dentry *query_stats;
	u32 dme_local_attr_id;
	u32 dme_peer_attr_id;
	struct dentry *reset_controller;
	struct dentry *err_state;
	bool err_occurred;
#ifdef CONFIG_UFS_FAULT_INJECTION
	struct dentry *err_inj_scenario;
	struct dentry *err_inj_stats;
	u32 err_inj_scenario_mask;
	struct fault_attr fail_attr;
#endif
	bool is_sys_suspended;
};

/* tag stats statistics types */
enum ts_types {
	TS_NOT_SUPPORTED	= -1,
	TS_TAG			= 0,
	TS_READ			= 1,
	TS_WRITE		= 2,
	TS_URGENT_READ		= 3,
	TS_URGENT_WRITE		= 4,
	TS_FLUSH		= 5,
	TS_NUM_STATS		= 6,
};

/**
 * struct ufshcd_req_stat - statistics for request handling times (in usec)
 * @min: shortest time measured
 * @max: longest time measured
 * @sum: sum of all the handling times measured (used for average calculation)
 * @count: number of measurements taken
 */
struct ufshcd_req_stat {
	u64 min;
	u64 max;
	u64 sum;
	u64 count;
};
#endif

/**
 * struct ufs_stats - keeps usage/err statistics
 * @enabled: enable tag stats for debugfs
 * @tag_stats: pointer to tag statistic counters
 * @q_depth: current amount of busy slots
 * @err_stats: counters to keep track of various errors
 * @req_stats: request handling time statistics per request type
 * @query_stats_arr: array that holds query statistics
 * @hibern8_exit_cnt: Counter to keep track of number of exits,
 *		reset this after link-startup.
 * @last_hibern8_exit_tstamp: Set time after the hibern8 exit.
 *		Clear after the first successful command completion.
 * @pa_err: tracks pa-uic errors
 * @dl_err: tracks dl-uic errors
 * @nl_err: tracks nl-uic errors
 * @tl_err: tracks tl-uic errors
 * @dme_err: tracks dme errors
 */
struct ufs_stats {
#ifdef CONFIG_DEBUG_FS
	bool enabled;
	u64 **tag_stats;
	int q_depth;
	int err_stats[UFS_ERR_MAX];
	struct ufshcd_req_stat req_stats[TS_NUM_STATS];
	int query_stats_arr[UPIU_QUERY_OPCODE_MAX][MAX_QUERY_IDN];

#endif
	u32 hibern8_exit_cnt;
	ktime_t last_hibern8_exit_tstamp;
	struct ufs_uic_err_reg_hist pa_err;
	struct ufs_uic_err_reg_hist dl_err;
	struct ufs_uic_err_reg_hist nl_err;
	struct ufs_uic_err_reg_hist tl_err;
	struct ufs_uic_err_reg_hist dme_err;
};

/* UFS Host Controller debug print bitmask */
#define UFSHCD_DBG_PRINT_CLK_FREQ_EN		UFS_BIT(0)
#define UFSHCD_DBG_PRINT_UIC_ERR_HIST_EN	UFS_BIT(1)
#define UFSHCD_DBG_PRINT_HOST_REGS_EN		UFS_BIT(2)
#define UFSHCD_DBG_PRINT_TRS_EN			UFS_BIT(3)
#define UFSHCD_DBG_PRINT_TMRS_EN		UFS_BIT(4)
#define UFSHCD_DBG_PRINT_PWR_EN			UFS_BIT(5)
#define UFSHCD_DBG_PRINT_HOST_STATE_EN		UFS_BIT(6)

#define UFSHCD_DBG_PRINT_ALL						   \
		(UFSHCD_DBG_PRINT_CLK_FREQ_EN		|		   \
		 UFSHCD_DBG_PRINT_UIC_ERR_HIST_EN	|		   \
		 UFSHCD_DBG_PRINT_HOST_REGS_EN | UFSHCD_DBG_PRINT_TRS_EN | \
		 UFSHCD_DBG_PRINT_TMRS_EN | UFSHCD_DBG_PRINT_PWR_EN |	   \
		 UFSHCD_DBG_PRINT_HOST_STATE_EN)

/**
 * struct ufs_hba - per adapter private structure
 * @mmio_base: UFSHCI base register address
 * @ucdl_base_addr: UFS Command Descriptor base address
 * @utrdl_base_addr: UTP Transfer Request Descriptor base address
 * @utmrdl_base_addr: UTP Task Management Descriptor base address
 * @ucdl_dma_addr: UFS Command Descriptor DMA address
 * @utrdl_dma_addr: UTRDL DMA address
 * @utmrdl_dma_addr: UTMRDL DMA address
 * @host: Scsi_Host instance of the driver
 * @dev: device handle
 * @lrb: local reference block
 * @lrb_in_use: lrb in use
 * @outstanding_tasks: Bits representing outstanding task requests
 * @outstanding_reqs: Bits representing outstanding transfer requests
 * @capabilities: UFS Controller Capabilities
 * @nutrs: Transfer Request Queue depth supported by controller
 * @nutmrs: Task Management Queue depth supported by controller
 * @ufs_version: UFS Version to which controller complies
 * @var: pointer to variant specific data
 * @priv: pointer to variant specific private data
 * @irq: Irq number of the controller
 * @active_uic_cmd: handle of active UIC command
 * @uic_cmd_mutex: mutex for uic command
 * @tm_wq: wait queue for task management
 * @tm_tag_wq: wait queue for free task management slots
 * @tm_slots_in_use: bit map of task management request slots in use
 * @pwr_done: completion for power mode change
 * @tm_condition: condition variable for task management
 * @ufshcd_state: UFSHCD states
 * @eh_flags: Error handling flags
 * @intr_mask: Interrupt Mask Bits
 * @ee_ctrl_mask: Exception event control mask
 * @is_powered: flag to check if HBA is powered
 * @is_init_prefetch: flag to check if data was pre-fetched in initialization
 * @init_prefetch_data: data pre-fetched during initialization
 * @eh_work: Worker to handle UFS errors that require s/w attention
 * @eeh_work: Worker to handle exception events
 * @errors: HBA errors
 * @uic_error: UFS interconnect layer error status
 * @saved_err: sticky error mask
 * @saved_uic_err: sticky UIC error mask
 * @dev_cmd: ufs device management command information
 * @last_dme_cmd_tstamp: time stamp of the last completed DME command
 * @auto_bkops_enabled: to track whether bkops is enabled in device
 * @ufs_stats: ufshcd statistics to be used via debugfs
 * @debugfs_files: debugfs files associated with the ufs stats
 * @ufshcd_dbg_print: Bitmask for enabling debug prints
 * @vreg_info: UFS device voltage regulator information
 * @clk_list_head: UFS host controller clocks list node head
 * @pwr_info: holds current power mode
 * @max_pwr_info: keeps the device max valid pwm
 * @hibern8_on_idle: UFS Hibern8 on idle related data
 * @urgent_bkops_lvl: keeps track of urgent bkops level for device
 * @is_urgent_bkops_lvl_checked: keeps track if the urgent bkops level for
 *  device is known or not.
 * @scsi_block_reqs_cnt: reference counting for scsi block requests
 */
struct ufs_hba {
	void __iomem *mmio_base;

	/* Virtual memory reference */
	struct utp_transfer_cmd_desc *ucdl_base_addr;
	struct utp_transfer_req_desc *utrdl_base_addr;
	struct utp_task_req_desc *utmrdl_base_addr;

	/* DMA memory reference */
	dma_addr_t ucdl_dma_addr;
	dma_addr_t utrdl_dma_addr;
	dma_addr_t utmrdl_dma_addr;

	struct Scsi_Host *host;
	struct device *dev;
	/*
	 * This field is to keep a reference to "scsi_device" corresponding to
	 * "UFS device" W-LU.
	 */
	struct scsi_device *sdev_ufs_device;

	enum ufs_dev_pwr_mode curr_dev_pwr_mode;
	enum uic_link_state uic_link_state;
	/* Desired UFS power management level during runtime PM */
	int rpm_lvl;
	/* Desired UFS power management level during system PM */
	int spm_lvl;
	struct device_attribute rpm_lvl_attr;
	struct device_attribute spm_lvl_attr;
	int pm_op_in_progress;

	struct ufshcd_lrb *lrb;
	unsigned long lrb_in_use;

	unsigned long outstanding_tasks;
	unsigned long outstanding_reqs;

	u32 capabilities;
	int nutrs;
	int nutmrs;
	u32 ufs_version;
	struct ufs_hba_variant *var;
	void *priv;
	unsigned int irq;
	bool is_irq_enabled;

	/* Interrupt aggregation support is broken */
	#define UFSHCD_QUIRK_BROKEN_INTR_AGGR			UFS_BIT(0)

	/*
	 * delay before each dme command is required as the unipro
	 * layer has shown instabilities
	 */
	#define UFSHCD_QUIRK_DELAY_BEFORE_DME_CMDS		UFS_BIT(1)

	/*
	 * If UFS host controller is having issue in processing LCC (Line
	 * Control Command) coming from device then enable this quirk.
	 * When this quirk is enabled, host controller driver should disable
	 * the LCC transmission on UFS device (by clearing TX_LCC_ENABLE
	 * attribute of device to 0).
	 */
	#define UFSHCD_QUIRK_BROKEN_LCC				UFS_BIT(2)

	/*
	 * The attribute PA_RXHSUNTERMCAP specifies whether or not the
	 * inbound Link supports unterminated line in HS mode. Setting this
	 * attribute to 1 fixes moving to HS gear.
	 */
	#define UFSHCD_QUIRK_BROKEN_PA_RXHSUNTERMCAP		UFS_BIT(3)

	/*
	 * This quirk needs to be enabled if the host contoller only allows
	 * accessing the peer dme attributes in AUTO mode (FAST AUTO or
	 * SLOW AUTO).
	 */
	#define UFSHCD_QUIRK_DME_PEER_ACCESS_AUTO_MODE		UFS_BIT(4)

	/*
	 * This quirk needs to be enabled if the host contoller doesn't
	 * advertise the correct version in UFS_VER register. If this quirk
	 * is enabled, standard UFS host driver will call the vendor specific
	 * ops (get_ufs_hci_version) to get the correct version.
	 */
	#define UFSHCD_QUIRK_BROKEN_UFS_HCI_VERSION		UFS_BIT(5)

	/* Auto hibern8 support is broken */
	#define UFSHCD_QUIRK_BROKEN_AUTO_HIBERN8		UFS_BIT(6)

	unsigned int quirks;	/* Deviations from standard UFSHCI spec. */

	/* Device deviations from standard UFS device spec. */
	unsigned int dev_quirks;

	wait_queue_head_t tm_wq;
	wait_queue_head_t tm_tag_wq;
	unsigned long tm_condition;
	unsigned long tm_slots_in_use;

	struct uic_command *active_uic_cmd;
	struct mutex uic_cmd_mutex;
	struct completion *uic_async_done;

	u32 ufshcd_state;
	u32 eh_flags;
	u32 intr_mask;
	u16 ee_ctrl_mask;
	bool is_powered;
	bool is_init_prefetch;
	struct ufs_init_prefetch init_prefetch_data;

	/* Work Queues */
	struct work_struct eh_work;
	struct work_struct eeh_work;
	struct work_struct rls_work;

	/* HBA Errors */
	u32 errors;
	u32 uic_error;
	u32 ce_error;	/* crypto engine errors */
	u32 saved_err;
	u32 saved_uic_err;
	u32 saved_ce_err;
	bool silence_err_logs;
	bool force_host_reset;

	/* Device management request data */
	struct ufs_dev_cmd dev_cmd;
	ktime_t last_dme_cmd_tstamp;

	/* Keeps information of the UFS device connected to this host */
	struct ufs_dev_info dev_info;
	bool auto_bkops_enabled;

	struct ufs_stats ufs_stats;
#ifdef CONFIG_DEBUG_FS
	struct debugfs_files debugfs_files;
#endif

	struct ufs_vreg_info vreg_info;
	struct list_head clk_list_head;

	bool wlun_dev_clr_ua;

	/* Number of requests aborts */
	int req_abort_count;

	/* Number of lanes available (1 or 2) for Rx/Tx */
	u32 lanes_per_direction;

	/* Bitmask for enabling debug prints */
	u32 ufshcd_dbg_print;

	struct ufs_pa_layer_attr pwr_info;
	struct ufs_pwr_mode_info max_pwr_info;

	struct ufs_clk_gating clk_gating;
	struct ufs_hibern8_on_idle hibern8_on_idle;

	/* Control to enable/disable host capabilities */
	u32 caps;
	/* Allow dynamic clk gating */
#define UFSHCD_CAP_CLK_GATING	(1 << 0)
	/* Allow hiberb8 with clk gating */
#define UFSHCD_CAP_HIBERN8_WITH_CLK_GATING (1 << 1)
	/* Allow dynamic clk scaling */
#define UFSHCD_CAP_CLK_SCALING	(1 << 2)
	/* Allow auto bkops to enabled during runtime suspend */
#define UFSHCD_CAP_AUTO_BKOPS_SUSPEND (1 << 3)
	/*
	 * This capability allows host controller driver to use the UFS HCI's
	 * interrupt aggregation capability.
	 * CAUTION: Enabling this might reduce overall UFS throughput.
	 */
#define UFSHCD_CAP_INTR_AGGR (1 << 4)
<<<<<<< HEAD
	/* Allow standalone Hibern8 enter on idle */
#define UFSHCD_CAP_HIBERN8_ENTER_ON_IDLE (1 << 5)
=======
>>>>>>> 26d62987
	/*
	 * This capability allows the device auto-bkops to be always enabled
	 * except during suspend (both runtime and suspend).
	 * Enabling this capability means that device will always be allowed
	 * to do background operation when it's active but it might degrade
	 * the performance of ongoing read/write operations.
	 */
<<<<<<< HEAD
#define UFSHCD_CAP_KEEP_AUTO_BKOPS_ENABLED_EXCEPT_SUSPEND (1 << 6)
	/*
	 * If host controller hardware can be power collapsed when UFS link is
	 * in hibern8 then enable this cap.
	 */
#define UFSHCD_CAP_POWER_COLLAPSE_DURING_HIBERN8 (1 << 7)
=======
#define UFSHCD_CAP_KEEP_AUTO_BKOPS_ENABLED_EXCEPT_SUSPEND (1 << 5)
>>>>>>> 26d62987

	struct devfreq *devfreq;
	struct ufs_clk_scaling clk_scaling;
	bool is_sys_suspended;

	enum bkops_status urgent_bkops_lvl;
	bool is_urgent_bkops_lvl_checked;

	/* sync b/w diff contexts */
	struct rw_semaphore lock;
	unsigned long shutdown_in_prog;

	struct reset_control *core_reset;
	/* If set, don't gate device ref_clk during clock gating */
	bool no_ref_clk_gating;

	int scsi_block_reqs_cnt;

	bool full_init_linereset;
	struct pinctrl *pctrl;

	int			latency_hist_enabled;
	struct io_latency_state io_lat_s;
	bool restore_needed;
};

static inline void ufshcd_mark_shutdown_ongoing(struct ufs_hba *hba)
{
	set_bit(0, &hba->shutdown_in_prog);
}

static inline bool ufshcd_is_shutdown_ongoing(struct ufs_hba *hba)
{
	return !!(test_bit(0, &hba->shutdown_in_prog));
}

/* Returns true if clocks can be gated. Otherwise false */
static inline bool ufshcd_is_clkgating_allowed(struct ufs_hba *hba)
{
	return hba->caps & UFSHCD_CAP_CLK_GATING;
}
static inline bool ufshcd_can_hibern8_during_gating(struct ufs_hba *hba)
{
	return hba->caps & UFSHCD_CAP_HIBERN8_WITH_CLK_GATING;
}
static inline int ufshcd_is_clkscaling_supported(struct ufs_hba *hba)
{
	return hba->caps & UFSHCD_CAP_CLK_SCALING;
}
static inline bool ufshcd_can_autobkops_during_suspend(struct ufs_hba *hba)
{
	return hba->caps & UFSHCD_CAP_AUTO_BKOPS_SUSPEND;
}
static inline bool ufshcd_is_hibern8_on_idle_allowed(struct ufs_hba *hba)
{
	return hba->caps & UFSHCD_CAP_HIBERN8_ENTER_ON_IDLE;
}

static inline bool ufshcd_is_power_collapse_during_hibern8_allowed(
						struct ufs_hba *hba)
{
	return !!(hba->caps & UFSHCD_CAP_POWER_COLLAPSE_DURING_HIBERN8);
}

static inline bool ufshcd_keep_autobkops_enabled_except_suspend(
							struct ufs_hba *hba)
{
	return hba->caps & UFSHCD_CAP_KEEP_AUTO_BKOPS_ENABLED_EXCEPT_SUSPEND;
}

static inline bool ufshcd_is_intr_aggr_allowed(struct ufs_hba *hba)
{
	if ((hba->caps & UFSHCD_CAP_INTR_AGGR) &&
	    !(hba->quirks & UFSHCD_QUIRK_BROKEN_INTR_AGGR))
		return true;
	else
		return false;
}

static inline bool ufshcd_is_auto_hibern8_supported(struct ufs_hba *hba)
{
	return !!((hba->capabilities & MASK_AUTO_HIBERN8_SUPPORT) &&
		!(hba->quirks & UFSHCD_QUIRK_BROKEN_AUTO_HIBERN8));
}

static inline bool ufshcd_is_crypto_supported(struct ufs_hba *hba)
{
	return !!(hba->capabilities & MASK_CRYPTO_SUPPORT);
}

#define ufshcd_writel(hba, val, reg)	\
	writel_relaxed((val), (hba)->mmio_base + (reg))
#define ufshcd_readl(hba, reg)	\
	readl_relaxed((hba)->mmio_base + (reg))

/**
 * ufshcd_rmwl - read modify write into a register
 * @hba - per adapter instance
 * @mask - mask to apply on read value
 * @val - actual value to write
 * @reg - register address
 */
static inline void ufshcd_rmwl(struct ufs_hba *hba, u32 mask, u32 val, u32 reg)
{
       u32 tmp;

	tmp = ufshcd_readl(hba, reg);
	tmp &= ~mask;
	tmp |= (val & mask);
	ufshcd_writel(hba, tmp, reg);
}

int ufshcd_alloc_host(struct device *, struct ufs_hba **);
void ufshcd_dealloc_host(struct ufs_hba *);
int ufshcd_init(struct ufs_hba * , void __iomem * , unsigned int);
void ufshcd_remove(struct ufs_hba *);
int ufshcd_wait_for_register(struct ufs_hba *hba, u32 reg, u32 mask,
				u32 val, unsigned long interval_us,
				unsigned long timeout_ms, bool can_sleep);
int ufshcd_uic_hibern8_enter(struct ufs_hba *hba);
int ufshcd_uic_hibern8_exit(struct ufs_hba *hba);

/**
 * ufshcd_set_variant - set variant specific data to the hba
 * @hba - per adapter instance
 * @variant - pointer to variant specific data
 */
static inline void ufshcd_set_variant(struct ufs_hba *hba, void *variant)
{
	BUG_ON(!hba);
	hba->priv = variant;
}

/**
 * ufshcd_get_variant - get variant specific data from the hba
 * @hba - per adapter instance
 */
static inline void *ufshcd_get_variant(struct ufs_hba *hba)
{
	BUG_ON(!hba);
	return hba->priv;
}
static inline bool ufshcd_keep_autobkops_enabled_except_suspend(
							struct ufs_hba *hba)
{
	return hba->caps & UFSHCD_CAP_KEEP_AUTO_BKOPS_ENABLED_EXCEPT_SUSPEND;
}

extern int ufshcd_runtime_suspend(struct ufs_hba *hba);
extern int ufshcd_runtime_resume(struct ufs_hba *hba);
extern int ufshcd_runtime_idle(struct ufs_hba *hba);
extern int ufshcd_system_suspend(struct ufs_hba *hba);
extern int ufshcd_system_resume(struct ufs_hba *hba);
extern int ufshcd_shutdown(struct ufs_hba *hba);
extern int ufshcd_dme_set_attr(struct ufs_hba *hba, u32 attr_sel,
			       u8 attr_set, u32 mib_val, u8 peer);
extern int ufshcd_dme_get_attr(struct ufs_hba *hba, u32 attr_sel,
			       u32 *mib_val, u8 peer);

/* UIC command interfaces for DME primitives */
#define DME_LOCAL	0
#define DME_PEER	1
#define ATTR_SET_NOR	0	/* NORMAL */
#define ATTR_SET_ST	1	/* STATIC */

static inline int ufshcd_dme_set(struct ufs_hba *hba, u32 attr_sel,
				 u32 mib_val)
{
	return ufshcd_dme_set_attr(hba, attr_sel, ATTR_SET_NOR,
				   mib_val, DME_LOCAL);
}

static inline int ufshcd_dme_st_set(struct ufs_hba *hba, u32 attr_sel,
				    u32 mib_val)
{
	return ufshcd_dme_set_attr(hba, attr_sel, ATTR_SET_ST,
				   mib_val, DME_LOCAL);
}

static inline int ufshcd_dme_peer_set(struct ufs_hba *hba, u32 attr_sel,
				      u32 mib_val)
{
	return ufshcd_dme_set_attr(hba, attr_sel, ATTR_SET_NOR,
				   mib_val, DME_PEER);
}

static inline int ufshcd_dme_peer_st_set(struct ufs_hba *hba, u32 attr_sel,
					 u32 mib_val)
{
	return ufshcd_dme_set_attr(hba, attr_sel, ATTR_SET_ST,
				   mib_val, DME_PEER);
}

static inline int ufshcd_dme_get(struct ufs_hba *hba,
				 u32 attr_sel, u32 *mib_val)
{
	return ufshcd_dme_get_attr(hba, attr_sel, mib_val, DME_LOCAL);
}

static inline int ufshcd_dme_peer_get(struct ufs_hba *hba,
				      u32 attr_sel, u32 *mib_val)
{
	return ufshcd_dme_get_attr(hba, attr_sel, mib_val, DME_PEER);
}

/**
 * ufshcd_dme_rmw - get modify set a dme attribute
 * @hba - per adapter instance
 * @mask - mask to apply on read value
 * @val - actual value to write
 * @attr - dme attribute
 */
static inline int ufshcd_dme_rmw(struct ufs_hba *hba, u32 mask,
				 u32 val, u32 attr)
{
	u32 cfg = 0;
	int err = 0;

	err = ufshcd_dme_get(hba, UIC_ARG_MIB(attr), &cfg);
	if (err)
		goto out;

	cfg &= ~mask;
	cfg |= (val & mask);

	err = ufshcd_dme_set(hba, UIC_ARG_MIB(attr), cfg);

out:
	return err;
}

int ufshcd_read_device_desc(struct ufs_hba *hba, u8 *buf, u32 size);
int ufshcd_read_health_desc(struct ufs_hba *hba, u8 *buf, u32 size);

static inline bool ufshcd_is_hs_mode(struct ufs_pa_layer_attr *pwr_info)
{
	return (pwr_info->pwr_rx == FAST_MODE ||
		pwr_info->pwr_rx == FASTAUTO_MODE) &&
		(pwr_info->pwr_tx == FAST_MODE ||
		pwr_info->pwr_tx == FASTAUTO_MODE);
}

#ifdef CONFIG_DEBUG_FS
static inline void ufshcd_init_req_stats(struct ufs_hba *hba)
{
	memset(hba->ufs_stats.req_stats, 0, sizeof(hba->ufs_stats.req_stats));
}
#else
static inline void ufshcd_init_req_stats(struct ufs_hba *hba) {}
#endif

#define ASCII_STD true
#define UTF16_STD false
int ufshcd_read_string_desc(struct ufs_hba *hba, int desc_index, u8 *buf,
				u32 size, bool ascii);

/* Expose Query-Request API */
int ufshcd_query_flag(struct ufs_hba *hba, enum query_opcode opcode,
	enum flag_idn idn, bool *flag_res);
int ufshcd_query_attr(struct ufs_hba *hba, enum query_opcode opcode,
	enum attr_idn idn, u8 index, u8 selector, u32 *attr_val);
int ufshcd_query_descriptor(struct ufs_hba *hba, enum query_opcode opcode,
	enum desc_idn idn, u8 index, u8 selector, u8 *desc_buf, int *buf_len);

int ufshcd_hold(struct ufs_hba *hba, bool async);
void ufshcd_release(struct ufs_hba *hba, bool no_sched);
int ufshcd_wait_for_doorbell_clr(struct ufs_hba *hba, u64 wait_timeout_us);
int ufshcd_change_power_mode(struct ufs_hba *hba,
			     struct ufs_pa_layer_attr *pwr_mode);
void ufshcd_abort_outstanding_transfer_requests(struct ufs_hba *hba,
		int result);
u32 ufshcd_get_local_unipro_ver(struct ufs_hba *hba);

void ufshcd_scsi_block_requests(struct ufs_hba *hba);
void ufshcd_scsi_unblock_requests(struct ufs_hba *hba);

/* Wrapper functions for safely calling variant operations */
static inline const char *ufshcd_get_var_name(struct ufs_hba *hba)
{
	if (hba->var && hba->var->name)
		return hba->var->name;
	return "";
}

static inline int ufshcd_vops_init(struct ufs_hba *hba)
{
	if (hba->var && hba->var->vops && hba->var->vops->init)
		return hba->var->vops->init(hba);
	return 0;
}

static inline void ufshcd_vops_exit(struct ufs_hba *hba)
{
	if (hba->var && hba->var->vops && hba->var->vops->exit)
		hba->var->vops->exit(hba);
}

static inline u32 ufshcd_vops_get_ufs_hci_version(struct ufs_hba *hba)
{
	if (hba->var && hba->var->vops && hba->var->vops->get_ufs_hci_version)
		return hba->var->vops->get_ufs_hci_version(hba);
	return ufshcd_readl(hba, REG_UFS_VERSION);
}

static inline int ufshcd_vops_clk_scale_notify(struct ufs_hba *hba,
			bool up, enum ufs_notify_change_status status)
{
	if (hba->var && hba->var->vops && hba->var->vops->clk_scale_notify)
		return hba->var->vops->clk_scale_notify(hba, up, status);
	return 0;
}

static inline int ufshcd_vops_setup_clocks(struct ufs_hba *hba, bool on,
					   bool is_gating_context)
{
	if (hba->var && hba->var->vops && hba->var->vops->setup_clocks)
		return hba->var->vops->setup_clocks(hba, on, is_gating_context);
	return 0;
}

static inline int ufshcd_vops_setup_regulators(struct ufs_hba *hba, bool status)
{
	if (hba->var && hba->var->vops && hba->var->vops->setup_regulators)
		return hba->var->vops->setup_regulators(hba, status);
	return 0;
}

static inline int ufshcd_vops_hce_enable_notify(struct ufs_hba *hba,
						bool status)
{
	if (hba->var && hba->var->vops && hba->var->vops->hce_enable_notify)
		hba->var->vops->hce_enable_notify(hba, status);
	return 0;
}
static inline int ufshcd_vops_link_startup_notify(struct ufs_hba *hba,
						bool status)
{
	if (hba->var && hba->var->vops && hba->var->vops->link_startup_notify)
		return hba->var->vops->link_startup_notify(hba, status);
	return 0;
}

static inline int ufshcd_vops_pwr_change_notify(struct ufs_hba *hba,
				  bool status,
				  struct ufs_pa_layer_attr *dev_max_params,
				  struct ufs_pa_layer_attr *dev_req_params)
{
	if (hba->var && hba->var->vops && hba->var->vops->pwr_change_notify)
		return hba->var->vops->pwr_change_notify(hba, status,
					dev_max_params, dev_req_params);
	return -ENOTSUPP;
}

static inline int ufshcd_vops_apply_dev_quirks(struct ufs_hba *hba)
{
	if (hba->var && hba->var->vops && hba->var->vops->apply_dev_quirks)
		return hba->var->vops->apply_dev_quirks(hba);
	return 0;
}

static inline int ufshcd_vops_suspend(struct ufs_hba *hba, enum ufs_pm_op op)
{
	if (hba->var && hba->var->vops && hba->var->vops->suspend)
		return hba->var->vops->suspend(hba, op);
	return 0;
}

static inline int ufshcd_vops_resume(struct ufs_hba *hba, enum ufs_pm_op op)
{
	if (hba->var && hba->var->vops && hba->var->vops->resume)
		return hba->var->vops->resume(hba, op);
	return 0;
}

static inline int ufshcd_vops_full_reset(struct ufs_hba *hba)
{
	if (hba->var && hba->var->vops && hba->var->vops->full_reset)
		return hba->var->vops->full_reset(hba);
	return 0;
}


static inline void ufshcd_vops_dbg_register_dump(struct ufs_hba *hba,
						 bool no_sleep)
{
	if (hba->var && hba->var->vops && hba->var->vops->dbg_register_dump)
		hba->var->vops->dbg_register_dump(hba, no_sleep);
}

static inline int ufshcd_vops_update_sec_cfg(struct ufs_hba *hba,
						bool restore_sec_cfg)
{
	if (hba->var && hba->var->vops && hba->var->vops->update_sec_cfg)
		return hba->var->vops->update_sec_cfg(hba, restore_sec_cfg);
	return 0;
}

static inline u32 ufshcd_vops_get_scale_down_gear(struct ufs_hba *hba)
{
	if (hba->var && hba->var->vops && hba->var->vops->get_scale_down_gear)
		return hba->var->vops->get_scale_down_gear(hba);
	/* Default to lowest high speed gear */
	return UFS_HS_G1;
}

static inline int ufshcd_vops_set_bus_vote(struct ufs_hba *hba, bool on)
{
	if (hba->var && hba->var->vops && hba->var->vops->set_bus_vote)
		return hba->var->vops->set_bus_vote(hba, on);
	return 0;
}

#ifdef CONFIG_DEBUG_FS
static inline void ufshcd_vops_add_debugfs(struct ufs_hba *hba,
						struct dentry *root)
{
	if (hba->var && hba->var->vops && hba->var->vops->add_debugfs)
		hba->var->vops->add_debugfs(hba, root);
}

static inline void ufshcd_vops_remove_debugfs(struct ufs_hba *hba)
{
	if (hba->var && hba->var->vops && hba->var->vops->remove_debugfs)
		hba->var->vops->remove_debugfs(hba);
}
#else
static inline void ufshcd_vops_add_debugfs(struct ufs_hba *hba, struct dentry *)
{
}

static inline void ufshcd_vops_remove_debugfs(struct ufs_hba *hba)
{
}
#endif

static inline int ufshcd_vops_crypto_req_setup(struct ufs_hba *hba,
	struct ufshcd_lrb *lrbp, u8 *cc_index, bool *enable, u64 *dun)
{
	if (hba->var && hba->var->crypto_vops &&
		hba->var->crypto_vops->crypto_req_setup)
		return hba->var->crypto_vops->crypto_req_setup(hba, lrbp,
			cc_index, enable, dun);
	return 0;
}

static inline int ufshcd_vops_crypto_engine_cfg_start(struct ufs_hba *hba,
						unsigned int task_tag)
{
	if (hba->var && hba->var->crypto_vops &&
	    hba->var->crypto_vops->crypto_engine_cfg_start)
		return hba->var->crypto_vops->crypto_engine_cfg_start
				(hba, task_tag);
	return 0;
}

static inline int ufshcd_vops_crypto_engine_cfg_end(struct ufs_hba *hba,
						struct ufshcd_lrb *lrbp,
						struct request *req)
{
	if (hba->var && hba->var->crypto_vops &&
	    hba->var->crypto_vops->crypto_engine_cfg_end)
		return hba->var->crypto_vops->crypto_engine_cfg_end
				(hba, lrbp, req);
	return 0;
}

static inline int ufshcd_vops_crypto_engine_reset(struct ufs_hba *hba)
{
	if (hba->var && hba->var->crypto_vops &&
	    hba->var->crypto_vops->crypto_engine_reset)
		return hba->var->crypto_vops->crypto_engine_reset(hba);
	return 0;
}

static inline int ufshcd_vops_crypto_engine_get_status(struct ufs_hba *hba,
		u32 *status)
{
	if (hba->var && hba->var->crypto_vops &&
	    hba->var->crypto_vops->crypto_engine_get_status)
		return hba->var->crypto_vops->crypto_engine_get_status(hba,
			status);
	return 0;
}

static inline void ufshcd_vops_pm_qos_req_start(struct ufs_hba *hba,
		struct request *req)
{
	if (hba->var && hba->var->pm_qos_vops &&
		hba->var->pm_qos_vops->req_start)
		hba->var->pm_qos_vops->req_start(hba, req);
}

static inline void ufshcd_vops_pm_qos_req_end(struct ufs_hba *hba,
		struct request *req, bool lock)
{
	if (hba->var && hba->var->pm_qos_vops && hba->var->pm_qos_vops->req_end)
		hba->var->pm_qos_vops->req_end(hba, req, lock);
}

#endif /* End of Header */<|MERGE_RESOLUTION|>--- conflicted
+++ resolved
@@ -874,11 +874,8 @@
 	 * CAUTION: Enabling this might reduce overall UFS throughput.
 	 */
 #define UFSHCD_CAP_INTR_AGGR (1 << 4)
-<<<<<<< HEAD
 	/* Allow standalone Hibern8 enter on idle */
 #define UFSHCD_CAP_HIBERN8_ENTER_ON_IDLE (1 << 5)
-=======
->>>>>>> 26d62987
 	/*
 	 * This capability allows the device auto-bkops to be always enabled
 	 * except during suspend (both runtime and suspend).
@@ -886,16 +883,12 @@
 	 * to do background operation when it's active but it might degrade
 	 * the performance of ongoing read/write operations.
 	 */
-<<<<<<< HEAD
 #define UFSHCD_CAP_KEEP_AUTO_BKOPS_ENABLED_EXCEPT_SUSPEND (1 << 6)
 	/*
 	 * If host controller hardware can be power collapsed when UFS link is
 	 * in hibern8 then enable this cap.
 	 */
 #define UFSHCD_CAP_POWER_COLLAPSE_DURING_HIBERN8 (1 << 7)
-=======
-#define UFSHCD_CAP_KEEP_AUTO_BKOPS_ENABLED_EXCEPT_SUSPEND (1 << 5)
->>>>>>> 26d62987
 
 	struct devfreq *devfreq;
 	struct ufs_clk_scaling clk_scaling;
