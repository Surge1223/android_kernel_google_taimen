<<<<<<< HEAD
/* Copyright (c) 2012-2016, The Linux Foundation. All rights reserved.
=======
/* Copyright (c) 2012-2015, 2017, The Linux Foundation. All rights reserved.
>>>>>>> ab757a98
 *
 * This program is free software; you can redistribute it and/or modify
 * it under the terms of the GNU General Public License version 2 and
 * only version 2 as published by the Free Software Foundation.
 *
 * This program is distributed in the hope that it will be useful,
 * but WITHOUT ANY WARRANTY; without even the implied warranty of
 * MERCHANTABILITY or FITNESS FOR A PARTICULAR PURPOSE.  See the
 * GNU General Public License for more details.
 */

#include <linux/kernel.h>
#include <linux/regmap.h>
#include <linux/module.h>
#include <linux/init.h>
#include <linux/slab.h>
#include <linux/leds.h>
#include <linux/err.h>
#include <linux/spinlock.h>
#include <linux/of_platform.h>
#include <linux/of_device.h>
#include <linux/spmi.h>
#include <linux/platform_device.h>
#include <linux/qpnp/pwm.h>
#include <linux/workqueue.h>
#include <linux/delay.h>
#include <linux/regulator/consumer.h>
#include <linux/ctype.h>

#define WLED_MOD_EN_REG(base, n)	(base + 0x60 + n*0x10)
#define WLED_IDAC_DLY_REG(base, n)	(WLED_MOD_EN_REG(base, n) + 0x01)
#define WLED_FULL_SCALE_REG(base, n)	(WLED_IDAC_DLY_REG(base, n) + 0x01)
#define WLED_MOD_SRC_SEL_REG(base, n)	(WLED_FULL_SCALE_REG(base, n) + 0x01)

/* wled control registers */
#define WLED_OVP_INT_STATUS(base)		(base + 0x10)
#define WLED_BRIGHTNESS_CNTL_LSB(base, n)	(base + 0x40 + 2*n)
#define WLED_BRIGHTNESS_CNTL_MSB(base, n)	(base + 0x41 + 2*n)
#define WLED_MOD_CTRL_REG(base)			(base + 0x46)
#define WLED_SYNC_REG(base)			(base + 0x47)
#define WLED_FDBCK_CTRL_REG(base)		(base + 0x48)
#define WLED_SWITCHING_FREQ_REG(base)		(base + 0x4C)
#define WLED_OVP_CFG_REG(base)			(base + 0x4D)
#define WLED_BOOST_LIMIT_REG(base)		(base + 0x4E)
#define WLED_CURR_SINK_REG(base)		(base + 0x4F)
#define WLED_HIGH_POLE_CAP_REG(base)		(base + 0x58)
#define WLED_CURR_SINK_MASK		0xE0
#define WLED_CURR_SINK_SHFT		0x05
#define WLED_DISABLE_ALL_SINKS		0x00
#define WLED_DISABLE_1_2_SINKS		0x80
#define WLED_SWITCH_FREQ_MASK		0x0F
#define WLED_OVP_VAL_MASK		0x03
#define WLED_OVP_INT_MASK		0x02
#define WLED_OVP_VAL_BIT_SHFT		0x00
#define WLED_BOOST_LIMIT_MASK		0x07
#define WLED_BOOST_LIMIT_BIT_SHFT	0x00
#define WLED_BOOST_ON			0x80
#define WLED_BOOST_OFF			0x00
#define WLED_EN_MASK			0x80
#define WLED_NO_MASK			0x00
#define WLED_CP_SELECT_MAX		0x03
#define WLED_CP_SELECT_MASK		0x02
#define WLED_USE_EXT_GEN_MOD_SRC	0x01
#define WLED_CTL_DLY_STEP		200
#define WLED_CTL_DLY_MAX		1400
#define WLED_MAX_CURR			25
#define WLED_NO_CURRENT			0x00
#define WLED_OVP_DELAY			1000
#define WLED_OVP_DELAY_INT		200
#define WLED_OVP_DELAY_LOOP		100
#define WLED_MSB_MASK			0x0F
#define WLED_MAX_CURR_MASK		0x1F
#define WLED_OP_FDBCK_MASK		0x07
#define WLED_OP_FDBCK_BIT_SHFT		0x00
#define WLED_OP_FDBCK_DEFAULT		0x00

#define WLED_SET_ILIM_CODE		0x01

#define WLED_MAX_LEVEL			4095
#define WLED_8_BIT_MASK			0xFF
#define WLED_4_BIT_MASK			0x0F
#define WLED_8_BIT_SHFT			0x08
#define WLED_MAX_DUTY_CYCLE		0xFFF

#define WLED_SYNC_VAL			0x07
#define WLED_SYNC_RESET_VAL		0x00

#define PMIC_VER_8026			0x04
#define PMIC_VER_8941			0x01
#define PMIC_VERSION_REG		0x0105

#define WLED_DEFAULT_STRINGS		0x01
#define WLED_THREE_STRINGS		0x03
#define WLED_MAX_TRIES			5
#define WLED_DEFAULT_OVP_VAL		0x02
#define WLED_BOOST_LIM_DEFAULT		0x03
#define WLED_CP_SEL_DEFAULT		0x00
#define WLED_CTRL_DLY_DEFAULT		0x00
#define WLED_SWITCH_FREQ_DEFAULT	0x0B

#define FLASH_SAFETY_TIMER(base)	(base + 0x40)
#define FLASH_MAX_CURR(base)		(base + 0x41)
#define FLASH_LED_0_CURR(base)		(base + 0x42)
#define FLASH_LED_1_CURR(base)		(base + 0x43)
#define FLASH_CLAMP_CURR(base)		(base + 0x44)
#define FLASH_LED_TMR_CTRL(base)	(base + 0x48)
#define FLASH_HEADROOM(base)		(base + 0x4A)
#define FLASH_STARTUP_DELAY(base)	(base + 0x4B)
#define FLASH_MASK_ENABLE(base)		(base + 0x4C)
#define FLASH_VREG_OK_FORCE(base)	(base + 0x4F)
#define FLASH_ENABLE_CONTROL(base)	(base + 0x46)
#define FLASH_LED_STROBE_CTRL(base)	(base + 0x47)
#define FLASH_WATCHDOG_TMR(base)	(base + 0x49)
#define FLASH_FAULT_DETECT(base)	(base + 0x51)
#define FLASH_PERIPHERAL_SUBTYPE(base)	(base + 0x05)
#define FLASH_CURRENT_RAMP(base)	(base + 0x54)

#define FLASH_MAX_LEVEL			0x4F
#define TORCH_MAX_LEVEL			0x0F
#define	FLASH_NO_MASK			0x00

#define FLASH_MASK_1			0x20
#define FLASH_MASK_REG_MASK		0xE0
#define FLASH_HEADROOM_MASK		0x03
#define FLASH_SAFETY_TIMER_MASK		0x7F
#define FLASH_CURRENT_MASK		0xFF
#define FLASH_MAX_CURRENT_MASK		0x7F
#define FLASH_TMR_MASK			0x03
#define FLASH_TMR_WATCHDOG		0x03
#define FLASH_TMR_SAFETY		0x00
#define FLASH_FAULT_DETECT_MASK		0X80
#define FLASH_HW_VREG_OK		0x40
#define FLASH_SW_VREG_OK                0x80
#define FLASH_VREG_MASK			0xC0
#define FLASH_STARTUP_DLY_MASK		0x02
#define FLASH_CURRENT_RAMP_MASK		0xBF

#define FLASH_ENABLE_ALL		0xE0
#define FLASH_ENABLE_MODULE		0x80
#define FLASH_ENABLE_MODULE_MASK	0x80
#define FLASH_DISABLE_ALL		0x00
#define FLASH_ENABLE_MASK		0xE0
#define FLASH_ENABLE_LED_0		0xC0
#define FLASH_ENABLE_LED_1		0xA0
#define FLASH_INIT_MASK			0xE0
#define	FLASH_SELFCHECK_ENABLE		0x80
#define FLASH_WATCHDOG_MASK		0x1F
#define FLASH_RAMP_STEP_27US		0xBF

#define FLASH_HW_SW_STROBE_SEL_MASK	0x04
#define FLASH_STROBE_MASK		0xC7
#define FLASH_LED_0_OUTPUT		0x80
#define FLASH_LED_1_OUTPUT		0x40
#define FLASH_TORCH_OUTPUT		0xC0

#define FLASH_CURRENT_PRGM_MIN		1
#define FLASH_CURRENT_PRGM_SHIFT	1
#define FLASH_CURRENT_MAX		0x4F
#define FLASH_CURRENT_TORCH		0x07

#define FLASH_DURATION_200ms		0x13
#define TORCH_DURATION_12s		0x0A
#define FLASH_CLAMP_200mA		0x0F

#define FLASH_SUBTYPE_DUAL		0x01
#define FLASH_SUBTYPE_SINGLE		0x02

#define FLASH_RAMP_UP_DELAY_US		1000
#define FLASH_RAMP_DN_DELAY_US		2160

#define LED_TRIGGER_DEFAULT		"none"

#define RGB_LED_SRC_SEL(base)		(base + 0x45)
#define RGB_LED_EN_CTL(base)		(base + 0x46)
#define RGB_LED_ATC_CTL(base)		(base + 0x47)

#define RGB_MAX_LEVEL			LED_FULL
#define RGB_LED_ENABLE_RED		0x80
#define RGB_LED_ENABLE_GREEN		0x40
#define RGB_LED_ENABLE_BLUE		0x20
#define RGB_LED_SOURCE_VPH_PWR		0x01
#define RGB_LED_ENABLE_MASK		0xE0
#define RGB_LED_SRC_MASK		0x03
#define QPNP_LED_PWM_FLAGS	(PM_PWM_LUT_LOOP | PM_PWM_LUT_RAMP_UP)
#define QPNP_LUT_RAMP_STEP_DEFAULT	255
#define QPNP_LUT_RAMP_STEP_MAX		255
#define QPNP_LUT_RAMP_STEP_MIN		1
#define	PWM_LUT_MAX_SIZE		63
#define	PWM_GPLED_LUT_MAX_SIZE		31
#define RGB_LED_DISABLE			0x00
#define RGB_LED_MIN_MS			50
#define RGB_LED_MAX_MS			10000
#define RGB_LED_RAMP_STEP_COUNT		5

#define MPP_MAX_LEVEL			LED_FULL
#define LED_MPP_MODE_CTRL(base)		(base + 0x40)
#define LED_MPP_VIN_CTRL(base)		(base + 0x41)
#define LED_MPP_EN_CTRL(base)		(base + 0x46)
#define LED_MPP_SINK_CTRL(base)		(base + 0x4C)

#define LED_MPP_CURRENT_MIN		5
#define LED_MPP_CURRENT_MAX		40
#define LED_MPP_VIN_CTRL_DEFAULT	0
#define LED_MPP_CURRENT_PER_SETTING	5
#define LED_MPP_SOURCE_SEL_DEFAULT	LED_MPP_MODE_ENABLE

#define LED_MPP_SINK_MASK		0x07
#define LED_MPP_MODE_MASK		0x7F
#define LED_MPP_VIN_MASK		0x03
#define LED_MPP_EN_MASK			0x80
#define LED_MPP_SRC_MASK		0x0F
#define LED_MPP_MODE_CTRL_MASK		0x70

#define LED_MPP_MODE_SINK		(0x06 << 4)
#define LED_MPP_MODE_ENABLE		0x01
#define LED_MPP_MODE_OUTPUT		0x10
#define LED_MPP_MODE_DISABLE		0x00
#define LED_MPP_EN_ENABLE		0x80
#define LED_MPP_EN_DISABLE		0x00

#define MPP_SOURCE_DTEST1		0x08

#define GPIO_MAX_LEVEL			LED_FULL
#define LED_GPIO_MODE_CTRL(base)	(base + 0x40)
#define LED_GPIO_VIN_CTRL(base)		(base + 0x41)
#define LED_GPIO_EN_CTRL(base)		(base + 0x46)

#define LED_GPIO_VIN_CTRL_DEFAULT	0
#define LED_GPIO_SOURCE_SEL_DEFAULT	LED_GPIO_MODE_ENABLE

#define LED_GPIO_MODE_MASK		0x3F
#define LED_GPIO_VIN_MASK		0x0F
#define LED_GPIO_EN_MASK		0x80
#define LED_GPIO_SRC_MASK		0x0F
#define LED_GPIO_MODE_CTRL_MASK		0x30

#define LED_GPIO_MODE_ENABLE	0x01
#define LED_GPIO_MODE_DISABLE	0x00
#define LED_GPIO_MODE_OUTPUT		0x10
#define LED_GPIO_EN_ENABLE		0x80
#define LED_GPIO_EN_DISABLE		0x00

#define KPDBL_MAX_LEVEL			LED_FULL
#define KPDBL_ROW_SRC_SEL(base)		(base + 0x40)
#define KPDBL_ENABLE(base)		(base + 0x46)
#define KPDBL_ROW_SRC(base)		(base + 0xE5)

#define KPDBL_ROW_SRC_SEL_VAL_MASK	0x0F
#define KPDBL_ROW_SCAN_EN_MASK		0x80
#define KPDBL_ROW_SCAN_VAL_MASK		0x0F
#define KPDBL_ROW_SCAN_EN_SHIFT		7
#define KPDBL_MODULE_EN			0x80
#define KPDBL_MODULE_DIS		0x00
#define KPDBL_MODULE_EN_MASK		0x80
#define NUM_KPDBL_LEDS			4
#define KPDBL_MASTER_BIT_INDEX		0

/**
 * enum qpnp_leds - QPNP supported led ids
 * @QPNP_ID_WLED - White led backlight
 */
enum qpnp_leds {
	QPNP_ID_WLED = 0,
	QPNP_ID_FLASH1_LED0,
	QPNP_ID_FLASH1_LED1,
	QPNP_ID_RGB_RED,
	QPNP_ID_RGB_GREEN,
	QPNP_ID_RGB_BLUE,
	QPNP_ID_LED_MPP,
	QPNP_ID_KPDBL,
	QPNP_ID_LED_GPIO,
	QPNP_ID_MAX,
};

/* current boost limit */
enum wled_current_boost_limit {
	WLED_CURR_LIMIT_105mA,
	WLED_CURR_LIMIT_385mA,
	WLED_CURR_LIMIT_525mA,
	WLED_CURR_LIMIT_805mA,
	WLED_CURR_LIMIT_980mA,
	WLED_CURR_LIMIT_1260mA,
	WLED_CURR_LIMIT_1400mA,
	WLED_CURR_LIMIT_1680mA,
};

/* over voltage protection threshold */
enum wled_ovp_threshold {
	WLED_OVP_35V,
	WLED_OVP_32V,
	WLED_OVP_29V,
	WLED_OVP_27V,
};

enum flash_headroom {
	HEADROOM_250mV = 0,
	HEADROOM_300mV,
	HEADROOM_400mV,
	HEADROOM_500mV,
};

enum flash_startup_dly {
	DELAY_10us = 0,
	DELAY_32us,
	DELAY_64us,
	DELAY_128us,
};

enum led_mode {
	PWM_MODE = 0,
	LPG_MODE,
	MANUAL_MODE,
};

static u8 wled_debug_regs[] = {
	/* brightness registers */
	0x40, 0x41, 0x42, 0x43, 0x44, 0x45,
	/* common registers */
	0x46, 0x47, 0x48, 0x49, 0x4a, 0x4b, 0x4c, 0x4d, 0x4e, 0x4f,
	0x50, 0x51, 0x52, 0x53, 0x54, 0x55, 0x56, 0x57, 0x58, 0x59,
	/* LED1 */
	0x60, 0x61, 0x62, 0x63, 0x66,
	/* LED2 */
	0x70, 0x71, 0x72, 0x73, 0x76,
	/* LED3 */
	0x80, 0x81, 0x82, 0x83, 0x86,
};

static u8 flash_debug_regs[] = {
	0x40, 0x41, 0x42, 0x43, 0x44, 0x48, 0x49, 0x4b, 0x4c,
	0x4f, 0x46, 0x47,
};

static u8 rgb_pwm_debug_regs[] = {
	0x45, 0x46, 0x47,
};

static u8 mpp_debug_regs[] = {
	0x40, 0x41, 0x42, 0x45, 0x46, 0x4c,
};

static u8 kpdbl_debug_regs[] = {
	0x40, 0x46, 0xb1, 0xb3, 0xb4, 0xe5,
};

static u8 gpio_debug_regs[] = {
	0x40, 0x41, 0x42, 0x45, 0x46,
};

/**
 *  pwm_config_data - pwm configuration data
 *  @lut_params - lut parameters to be used by pwm driver
 *  @pwm_device - pwm device
 *  @pwm_period_us - period for pwm, in us
 *  @mode - mode the led operates in
 *  @old_duty_pcts - storage for duty pcts that may need to be reused
 *  @default_mode - default mode of LED as set in device tree
 *  @use_blink - use blink sysfs entry
 *  @blinking - device is currently blinking w/LPG mode
 */
struct pwm_config_data {
	struct lut_params	lut_params;
	struct pwm_device	*pwm_dev;
	u32			pwm_period_us;
	struct pwm_duty_cycles	*duty_cycles;
	int	*old_duty_pcts;
	u8	mode;
	u8	default_mode;
	bool	pwm_enabled;
	bool use_blink;
	bool blinking;
};

/**
 *  wled_config_data - wled configuration data
 *  @num_strings - number of wled strings to be configured
 *  @num_physical_strings - physical number of strings supported
 *  @ovp_val - over voltage protection threshold
 *  @boost_curr_lim - boot current limit
 *  @cp_select - high pole capacitance
 *  @ctrl_delay_us - delay in activation of led
 *  @dig_mod_gen_en - digital module generator
 *  @cs_out_en - current sink output enable
 *  @op_fdbck - selection of output as feedback for the boost
 */
struct wled_config_data {
	u8	num_strings;
	u8	num_physical_strings;
	u8	ovp_val;
	u8	boost_curr_lim;
	u8	cp_select;
	u8	ctrl_delay_us;
	u8	switch_freq;
	u8	op_fdbck;
	u8	pmic_version;
	bool	dig_mod_gen_en;
	bool	cs_out_en;
};

/**
 *  mpp_config_data - mpp configuration data
 *  @pwm_cfg - device pwm configuration
 *  @current_setting - current setting, 5ma-40ma in 5ma increments
 *  @source_sel - source selection
 *  @mode_ctrl - mode control
 *  @vin_ctrl - input control
 *  @min_brightness - minimum brightness supported
 *  @pwm_mode - pwm mode in use
 *  @max_uV - maximum regulator voltage
 *  @min_uV - minimum regulator voltage
 *  @mpp_reg - regulator to power mpp based LED
 *  @enable - flag indicating LED on or off
 */
struct mpp_config_data {
	struct pwm_config_data	*pwm_cfg;
	u8	current_setting;
	u8	source_sel;
	u8	mode_ctrl;
	u8	vin_ctrl;
	u8	min_brightness;
	u8 pwm_mode;
	u32	max_uV;
	u32	min_uV;
	struct regulator *mpp_reg;
	bool	enable;
};

/**
 *  flash_config_data - flash configuration data
 *  @current_prgm - current to be programmed, scaled by max level
 *  @clamp_curr - clamp current to use
 *  @headroom - headroom value to use
 *  @duration - duration of the flash
 *  @enable_module - enable address for particular flash
 *  @trigger_flash - trigger flash
 *  @startup_dly - startup delay for flash
 *  @strobe_type - select between sw and hw strobe
 *  @peripheral_subtype - module peripheral subtype
 *  @current_addr - address to write for current
 *  @second_addr - address of secondary flash to be written
 *  @safety_timer - enable safety timer or watchdog timer
 *  @torch_enable - enable flash LED torch mode
 *  @flash_reg_get - flash regulator attached or not
 *  @flash_wa_reg_get - workaround regulator attached or not
 *  @flash_on - flash status, on or off
 *  @torch_on - torch status, on or off
 *  @vreg_ok - specifies strobe type, sw or hw
 *  @no_smbb_support - specifies if smbb boost is not required and there is a
    single regulator for both flash and torch
 *  @flash_boost_reg - boost regulator for flash
 *  @torch_boost_reg - boost regulator for torch
 *  @flash_wa_reg - flash regulator for wa
 */
struct flash_config_data {
	u8	current_prgm;
	u8	clamp_curr;
	u8	headroom;
	u8	duration;
	u8	enable_module;
	u8	trigger_flash;
	u8	startup_dly;
	u8	strobe_type;
	u8	peripheral_subtype;
	u16	current_addr;
	u16	second_addr;
	bool	safety_timer;
	bool	torch_enable;
	bool	flash_reg_get;
	bool    flash_wa_reg_get;
	bool	flash_on;
	bool	torch_on;
	bool	vreg_ok;
	bool    no_smbb_support;
	struct regulator *flash_boost_reg;
	struct regulator *torch_boost_reg;
	struct regulator *flash_wa_reg;
};

/**
 *  kpdbl_config_data - kpdbl configuration data
 *  @pwm_cfg - device pwm configuration
 *  @mode - running mode: pwm or lut
 *  @row_id - row id of the led
 *  @row_src_vbst - 0 for vph_pwr and 1 for vbst
 *  @row_src_en - enable row source
 *  @always_on - always on row
 *  @lut_params - lut parameters to be used by pwm driver
 *  @duty_cycles - duty cycles for lut
 *  @pwm_mode - pwm mode in use
 */
struct kpdbl_config_data {
	struct pwm_config_data	*pwm_cfg;
	u32	row_id;
	bool	row_src_vbst;
	bool	row_src_en;
	bool	always_on;
	struct pwm_duty_cycles  *duty_cycles;
	struct lut_params	lut_params;
	u8	pwm_mode;
};

/**
 *  rgb_config_data - rgb configuration data
 *  @pwm_cfg - device pwm configuration
 *  @enable - bits to enable led
 */
struct rgb_config_data {
	struct pwm_config_data	*pwm_cfg;
	u8	enable;
	u32	on_ms;
	u32	off_ms;
};

/**
 *  gpio_config_data - gpio configuration data
 *  @source_sel - source selection
 *  @mode_ctrl - mode control
 *  @vin_ctrl - input control
 *  @enable - flag indicating LED on or off
 */
struct gpio_config_data {
	u8	source_sel;
	u8	mode_ctrl;
	u8	vin_ctrl;
	bool	enable;
};

/**
 * struct qpnp_led_data - internal led data structure
 * @led_classdev - led class device
 * @delayed_work - delayed work for turning off the LED
 * @workqueue - dedicated workqueue to handle concurrency
 * @work - workqueue for led
 * @id - led index
 * @base_reg - base register given in device tree
 * @lock - to protect the transactions
 * @reg - cached value of led register
 * @num_leds - number of leds in the module
 * @sync_start - set to 1 to prevent ramp start until rgb_start is done
 * @max_current - maximum current supported by LED
 * @default_on - true: default state max, false, default state 0
 * @turn_off_delay_ms - number of msec before turning off the LED
 */
struct qpnp_led_data {
	struct led_classdev		cdev;
	struct platform_device		*pdev;
	struct regmap			*regmap;
	struct delayed_work		dwork;
	struct workqueue_struct		*workqueue;
	struct work_struct		work;
	int				id;
	u16				base;
	u8				reg;
	u8				num_leds;
	u8				sync_start;
	struct mutex			lock;
	struct wled_config_data		*wled_cfg;
	struct flash_config_data	*flash_cfg;
	struct kpdbl_config_data	*kpdbl_cfg;
	struct rgb_config_data		*rgb_cfg;
	struct mpp_config_data		*mpp_cfg;
	struct gpio_config_data		*gpio_cfg;
	int				max_current;
	bool				default_on;
	bool				in_order_command_processing;
	int				turn_off_delay_ms;
};

static DEFINE_MUTEX(flash_lock);
static struct pwm_device *kpdbl_master;
static u32 kpdbl_master_period_us;
DECLARE_BITMAP(kpdbl_leds_in_use, NUM_KPDBL_LEDS);
static bool is_kpdbl_master_turn_on;

static int
qpnp_led_masked_write(struct qpnp_led_data *led, u16 addr, u8 mask, u8 val)
{
	int rc;

	rc = regmap_update_bits(led->regmap, addr, mask, val);
	if (rc)
		dev_err(&led->pdev->dev,
			"Unable to regmap_update_bits to addr=%x, rc(%d)\n",
			addr, rc);
	return rc;
}

static void qpnp_dump_regs(struct qpnp_led_data *led, u8 regs[], u8 array_size)
{
	int i;
	u8 val;

	pr_debug("===== %s LED register dump start =====\n", led->cdev.name);
	for (i = 0; i < array_size; i++) {
		regmap_bulk_read(led->regmap, led->base + regs[i], &val,
				 sizeof(val));
		pr_debug("%s: 0x%x = 0x%x\n", led->cdev.name,
					led->base + regs[i], val);
	}
	pr_debug("===== %s LED register dump end =====\n", led->cdev.name);
}

static int qpnp_wled_sync(struct qpnp_led_data *led)
{
	int rc;
	u8 val;

	/* sync */
	val = WLED_SYNC_VAL;
	rc = regmap_write(led->regmap, WLED_SYNC_REG(led->base), val);
	if (rc) {
		dev_err(&led->pdev->dev,
				"WLED set sync reg failed(%d)\n", rc);
		return rc;
	}

	val = WLED_SYNC_RESET_VAL;
	rc = regmap_write(led->regmap, WLED_SYNC_REG(led->base), val);
	if (rc) {
		dev_err(&led->pdev->dev,
				"WLED reset sync reg failed(%d)\n", rc);
		return rc;
	}
	return 0;
}

static int qpnp_wled_set(struct qpnp_led_data *led)
{
	int rc, duty, level, tries = 0;
	u8 val, i, num_wled_strings;
	uint sink_val, ilim_val, ovp_val;

	num_wled_strings = led->wled_cfg->num_strings;

	level = led->cdev.brightness;

	if (level > WLED_MAX_LEVEL)
		level = WLED_MAX_LEVEL;
	if (level == 0) {
		for (i = 0; i < num_wled_strings; i++) {
			rc = qpnp_led_masked_write(led,
				WLED_FULL_SCALE_REG(led->base, i),
				WLED_MAX_CURR_MASK, WLED_NO_CURRENT);
			if (rc) {
				dev_err(&led->pdev->dev,
					"Write max current failure (%d)\n",
					rc);
				return rc;
			}
		}

		rc = qpnp_wled_sync(led);
		if (rc) {
			dev_err(&led->pdev->dev,
				"WLED sync failed(%d)\n", rc);
			return rc;
		}

		rc = regmap_read(led->regmap, WLED_CURR_SINK_REG(led->base),
				 &sink_val);
		if (rc) {
			dev_err(&led->pdev->dev,
				"WLED read sink reg failed(%d)\n", rc);
			return rc;
		}

		if (led->wled_cfg->pmic_version == PMIC_VER_8026) {
			val = WLED_DISABLE_ALL_SINKS;
			rc = regmap_write(led->regmap,
					  WLED_CURR_SINK_REG(led->base), val);
			if (rc) {
				dev_err(&led->pdev->dev,
					"WLED write sink reg failed(%d)\n", rc);
				return rc;
			}

			usleep_range(WLED_OVP_DELAY, WLED_OVP_DELAY + 10);
		} else if (led->wled_cfg->pmic_version == PMIC_VER_8941) {
			if (led->wled_cfg->num_physical_strings <=
					WLED_THREE_STRINGS) {
				val = WLED_DISABLE_1_2_SINKS;
				rc = regmap_write(led->regmap,
						  WLED_CURR_SINK_REG(led->base),
						  val);
				if (rc) {
					dev_err(&led->pdev->dev,
						"WLED write sink reg failed");
					return rc;
				}

				rc = regmap_read(led->regmap,
					 WLED_BOOST_LIMIT_REG(led->base),
					 &ilim_val);
				if (rc) {
					dev_err(&led->pdev->dev,
						"Unable to read boost reg");
				}
				val = WLED_SET_ILIM_CODE;
				rc = regmap_write(led->regmap,
					  WLED_BOOST_LIMIT_REG(led->base),
					  val);
				if (rc) {
					dev_err(&led->pdev->dev,
						"WLED write sink reg failed");
					return rc;
				}
				usleep_range(WLED_OVP_DELAY,
					     WLED_OVP_DELAY + 10);
			} else {
				val = WLED_DISABLE_ALL_SINKS;
				rc = regmap_write(led->regmap,
						  WLED_CURR_SINK_REG(led->base),
						  val);
				if (rc) {
					dev_err(&led->pdev->dev,
						"WLED write sink reg failed");
					return rc;
				}

				msleep(WLED_OVP_DELAY_INT);
				while (tries < WLED_MAX_TRIES) {
					rc = regmap_read(led->regmap,
						 WLED_OVP_INT_STATUS(led->base),
						 &ovp_val);
					if (rc) {
						dev_err(&led->pdev->dev,
						"Unable to read boost reg");
					}

					if (ovp_val & WLED_OVP_INT_MASK)
						break;

					msleep(WLED_OVP_DELAY_LOOP);
					tries++;
				}
				usleep_range(WLED_OVP_DELAY,
					     WLED_OVP_DELAY + 10);
			}
		}

		val = WLED_BOOST_OFF;
		rc = regmap_write(led->regmap, WLED_MOD_CTRL_REG(led->base),
				  val);
		if (rc) {
			dev_err(&led->pdev->dev,
				"WLED write ctrl reg failed(%d)\n", rc);
			return rc;
		}

		for (i = 0; i < num_wled_strings; i++) {
			rc = qpnp_led_masked_write(led,
				WLED_FULL_SCALE_REG(led->base, i),
				WLED_MAX_CURR_MASK, (u8)led->max_current);
			if (rc) {
				dev_err(&led->pdev->dev,
					"Write max current failure (%d)\n",
					rc);
				return rc;
			}
		}

		rc = qpnp_wled_sync(led);
		if (rc) {
			dev_err(&led->pdev->dev,
				"WLED sync failed(%d)\n", rc);
			return rc;
		}

		if (led->wled_cfg->pmic_version == PMIC_VER_8941) {
			if (led->wled_cfg->num_physical_strings <=
					WLED_THREE_STRINGS) {
				rc = regmap_write(led->regmap,
					  WLED_BOOST_LIMIT_REG(led->base),
					  ilim_val);
				if (rc) {
					dev_err(&led->pdev->dev,
						"WLED write sink reg failed");
					return rc;
				}
			} else {
				/* restore OVP to original value */
				rc = regmap_write(led->regmap,
						  WLED_OVP_CFG_REG(led->base),
						  *&led->wled_cfg->ovp_val);
				if (rc) {
					dev_err(&led->pdev->dev,
						"WLED write sink reg failed");
					return rc;
				}
			}
		}

		/* re-enable all sinks */
		rc = regmap_write(led->regmap, WLED_CURR_SINK_REG(led->base),
				  sink_val);
		if (rc) {
			dev_err(&led->pdev->dev,
				"WLED write sink reg failed(%d)\n", rc);
			return rc;
		}

	} else {
		val = WLED_BOOST_ON;
		rc = regmap_write(led->regmap, WLED_MOD_CTRL_REG(led->base),
				  val);
		if (rc) {
			dev_err(&led->pdev->dev,
				"WLED write ctrl reg failed(%d)\n", rc);
			return rc;
		}
	}

	duty = (WLED_MAX_DUTY_CYCLE * level) / WLED_MAX_LEVEL;

	/* program brightness control registers */
	for (i = 0; i < num_wled_strings; i++) {
		rc = qpnp_led_masked_write(led,
			WLED_BRIGHTNESS_CNTL_MSB(led->base, i), WLED_MSB_MASK,
			(duty >> WLED_8_BIT_SHFT) & WLED_4_BIT_MASK);
		if (rc) {
			dev_err(&led->pdev->dev,
				"WLED set brightness MSB failed(%d)\n", rc);
			return rc;
		}
		val = duty & WLED_8_BIT_MASK;
		rc = regmap_write(led->regmap,
				  WLED_BRIGHTNESS_CNTL_LSB(led->base, i), val);
		if (rc) {
			dev_err(&led->pdev->dev,
				"WLED set brightness LSB failed(%d)\n", rc);
			return rc;
		}
	}

	rc = qpnp_wled_sync(led);
	if (rc) {
		dev_err(&led->pdev->dev, "WLED sync failed(%d)\n", rc);
		return rc;
	}
	return 0;
}

static int qpnp_mpp_set(struct qpnp_led_data *led)
{
	int rc;
	u8 val;
	int duty_us, duty_ns, period_us;

	if (led->cdev.brightness) {
		if (led->mpp_cfg->mpp_reg && !led->mpp_cfg->enable) {
			rc = regulator_set_voltage(led->mpp_cfg->mpp_reg,
					led->mpp_cfg->min_uV,
					led->mpp_cfg->max_uV);
			if (rc) {
				dev_err(&led->pdev->dev,
					"Regulator voltage set failed rc=%d\n",
									rc);
				return rc;
			}

			rc = regulator_enable(led->mpp_cfg->mpp_reg);
			if (rc) {
				dev_err(&led->pdev->dev,
					"Regulator enable failed(%d)\n", rc);
				goto err_reg_enable;
			}
		}

		led->mpp_cfg->enable = true;

		if (led->cdev.brightness < led->mpp_cfg->min_brightness) {
			dev_warn(&led->pdev->dev, "brightness is less than supported, set to minimum supported\n");
			led->cdev.brightness = led->mpp_cfg->min_brightness;
		}

		if (led->mpp_cfg->pwm_mode != MANUAL_MODE) {
			if (!led->mpp_cfg->pwm_cfg->blinking) {
				led->mpp_cfg->pwm_cfg->mode =
					led->mpp_cfg->pwm_cfg->default_mode;
				led->mpp_cfg->pwm_mode =
					led->mpp_cfg->pwm_cfg->default_mode;
			}
		}
		if (led->mpp_cfg->pwm_mode == PWM_MODE) {
			/*config pwm for brightness scaling*/
			period_us = led->mpp_cfg->pwm_cfg->pwm_period_us;
			if (period_us > INT_MAX / NSEC_PER_USEC) {
				duty_us = (period_us * led->cdev.brightness) /
					LED_FULL;
				rc = pwm_config_us(
					led->mpp_cfg->pwm_cfg->pwm_dev,
					duty_us,
					period_us);
			} else {
				duty_ns = ((period_us * NSEC_PER_USEC) /
					LED_FULL) * led->cdev.brightness;
				rc = pwm_config(
					led->mpp_cfg->pwm_cfg->pwm_dev,
					duty_ns,
					period_us * NSEC_PER_USEC);
			}
			if (rc < 0) {
				dev_err(&led->pdev->dev, "Failed to configure pwm for new values\n");
				goto err_mpp_reg_write;
			}
		}

		if (led->mpp_cfg->pwm_mode != MANUAL_MODE) {
			pwm_enable(led->mpp_cfg->pwm_cfg->pwm_dev);
			led->mpp_cfg->pwm_cfg->pwm_enabled = 1;
		} else {
			if (led->cdev.brightness < LED_MPP_CURRENT_MIN)
				led->cdev.brightness = LED_MPP_CURRENT_MIN;
			else {
				/*
				 * PMIC supports LED intensity from 5mA - 40mA
				 * in steps of 5mA. Brightness is rounded to
				 * 5mA or nearest lower supported values
				 */
				led->cdev.brightness /= LED_MPP_CURRENT_MIN;
				led->cdev.brightness *= LED_MPP_CURRENT_MIN;
			}

			val = (led->cdev.brightness / LED_MPP_CURRENT_MIN) - 1;

			rc = qpnp_led_masked_write(led,
					LED_MPP_SINK_CTRL(led->base),
					LED_MPP_SINK_MASK, val);
			if (rc) {
				dev_err(&led->pdev->dev,
					"Failed to write sink control reg\n");
				goto err_mpp_reg_write;
			}
		}

		val = (led->mpp_cfg->source_sel & LED_MPP_SRC_MASK) |
			(led->mpp_cfg->mode_ctrl & LED_MPP_MODE_CTRL_MASK);

		rc = qpnp_led_masked_write(led,
			LED_MPP_MODE_CTRL(led->base), LED_MPP_MODE_MASK,
			val);
		if (rc) {
			dev_err(&led->pdev->dev,
					"Failed to write led mode reg\n");
			goto err_mpp_reg_write;
		}

		rc = qpnp_led_masked_write(led,
				LED_MPP_EN_CTRL(led->base), LED_MPP_EN_MASK,
				LED_MPP_EN_ENABLE);
		if (rc) {
			dev_err(&led->pdev->dev, "Failed to write led enable reg\n");
			goto err_mpp_reg_write;
		}
	} else {
		if (led->mpp_cfg->pwm_mode != MANUAL_MODE) {
			led->mpp_cfg->pwm_cfg->mode =
				led->mpp_cfg->pwm_cfg->default_mode;
			led->mpp_cfg->pwm_mode =
				led->mpp_cfg->pwm_cfg->default_mode;
			pwm_disable(led->mpp_cfg->pwm_cfg->pwm_dev);
			led->mpp_cfg->pwm_cfg->pwm_enabled = 0;
		}
		rc = qpnp_led_masked_write(led,
					LED_MPP_MODE_CTRL(led->base),
					LED_MPP_MODE_MASK,
					LED_MPP_MODE_DISABLE);
		if (rc) {
			dev_err(&led->pdev->dev,
					"Failed to write led mode reg\n");
			goto err_mpp_reg_write;
		}

		rc = qpnp_led_masked_write(led,
					LED_MPP_EN_CTRL(led->base),
					LED_MPP_EN_MASK,
					LED_MPP_EN_DISABLE);
		if (rc) {
			dev_err(&led->pdev->dev,
					"Failed to write led enable reg\n");
			goto err_mpp_reg_write;
		}

		if (led->mpp_cfg->mpp_reg && led->mpp_cfg->enable) {
			rc = regulator_disable(led->mpp_cfg->mpp_reg);
			if (rc) {
				dev_err(&led->pdev->dev,
					"MPP regulator disable failed(%d)\n",
					rc);
				return rc;
			}

			rc = regulator_set_voltage(led->mpp_cfg->mpp_reg,
						0, led->mpp_cfg->max_uV);
			if (rc) {
				dev_err(&led->pdev->dev,
					"MPP regulator voltage set failed(%d)\n",
					rc);
				return rc;
			}
		}

		led->mpp_cfg->enable = false;
	}

	if (led->mpp_cfg->pwm_mode != MANUAL_MODE)
		led->mpp_cfg->pwm_cfg->blinking = false;
	qpnp_dump_regs(led, mpp_debug_regs, ARRAY_SIZE(mpp_debug_regs));

	return 0;

err_mpp_reg_write:
	if (led->mpp_cfg->mpp_reg)
		regulator_disable(led->mpp_cfg->mpp_reg);
err_reg_enable:
	if (led->mpp_cfg->mpp_reg)
		regulator_set_voltage(led->mpp_cfg->mpp_reg, 0,
							led->mpp_cfg->max_uV);
	led->mpp_cfg->enable = false;

	return rc;
}

static int qpnp_gpio_set(struct qpnp_led_data *led)
{
	int rc, val;

	if (led->cdev.brightness) {
		val = (led->gpio_cfg->source_sel & LED_GPIO_SRC_MASK) |
			(led->gpio_cfg->mode_ctrl & LED_GPIO_MODE_CTRL_MASK);

		rc = qpnp_led_masked_write(led,
			 LED_GPIO_MODE_CTRL(led->base),
			 LED_GPIO_MODE_MASK,
			 val);
		if (rc) {
			dev_err(&led->pdev->dev,
					"Failed to write led mode reg\n");
			goto err_gpio_reg_write;
		}

		rc = qpnp_led_masked_write(led,
			 LED_GPIO_EN_CTRL(led->base),
			 LED_GPIO_EN_MASK,
			 LED_GPIO_EN_ENABLE);
		if (rc) {
			dev_err(&led->pdev->dev,
					"Failed to write led enable reg\n");
			goto err_gpio_reg_write;
		}

		led->gpio_cfg->enable = true;
	} else {
		rc = qpnp_led_masked_write(led,
				LED_GPIO_MODE_CTRL(led->base),
				LED_GPIO_MODE_MASK,
				LED_GPIO_MODE_DISABLE);
		if (rc) {
			dev_err(&led->pdev->dev,
					"Failed to write led mode reg\n");
			goto err_gpio_reg_write;
		}

		rc = qpnp_led_masked_write(led,
				LED_GPIO_EN_CTRL(led->base),
				LED_GPIO_EN_MASK,
				LED_GPIO_EN_DISABLE);
		if (rc) {
			dev_err(&led->pdev->dev,
					"Failed to write led enable reg\n");
			goto err_gpio_reg_write;
		}

		led->gpio_cfg->enable = false;
	}

	qpnp_dump_regs(led, gpio_debug_regs, ARRAY_SIZE(gpio_debug_regs));

	return 0;

err_gpio_reg_write:
	led->gpio_cfg->enable = false;

	return rc;
}

static int qpnp_flash_regulator_operate(struct qpnp_led_data *led, bool on)
{
	int rc, i;
	struct qpnp_led_data *led_array;
	bool regulator_on = false;

	led_array = dev_get_drvdata(&led->pdev->dev);
	if (!led_array) {
		dev_err(&led->pdev->dev, "Unable to get LED array\n");
		return -EINVAL;
	}

	for (i = 0; i < led->num_leds; i++)
		regulator_on |= led_array[i].flash_cfg->flash_on;

	if (!on)
		goto regulator_turn_off;

	if (!regulator_on && !led->flash_cfg->flash_on) {
		for (i = 0; i < led->num_leds; i++) {
			if (led_array[i].flash_cfg->flash_reg_get) {
				if (led_array[i].flash_cfg->flash_wa_reg_get) {
					rc = regulator_enable(
						led_array[i].flash_cfg->
							flash_wa_reg);
					if (rc) {
						dev_err(&led->pdev->dev, "Flash wa regulator enable failed(%d)\n",
							rc);
						return rc;
					}
				}

				rc = regulator_enable(
				       led_array[i].flash_cfg->flash_boost_reg);
				if (rc) {
					if (led_array[i].flash_cfg->
							flash_wa_reg_get)
						/*
						 * Disable flash wa regulator
						 * when flash boost regulator
						 * enable fails
						 */
						regulator_disable(
							led_array[i].flash_cfg->
								flash_wa_reg);
					dev_err(&led->pdev->dev, "Flash boost regulator enable failed(%d)\n",
						rc);
					return rc;
				}
				led->flash_cfg->flash_on = true;
			}
			break;
		}
	}

	return 0;

regulator_turn_off:
	if (regulator_on && led->flash_cfg->flash_on) {
		for (i = 0; i < led->num_leds; i++) {
			if (led_array[i].flash_cfg->flash_reg_get) {
				rc = qpnp_led_masked_write(led,
					FLASH_ENABLE_CONTROL(led->base),
					FLASH_ENABLE_MASK,
					FLASH_DISABLE_ALL);
				if (rc) {
					dev_err(&led->pdev->dev,
						"Enable reg write failed(%d)\n",
						rc);
				}

				rc = regulator_disable(
				       led_array[i].flash_cfg->flash_boost_reg);
				if (rc) {
					dev_err(&led->pdev->dev, "Flash boost regulator disable failed(%d)\n",
						rc);
					return rc;
				}
				if (led_array[i].flash_cfg->flash_wa_reg_get) {
					rc = regulator_disable(
						led_array[i].flash_cfg->
							flash_wa_reg);
					if (rc) {
						dev_err(&led->pdev->dev, "Flash_wa regulator disable failed(%d)\n",
							rc);
						return rc;
					}
				}
				led->flash_cfg->flash_on = false;
			}
			break;
		}
	}

	return 0;
}

static int qpnp_torch_regulator_operate(struct qpnp_led_data *led, bool on)
{
	int rc;

	if (!on)
		goto regulator_turn_off;

	if (!led->flash_cfg->torch_on) {
		rc = regulator_enable(led->flash_cfg->torch_boost_reg);
		if (rc) {
			dev_err(&led->pdev->dev,
				"Regulator enable failed(%d)\n", rc);
				return rc;
		}
		led->flash_cfg->torch_on = true;
	}
	return 0;

regulator_turn_off:
	if (led->flash_cfg->torch_on) {
		rc = qpnp_led_masked_write(led,	FLASH_ENABLE_CONTROL(led->base),
				FLASH_ENABLE_MODULE_MASK, FLASH_DISABLE_ALL);
		if (rc) {
			dev_err(&led->pdev->dev,
				"Enable reg write failed(%d)\n", rc);
		}

		rc = regulator_disable(led->flash_cfg->torch_boost_reg);
		if (rc) {
			dev_err(&led->pdev->dev,
				"Regulator disable failed(%d)\n", rc);
			return rc;
		}
		led->flash_cfg->torch_on = false;
	}
	return 0;
}

static int qpnp_flash_set(struct qpnp_led_data *led)
{
	int rc = 0, error;
	int val = led->cdev.brightness;

	if (led->flash_cfg->torch_enable)
		led->flash_cfg->current_prgm =
			(val * TORCH_MAX_LEVEL / led->max_current);
	else
		led->flash_cfg->current_prgm =
			(val * FLASH_MAX_LEVEL / led->max_current);

	/* Set led current */
	if (val > 0) {
		if (led->flash_cfg->torch_enable) {
			if (led->flash_cfg->peripheral_subtype ==
							FLASH_SUBTYPE_DUAL) {
				if (!led->flash_cfg->no_smbb_support)
					rc = qpnp_torch_regulator_operate(led,
									true);
				else
					rc = qpnp_flash_regulator_operate(led,
									true);
				if (rc) {
					dev_err(&led->pdev->dev,
					"Torch regulator operate failed(%d)\n",
					rc);
					return rc;
				}
			} else if (led->flash_cfg->peripheral_subtype ==
							FLASH_SUBTYPE_SINGLE) {
				rc = qpnp_flash_regulator_operate(led, true);
				if (rc) {
					dev_err(&led->pdev->dev,
					"Flash regulator operate failed(%d)\n",
					rc);
					goto error_flash_set;
				}
			}

			rc = qpnp_led_masked_write(led,
				FLASH_MAX_CURR(led->base), FLASH_CURRENT_MASK,
				TORCH_MAX_LEVEL);
			if (rc) {
				dev_err(&led->pdev->dev,
					"Max current reg write failed(%d)\n",
					rc);
				goto error_reg_write;
			}

			rc = qpnp_led_masked_write(led,
				FLASH_LED_TMR_CTRL(led->base),
				FLASH_TMR_MASK,
				FLASH_TMR_WATCHDOG);
			if (rc) {
				dev_err(&led->pdev->dev,
					"Timer control reg write failed(%d)\n",
					rc);
				goto error_reg_write;
			}

			rc = qpnp_led_masked_write(led,
				led->flash_cfg->current_addr,
				FLASH_CURRENT_MASK,
				led->flash_cfg->current_prgm);
			if (rc) {
				dev_err(&led->pdev->dev,
					"Current reg write failed(%d)\n", rc);
				goto error_reg_write;
			}

			rc = qpnp_led_masked_write(led,
				led->flash_cfg->second_addr,
				FLASH_CURRENT_MASK,
				led->flash_cfg->current_prgm);
			if (rc) {
				dev_err(&led->pdev->dev,
					"2nd Current reg write failed(%d)\n",
					rc);
				goto error_reg_write;
			}

			rc = qpnp_led_masked_write(led,
				FLASH_WATCHDOG_TMR(led->base),
				FLASH_WATCHDOG_MASK,
				led->flash_cfg->duration);
			if (rc) {
				dev_err(&led->pdev->dev,
					"Max current reg write failed(%d)\n",
					rc);
				goto error_reg_write;
			}

			rc = qpnp_led_masked_write(led,
				FLASH_ENABLE_CONTROL(led->base),
				FLASH_ENABLE_MASK,
				led->flash_cfg->enable_module);
			if (rc) {
				dev_err(&led->pdev->dev,
					"Enable reg write failed(%d)\n",
					rc);
				goto error_reg_write;
			}

			if (!led->flash_cfg->strobe_type)
				led->flash_cfg->trigger_flash &=
						~FLASH_HW_SW_STROBE_SEL_MASK;
			else
				led->flash_cfg->trigger_flash |=
						FLASH_HW_SW_STROBE_SEL_MASK;

			rc = qpnp_led_masked_write(led,
				FLASH_LED_STROBE_CTRL(led->base),
				led->flash_cfg->trigger_flash,
				led->flash_cfg->trigger_flash);
			if (rc) {
				dev_err(&led->pdev->dev,
					"LED %d strobe reg write failed(%d)\n",
					led->id, rc);
				goto error_reg_write;
			}
		} else {
			rc = qpnp_flash_regulator_operate(led, true);
			if (rc) {
				dev_err(&led->pdev->dev,
					"Flash regulator operate failed(%d)\n",
					rc);
				goto error_flash_set;
			}

			rc = qpnp_led_masked_write(led,
				FLASH_LED_TMR_CTRL(led->base),
				FLASH_TMR_MASK,
				FLASH_TMR_SAFETY);
			if (rc) {
				dev_err(&led->pdev->dev,
					"Timer control reg write failed(%d)\n",
					rc);
				goto error_reg_write;
			}

			/* Set flash safety timer */
			rc = qpnp_led_masked_write(led,
				FLASH_SAFETY_TIMER(led->base),
				FLASH_SAFETY_TIMER_MASK,
				led->flash_cfg->duration);
			if (rc) {
				dev_err(&led->pdev->dev,
					"Safety timer reg write failed(%d)\n",
					rc);
				goto error_flash_set;
			}

			/* Set max current */
			rc = qpnp_led_masked_write(led,
				FLASH_MAX_CURR(led->base), FLASH_CURRENT_MASK,
				FLASH_MAX_LEVEL);
			if (rc) {
				dev_err(&led->pdev->dev,
					"Max current reg write failed(%d)\n",
					rc);
				goto error_flash_set;
			}

			/* Set clamp current */
			rc = qpnp_led_masked_write(led,
				FLASH_CLAMP_CURR(led->base),
				FLASH_CURRENT_MASK,
				led->flash_cfg->clamp_curr);
			if (rc) {
				dev_err(&led->pdev->dev,
					"Clamp current reg write failed(%d)\n",
					rc);
				goto error_flash_set;
			}

			rc = qpnp_led_masked_write(led,
				led->flash_cfg->current_addr,
				FLASH_CURRENT_MASK,
				led->flash_cfg->current_prgm);
			if (rc) {
				dev_err(&led->pdev->dev,
					"Current reg write failed(%d)\n", rc);
				goto error_flash_set;
			}

			rc = qpnp_led_masked_write(led,
				FLASH_ENABLE_CONTROL(led->base),
				led->flash_cfg->enable_module,
				led->flash_cfg->enable_module);
			if (rc) {
				dev_err(&led->pdev->dev,
					"Enable reg write failed(%d)\n", rc);
				goto error_flash_set;
			}

			/*
			 * Add 1ms delay for bharger enter stable state
			 */
			usleep_range(FLASH_RAMP_UP_DELAY_US,
				     FLASH_RAMP_UP_DELAY_US + 10);

			if (!led->flash_cfg->strobe_type)
				led->flash_cfg->trigger_flash &=
						~FLASH_HW_SW_STROBE_SEL_MASK;
			else
				led->flash_cfg->trigger_flash |=
						FLASH_HW_SW_STROBE_SEL_MASK;

			rc = qpnp_led_masked_write(led,
				FLASH_LED_STROBE_CTRL(led->base),
				led->flash_cfg->trigger_flash,
				led->flash_cfg->trigger_flash);
			if (rc) {
				dev_err(&led->pdev->dev,
				"LED %d strobe reg write failed(%d)\n",
				led->id, rc);
				goto error_flash_set;
			}
		}
	} else {
		rc = qpnp_led_masked_write(led,
			FLASH_LED_STROBE_CTRL(led->base),
			led->flash_cfg->trigger_flash,
			FLASH_DISABLE_ALL);
		if (rc) {
			dev_err(&led->pdev->dev,
				"LED %d flash write failed(%d)\n", led->id, rc);
			if (led->flash_cfg->torch_enable)
				goto error_torch_set;
			else
				goto error_flash_set;
		}

		if (led->flash_cfg->torch_enable) {
			if (led->flash_cfg->peripheral_subtype ==
							FLASH_SUBTYPE_DUAL) {
				if (!led->flash_cfg->no_smbb_support)
					rc = qpnp_torch_regulator_operate(led,
									false);
				else
					rc = qpnp_flash_regulator_operate(led,
									false);
				if (rc) {
					dev_err(&led->pdev->dev,
						"Torch regulator operate failed(%d)\n",
						rc);
					return rc;
				}
			} else if (led->flash_cfg->peripheral_subtype ==
							FLASH_SUBTYPE_SINGLE) {
				rc = qpnp_flash_regulator_operate(led, false);
				if (rc) {
					dev_err(&led->pdev->dev,
						"Flash regulator operate failed(%d)\n",
						rc);
					return rc;
				}
			}
		} else {
			/*
			 * Disable module after ramp down complete for stable
			 * behavior
			 */
			usleep_range(FLASH_RAMP_UP_DELAY_US,
				     FLASH_RAMP_UP_DELAY_US + 10);

			rc = qpnp_led_masked_write(led,
				FLASH_ENABLE_CONTROL(led->base),
				led->flash_cfg->enable_module &
				~FLASH_ENABLE_MODULE_MASK,
				FLASH_DISABLE_ALL);
			if (rc) {
				dev_err(&led->pdev->dev,
					"Enable reg write failed(%d)\n", rc);
				if (led->flash_cfg->torch_enable)
					goto error_torch_set;
				else
					goto error_flash_set;
			}

			rc = qpnp_flash_regulator_operate(led, false);
			if (rc) {
				dev_err(&led->pdev->dev,
					"Flash regulator operate failed(%d)\n",
					rc);
				return rc;
			}
		}
	}

	qpnp_dump_regs(led, flash_debug_regs, ARRAY_SIZE(flash_debug_regs));

	return 0;

error_reg_write:
	if (led->flash_cfg->peripheral_subtype == FLASH_SUBTYPE_SINGLE)
		goto error_flash_set;

error_torch_set:
	if (!led->flash_cfg->no_smbb_support)
		error = qpnp_torch_regulator_operate(led, false);
	else
		error = qpnp_flash_regulator_operate(led, false);
	if (error) {
		dev_err(&led->pdev->dev,
			"Torch regulator operate failed(%d)\n", rc);
		return error;
	}
	return rc;

error_flash_set:
	error = qpnp_flash_regulator_operate(led, false);
	if (error) {
		dev_err(&led->pdev->dev,
			"Flash regulator operate failed(%d)\n", rc);
		return error;
	}
	return rc;
}

static int qpnp_kpdbl_set(struct qpnp_led_data *led)
{
	int rc;
	int duty_us, duty_ns, period_us;

	if (led->cdev.brightness) {
		if (!led->kpdbl_cfg->pwm_cfg->blinking)
			led->kpdbl_cfg->pwm_cfg->mode =
				led->kpdbl_cfg->pwm_cfg->default_mode;

		if (bitmap_empty(kpdbl_leds_in_use, NUM_KPDBL_LEDS)) {
			rc = qpnp_led_masked_write(led, KPDBL_ENABLE(led->base),
					KPDBL_MODULE_EN_MASK, KPDBL_MODULE_EN);
			if (rc) {
				dev_err(&led->pdev->dev,
					"Enable reg write failed(%d)\n", rc);
				return rc;
			}
		}

		/* On some platforms, GPLED1 channel should always be enabled
		 * for the other GPLEDs 2/3/4 to glow. Before enabling GPLED
		 * 2/3/4, first check if GPLED1 is already enabled. If GPLED1
		 * channel is not enabled, then enable the GPLED1 channel but
		 * with a 0 brightness
		 */
		if (!led->kpdbl_cfg->always_on &&
			!test_bit(KPDBL_MASTER_BIT_INDEX, kpdbl_leds_in_use) &&
						kpdbl_master) {
			rc = pwm_config_us(kpdbl_master, 0,
					kpdbl_master_period_us);
			if (rc < 0) {
				dev_err(&led->pdev->dev,
					"pwm config failed\n");
				return rc;
			}

			rc = pwm_enable(kpdbl_master);
			if (rc < 0) {
				dev_err(&led->pdev->dev,
					"pwm enable failed\n");
				return rc;
			}
			set_bit(KPDBL_MASTER_BIT_INDEX,
						kpdbl_leds_in_use);
		}

		if (led->kpdbl_cfg->pwm_cfg->mode == PWM_MODE) {
			period_us = led->kpdbl_cfg->pwm_cfg->pwm_period_us;
			if (period_us > INT_MAX / NSEC_PER_USEC) {
				duty_us = (period_us * led->cdev.brightness) /
					KPDBL_MAX_LEVEL;
				rc = pwm_config_us(
					led->kpdbl_cfg->pwm_cfg->pwm_dev,
					duty_us,
					period_us);
			} else {
				duty_ns = ((period_us * NSEC_PER_USEC) /
					KPDBL_MAX_LEVEL) * led->cdev.brightness;
				rc = pwm_config(
					led->kpdbl_cfg->pwm_cfg->pwm_dev,
					duty_ns,
					period_us * NSEC_PER_USEC);
			}
			if (rc < 0) {
				dev_err(&led->pdev->dev,
					"pwm config failed\n");
				return rc;
			}
		}

		rc = pwm_enable(led->kpdbl_cfg->pwm_cfg->pwm_dev);
		if (rc < 0) {
			dev_err(&led->pdev->dev, "pwm enable failed\n");
			return rc;
		}
		led->kpdbl_cfg->pwm_cfg->pwm_enabled = 1;
		set_bit(led->kpdbl_cfg->row_id, kpdbl_leds_in_use);

		/* is_kpdbl_master_turn_on will be set to true when GPLED1
		 * channel is enabled and has a valid brightness value
		 */
		if (led->kpdbl_cfg->always_on)
			is_kpdbl_master_turn_on = true;

	} else {
		led->kpdbl_cfg->pwm_cfg->mode =
			led->kpdbl_cfg->pwm_cfg->default_mode;

		/* Before disabling GPLED1, check if any other GPLED 2/3/4 is
		 * on. If any of the other GPLED 2/3/4 is on, then have the
		 * GPLED1 channel enabled with 0 brightness.
		 */
		if (led->kpdbl_cfg->always_on) {
			if (bitmap_weight(kpdbl_leds_in_use,
						NUM_KPDBL_LEDS) > 1) {
				rc = pwm_config_us(
					led->kpdbl_cfg->pwm_cfg->pwm_dev, 0,
					led->kpdbl_cfg->pwm_cfg->pwm_period_us);
				if (rc < 0) {
					dev_err(&led->pdev->dev,
						"pwm config failed\n");
					return rc;
				}

				rc = pwm_enable(led->kpdbl_cfg->pwm_cfg->
							pwm_dev);
				if (rc < 0) {
					dev_err(&led->pdev->dev,
						"pwm enable failed\n");
					return rc;
				}
				led->kpdbl_cfg->pwm_cfg->pwm_enabled = 1;
			} else {
				if (kpdbl_master) {
					pwm_disable(kpdbl_master);
					clear_bit(KPDBL_MASTER_BIT_INDEX,
						kpdbl_leds_in_use);
					rc = qpnp_led_masked_write(
						led, KPDBL_ENABLE(led->base),
						KPDBL_MODULE_EN_MASK,
						KPDBL_MODULE_DIS);
					if (rc) {
						dev_err(&led->pdev->dev, "Failed to write led enable reg\n");
						return rc;
					}
				}
			}
			is_kpdbl_master_turn_on = false;
		} else {
			pwm_disable(led->kpdbl_cfg->pwm_cfg->pwm_dev);
			led->kpdbl_cfg->pwm_cfg->pwm_enabled = 0;
			clear_bit(led->kpdbl_cfg->row_id, kpdbl_leds_in_use);
			if (bitmap_weight(kpdbl_leds_in_use,
				NUM_KPDBL_LEDS) == 1 && kpdbl_master &&
						!is_kpdbl_master_turn_on) {
				pwm_disable(kpdbl_master);
				clear_bit(KPDBL_MASTER_BIT_INDEX,
					kpdbl_leds_in_use);
				rc = qpnp_led_masked_write(
					led, KPDBL_ENABLE(led->base),
					KPDBL_MODULE_EN_MASK, KPDBL_MODULE_DIS);
				if (rc) {
					dev_err(&led->pdev->dev,
					"Failed to write led enable reg\n");
					return rc;
				}
				is_kpdbl_master_turn_on = false;
			}
		}
	}

	led->kpdbl_cfg->pwm_cfg->blinking = false;

	qpnp_dump_regs(led, kpdbl_debug_regs, ARRAY_SIZE(kpdbl_debug_regs));

	return 0;
}

static int rgb_duration_config(struct qpnp_led_data *led)
{
	int rc = 0;
	int i;
	unsigned long on_ms = led->rgb_cfg->on_ms;
	unsigned long off_ms = led->rgb_cfg->off_ms;
	unsigned long ramp_step_ms, num_duty_pcts;
	struct pwm_config_data  *pwm_cfg = led->rgb_cfg->pwm_cfg;
	int start_idx = (led->id - 3) * 8;

	if (!on_ms) {
		return -EINVAL;
	}

	// duty_pcts are stored per LED and should be stored starting from
	// 0 in the array.
	//
	// lut_params.start_idx is used in the PWM driver to calculate the offset
	// into the LUT to write duty_pcts into. (IOW, the PWM driver reads from
	// duty_pcts[n] and puts into LUT[n + start_idx])

	ramp_step_ms = on_ms / 20;
	ramp_step_ms = (ramp_step_ms < 5)? 5 : ramp_step_ms;

	// If off_ms == 0 then do not ramp the LED
	if (!off_ms) {
		num_duty_pcts = 1;
		pwm_cfg->duty_cycles->duty_pcts[0] =
			(100 * led->cdev.brightness) / RGB_MAX_LEVEL;
	} else {
		num_duty_pcts = RGB_LED_RAMP_STEP_COUNT;
		for (i = 0; i < num_duty_pcts; i++) {
			pwm_cfg->duty_cycles->duty_pcts[i] =
				(led->cdev.brightness *
				 (100 / (RGB_LED_RAMP_STEP_COUNT - 1)) *
				 (num_duty_pcts - i - 1)) / RGB_MAX_LEVEL;
		}
	}

	pwm_cfg->duty_cycles->num_duty_pcts = num_duty_pcts;
	pwm_cfg->duty_cycles->start_idx = 0;
	pwm_cfg->lut_params.ramp_step_ms = ramp_step_ms;
	pwm_cfg->lut_params.start_idx = start_idx;
	pwm_cfg->lut_params.idx_len = num_duty_pcts;
	if (on_ms > (ramp_step_ms*num_duty_pcts * 2))
		pwm_cfg->lut_params.lut_pause_lo =
			on_ms - (ramp_step_ms * num_duty_pcts * 2);
	else
		pwm_cfg->lut_params.lut_pause_lo = 0;
	pwm_cfg->lut_params.lut_pause_hi = off_ms;
	pwm_cfg->lut_params.flags = PM_PWM_LUT_RAMP_UP;
	if (pwm_cfg->lut_params.lut_pause_lo)
		pwm_cfg->lut_params.flags |= PM_PWM_LUT_PAUSE_LO_EN;
	if (pwm_cfg->lut_params.lut_pause_hi)
		pwm_cfg->lut_params.flags |= PM_PWM_LUT_PAUSE_HI_EN |
			PM_PWM_LUT_LOOP | PM_PWM_LUT_REVERSE;

	pwm_disable(led->rgb_cfg->pwm_cfg->pwm_dev);
	led->rgb_cfg->pwm_cfg->pwm_enabled = 0;

	rc = pwm_lut_config(pwm_cfg->pwm_dev,
				pwm_cfg->pwm_period_us,
				pwm_cfg->duty_cycles->duty_pcts,
				pwm_cfg->lut_params);

	if (rc < 0) {
		dev_err(&led->pdev->dev, "Failed to configure pwm LUT\n");
		return rc;
	}

	return 0;
}

static int qpnp_rgb_set(struct qpnp_led_data *led)
{
	int rc;
	int duty_us, duty_ns, period_us;
	if (led->cdev.brightness) {
		if (!led->rgb_cfg->pwm_cfg->blinking)
			led->rgb_cfg->pwm_cfg->mode =
				led->rgb_cfg->pwm_cfg->default_mode;
		if (led->rgb_cfg->pwm_cfg->mode == PWM_MODE) {
			period_us = led->rgb_cfg->pwm_cfg->pwm_period_us;
			if (period_us > INT_MAX / NSEC_PER_USEC) {
				duty_us = (period_us * led->cdev.brightness) /
					LED_FULL;
				rc = pwm_config_us(
					led->rgb_cfg->pwm_cfg->pwm_dev,
					duty_us,
					period_us);
			} else {
				duty_ns = ((period_us * NSEC_PER_USEC) /
					LED_FULL) * led->cdev.brightness;
				rc = pwm_config(
					led->rgb_cfg->pwm_cfg->pwm_dev,
					duty_ns,
					period_us * NSEC_PER_USEC);
			}
			if (rc < 0) {
				dev_err(&led->pdev->dev,
					"pwm config failed\n");
				return rc;
			}
		} else if (led->rgb_cfg->pwm_cfg->mode == LPG_MODE) {
			rgb_duration_config(led);
		}
		rc = qpnp_led_masked_write(led,
			RGB_LED_EN_CTL(led->base),
			led->rgb_cfg->enable, led->rgb_cfg->enable);
		if (rc) {
			dev_err(&led->pdev->dev,
				"Failed to write led enable reg\n");
			return rc;
		}
<<<<<<< HEAD

		if (led->rgb_cfg->pwm_cfg->pwm_enabled) {
			pwm_disable(led->rgb_cfg->pwm_cfg->pwm_dev);
			led->rgb_cfg->pwm_cfg->pwm_enabled = 0;
		}

		if (!led->sync_start) {
			rc = pwm_enable(led->rgb_cfg->pwm_cfg->pwm_dev);
			if (!rc)
				led->rgb_cfg->pwm_cfg->pwm_enabled = 1;
=======
		if (!led->rgb_cfg->pwm_cfg->pwm_enabled) {
			pwm_enable(led->rgb_cfg->pwm_cfg->pwm_dev);
			led->rgb_cfg->pwm_cfg->pwm_enabled = 1;
>>>>>>> ab757a98
		}
	} else {
		led->rgb_cfg->pwm_cfg->mode =
			led->rgb_cfg->pwm_cfg->default_mode;
		if (led->rgb_cfg->pwm_cfg->pwm_enabled) {
			pwm_disable(led->rgb_cfg->pwm_cfg->pwm_dev);
			led->rgb_cfg->pwm_cfg->pwm_enabled = 0;
		}
		rc = qpnp_led_masked_write(led,
			RGB_LED_EN_CTL(led->base),
			led->rgb_cfg->enable, RGB_LED_DISABLE);
		if (rc) {
			dev_err(&led->pdev->dev,
				"Failed to write led enable reg\n");
			return rc;
		}
	}

	led->rgb_cfg->pwm_cfg->blinking = false;
	qpnp_dump_regs(led, rgb_pwm_debug_regs, ARRAY_SIZE(rgb_pwm_debug_regs));

	return 0;
}

static void qpnp_led_set(struct led_classdev *led_cdev,
				enum led_brightness value)
{
	struct qpnp_led_data *led;

	led = container_of(led_cdev, struct qpnp_led_data, cdev);
	if (value < LED_OFF) {
		dev_err(&led->pdev->dev, "Invalid brightness value\n");
		return;
	}

	if (value > led->cdev.max_brightness)
		value = led->cdev.max_brightness;

	led->cdev.brightness = value;
	if (led->in_order_command_processing)
		queue_work(led->workqueue, &led->work);
	else
		schedule_work(&led->work);
}

static void __qpnp_led_work(struct qpnp_led_data *led,
				enum led_brightness value)
{
	int rc;

	if (led->id == QPNP_ID_FLASH1_LED0 || led->id == QPNP_ID_FLASH1_LED1)
		mutex_lock(&flash_lock);
	else
		mutex_lock(&led->lock);

	switch (led->id) {
	case QPNP_ID_WLED:
		rc = qpnp_wled_set(led);
		if (rc < 0)
			dev_err(&led->pdev->dev,
				"WLED set brightness failed (%d)\n", rc);
		break;
	case QPNP_ID_FLASH1_LED0:
	case QPNP_ID_FLASH1_LED1:
		rc = qpnp_flash_set(led);
		if (rc < 0)
			dev_err(&led->pdev->dev,
				"FLASH set brightness failed (%d)\n", rc);
		break;
	case QPNP_ID_RGB_RED:
	case QPNP_ID_RGB_GREEN:
	case QPNP_ID_RGB_BLUE:
		break;
	case QPNP_ID_LED_MPP:
		rc = qpnp_mpp_set(led);
		if (rc < 0)
			dev_err(&led->pdev->dev,
					"MPP set brightness failed (%d)\n", rc);
		break;
	case QPNP_ID_LED_GPIO:
		rc = qpnp_gpio_set(led);
		if (rc < 0)
			dev_err(&led->pdev->dev,
					"GPIO set brightness failed (%d)\n",
					rc);
		break;
	case QPNP_ID_KPDBL:
		rc = qpnp_kpdbl_set(led);
		if (rc < 0)
			dev_err(&led->pdev->dev,
				"KPDBL set brightness failed (%d)\n", rc);
		break;
	default:
		dev_err(&led->pdev->dev, "Invalid LED(%d)\n", led->id);
		break;
	}
	if (led->id == QPNP_ID_FLASH1_LED0 || led->id == QPNP_ID_FLASH1_LED1)
		mutex_unlock(&flash_lock);
	else
		mutex_unlock(&led->lock);

}

static void qpnp_led_work(struct work_struct *work)
{
	struct qpnp_led_data *led = container_of(work,
					struct qpnp_led_data, work);

	__qpnp_led_work(led, led->cdev.brightness);
}

static int qpnp_led_set_max_brightness(struct qpnp_led_data *led)
{
	switch (led->id) {
	case QPNP_ID_WLED:
		led->cdev.max_brightness = WLED_MAX_LEVEL;
		break;
	case QPNP_ID_FLASH1_LED0:
	case QPNP_ID_FLASH1_LED1:
		led->cdev.max_brightness = led->max_current;
		break;
	case QPNP_ID_RGB_RED:
	case QPNP_ID_RGB_GREEN:
	case QPNP_ID_RGB_BLUE:
		led->cdev.max_brightness = RGB_MAX_LEVEL;
		break;
	case QPNP_ID_LED_MPP:
		if (led->mpp_cfg->pwm_mode == MANUAL_MODE)
			led->cdev.max_brightness = led->max_current;
		else
			led->cdev.max_brightness = MPP_MAX_LEVEL;
		break;
	case QPNP_ID_LED_GPIO:
			led->cdev.max_brightness = led->max_current;
		break;
	case QPNP_ID_KPDBL:
		led->cdev.max_brightness = KPDBL_MAX_LEVEL;
		break;
	default:
		dev_err(&led->pdev->dev, "Invalid LED(%d)\n", led->id);
		return -EINVAL;
	}

	return 0;
}

static enum led_brightness qpnp_led_get(struct led_classdev *led_cdev)
{
	struct qpnp_led_data *led;

	led = container_of(led_cdev, struct qpnp_led_data, cdev);

	return led->cdev.brightness;
}

static void qpnp_led_turn_off_delayed(struct work_struct *work)
{
	struct delayed_work *dwork = to_delayed_work(work);
	struct qpnp_led_data *led
		= container_of(dwork, struct qpnp_led_data, dwork);

	led->cdev.brightness = LED_OFF;
	qpnp_led_set(&led->cdev, led->cdev.brightness);
}

static void qpnp_led_turn_off(struct qpnp_led_data *led)
{
	INIT_DELAYED_WORK(&led->dwork, qpnp_led_turn_off_delayed);
	schedule_delayed_work(&led->dwork,
		msecs_to_jiffies(led->turn_off_delay_ms));
}

static int qpnp_wled_init(struct qpnp_led_data *led)
{
	int rc, i;
	u8 num_wled_strings, val = 0;

	num_wled_strings = led->wled_cfg->num_strings;

	/* verify ranges */
	if (led->wled_cfg->ovp_val > WLED_OVP_27V) {
		dev_err(&led->pdev->dev, "Invalid ovp value\n");
		return -EINVAL;
	}

	if (led->wled_cfg->boost_curr_lim > WLED_CURR_LIMIT_1680mA) {
		dev_err(&led->pdev->dev, "Invalid boost current limit\n");
		return -EINVAL;
	}

	if (led->wled_cfg->cp_select > WLED_CP_SELECT_MAX) {
		dev_err(&led->pdev->dev, "Invalid pole capacitance\n");
		return -EINVAL;
	}

	if (led->max_current > WLED_MAX_CURR) {
		dev_err(&led->pdev->dev, "Invalid max current\n");
		return -EINVAL;
	}

	if ((led->wled_cfg->ctrl_delay_us % WLED_CTL_DLY_STEP) ||
		(led->wled_cfg->ctrl_delay_us > WLED_CTL_DLY_MAX)) {
		dev_err(&led->pdev->dev, "Invalid control delay\n");
		return -EINVAL;
	}

	/* program over voltage protection threshold */
	rc = qpnp_led_masked_write(led, WLED_OVP_CFG_REG(led->base),
		WLED_OVP_VAL_MASK,
		(led->wled_cfg->ovp_val << WLED_OVP_VAL_BIT_SHFT));
	if (rc) {
		dev_err(&led->pdev->dev,
				"WLED OVP reg write failed(%d)\n", rc);
		return rc;
	}

	/* program current boost limit */
	rc = qpnp_led_masked_write(led, WLED_BOOST_LIMIT_REG(led->base),
		WLED_BOOST_LIMIT_MASK, led->wled_cfg->boost_curr_lim);
	if (rc) {
		dev_err(&led->pdev->dev,
				"WLED boost limit reg write failed(%d)\n", rc);
		return rc;
	}

	/* program output feedback */
	rc = qpnp_led_masked_write(led, WLED_FDBCK_CTRL_REG(led->base),
		WLED_OP_FDBCK_MASK,
		(led->wled_cfg->op_fdbck << WLED_OP_FDBCK_BIT_SHFT));
	if (rc) {
		dev_err(&led->pdev->dev,
				"WLED fdbck ctrl reg write failed(%d)\n", rc);
		return rc;
	}

	/* program switch frequency */
	rc = qpnp_led_masked_write(led,
		WLED_SWITCHING_FREQ_REG(led->base),
		WLED_SWITCH_FREQ_MASK, led->wled_cfg->switch_freq);
	if (rc) {
		dev_err(&led->pdev->dev,
			"WLED switch freq reg write failed(%d)\n", rc);
		return rc;
	}

	/* program current sink */
	if (led->wled_cfg->cs_out_en) {
		for (i = 0; i < led->wled_cfg->num_strings; i++)
			val |= 1 << i;
		rc = qpnp_led_masked_write(led, WLED_CURR_SINK_REG(led->base),
			WLED_CURR_SINK_MASK, (val << WLED_CURR_SINK_SHFT));
		if (rc) {
			dev_err(&led->pdev->dev,
				"WLED curr sink reg write failed(%d)\n", rc);
			return rc;
		}
	}

	/* program high pole capacitance */
	rc = qpnp_led_masked_write(led, WLED_HIGH_POLE_CAP_REG(led->base),
		WLED_CP_SELECT_MASK, led->wled_cfg->cp_select);
	if (rc) {
		dev_err(&led->pdev->dev,
				"WLED pole cap reg write failed(%d)\n", rc);
		return rc;
	}

	/* program modulator, current mod src and cabc */
	for (i = 0; i < num_wled_strings; i++) {
		rc = qpnp_led_masked_write(led, WLED_MOD_EN_REG(led->base, i),
			WLED_NO_MASK, WLED_EN_MASK);
		if (rc) {
			dev_err(&led->pdev->dev,
				"WLED mod enable reg write failed(%d)\n", rc);
			return rc;
		}

		if (led->wled_cfg->dig_mod_gen_en) {
			rc = qpnp_led_masked_write(led,
				WLED_MOD_SRC_SEL_REG(led->base, i),
				WLED_NO_MASK, WLED_USE_EXT_GEN_MOD_SRC);
			if (rc) {
				dev_err(&led->pdev->dev,
				"WLED dig mod en reg write failed(%d)\n", rc);
			}
		}

		rc = qpnp_led_masked_write(led,
			WLED_FULL_SCALE_REG(led->base, i), WLED_MAX_CURR_MASK,
			(u8)led->max_current);
		if (rc) {
			dev_err(&led->pdev->dev,
				"WLED max current reg write failed(%d)\n", rc);
			return rc;
		}

	}

	/* Reset WLED enable register */
	rc = qpnp_led_masked_write(led, WLED_MOD_CTRL_REG(led->base),
		WLED_8_BIT_MASK, WLED_BOOST_OFF);
	if (rc) {
		dev_err(&led->pdev->dev,
			"WLED write ctrl reg failed(%d)\n", rc);
		return rc;
	}

	/* dump wled registers */
	qpnp_dump_regs(led, wled_debug_regs, ARRAY_SIZE(wled_debug_regs));

	return 0;
}

static ssize_t led_mode_store(struct device *dev,
			struct device_attribute *attr,
			const char *buf, size_t count)
{
	struct qpnp_led_data *led;
	unsigned long state;
	struct led_classdev *led_cdev = dev_get_drvdata(dev);
	ssize_t ret = -EINVAL;

	ret = kstrtoul(buf, 10, &state);
	if (ret)
		return ret;

	led = container_of(led_cdev, struct qpnp_led_data, cdev);

	/* '1' to enable torch mode; '0' to switch to flash mode */
	if (state == 1)
		led->flash_cfg->torch_enable = true;
	else
		led->flash_cfg->torch_enable = false;

	return count;
}

static ssize_t led_strobe_type_store(struct device *dev,
			struct device_attribute *attr,
			const char *buf, size_t count)
{
	struct qpnp_led_data *led;
	unsigned long state;
	struct led_classdev *led_cdev = dev_get_drvdata(dev);
	ssize_t ret = -EINVAL;

	ret = kstrtoul(buf, 10, &state);
	if (ret)
		return ret;

	led = container_of(led_cdev, struct qpnp_led_data, cdev);

	/* '0' for sw strobe; '1' for hw strobe */
	if (state == 1)
		led->flash_cfg->strobe_type = 1;
	else
		led->flash_cfg->strobe_type = 0;

	return count;
}

static int qpnp_pwm_init(struct pwm_config_data *pwm_cfg,
					struct platform_device *pdev,
					const char *name)
{
	int rc, start_idx, idx_len, lut_max_size;

	if (pwm_cfg->pwm_dev) {
		if (pwm_cfg->mode == LPG_MODE) {
			start_idx =
			pwm_cfg->duty_cycles->start_idx;
			idx_len =
			pwm_cfg->duty_cycles->num_duty_pcts;

			if (strnstr(name, "kpdbl", sizeof("kpdbl")))
				lut_max_size = PWM_GPLED_LUT_MAX_SIZE;
			else
				lut_max_size = PWM_LUT_MAX_SIZE;

			if (idx_len >= lut_max_size && start_idx) {
				dev_err(&pdev->dev,
					"Wrong LUT size or index\n");
				return -EINVAL;
			}

			if ((start_idx + idx_len) > lut_max_size) {
				dev_err(&pdev->dev, "Exceed LUT limit\n");
				return -EINVAL;
			}
			rc = pwm_lut_config(pwm_cfg->pwm_dev,
				pwm_cfg->pwm_period_us,
				pwm_cfg->duty_cycles->duty_pcts,
				pwm_cfg->lut_params);
			if (rc < 0) {
				dev_err(&pdev->dev, "Failed to configure pwm LUT\n");
				return rc;
			}
		}
	} else {
		dev_err(&pdev->dev, "Invalid PWM device\n");
		return -EINVAL;
	}

	return 0;
}

static ssize_t pwm_us_store(struct device *dev,
	struct device_attribute *attr,
	const char *buf, size_t count)
{
	struct qpnp_led_data *led;
	u32 pwm_us;
	struct led_classdev *led_cdev = dev_get_drvdata(dev);
	ssize_t ret;
	u32 previous_pwm_us;
	struct pwm_config_data *pwm_cfg;

	led = container_of(led_cdev, struct qpnp_led_data, cdev);

	ret = kstrtou32(buf, 10, &pwm_us);
	if (ret)
		return ret;

	switch (led->id) {
	case QPNP_ID_LED_MPP:
		pwm_cfg = led->mpp_cfg->pwm_cfg;
		break;
	case QPNP_ID_RGB_RED:
	case QPNP_ID_RGB_GREEN:
	case QPNP_ID_RGB_BLUE:
		pwm_cfg = led->rgb_cfg->pwm_cfg;
		break;
	case QPNP_ID_KPDBL:
		pwm_cfg = led->kpdbl_cfg->pwm_cfg;
		break;
	default:
		dev_err(&led->pdev->dev, "Invalid LED id type for pwm_us\n");
		return -EINVAL;
	}

	if (pwm_cfg->mode == LPG_MODE)
		pwm_cfg->blinking = true;

	previous_pwm_us = pwm_cfg->pwm_period_us;

	pwm_cfg->pwm_period_us = pwm_us;
	if (pwm_cfg->pwm_enabled) {
		pwm_disable(pwm_cfg->pwm_dev);
		pwm_cfg->pwm_enabled = 0;
	}
	ret = qpnp_pwm_init(pwm_cfg, led->pdev, led->cdev.name);
	if (ret) {
		pwm_cfg->pwm_period_us = previous_pwm_us;
		if (pwm_cfg->pwm_enabled) {
			pwm_disable(pwm_cfg->pwm_dev);
			pwm_cfg->pwm_enabled = 0;
		}
		qpnp_pwm_init(pwm_cfg, led->pdev, led->cdev.name);
		qpnp_led_set(&led->cdev, led->cdev.brightness);
		dev_err(&led->pdev->dev,
			"Failed to initialize pwm with new pwm_us value\n");
		return ret;
	}
	qpnp_led_set(&led->cdev, led->cdev.brightness);
	return count;
}

static ssize_t pause_lo_store(struct device *dev,
	struct device_attribute *attr,
	const char *buf, size_t count)
{
	struct qpnp_led_data *led;
	u32 pause_lo;
	struct led_classdev *led_cdev = dev_get_drvdata(dev);
	ssize_t ret;
	u32 previous_pause_lo;
	struct pwm_config_data *pwm_cfg;

	ret = kstrtou32(buf, 10, &pause_lo);
	if (ret)
		return ret;
	led = container_of(led_cdev, struct qpnp_led_data, cdev);

	switch (led->id) {
	case QPNP_ID_LED_MPP:
		pwm_cfg = led->mpp_cfg->pwm_cfg;
		break;
	case QPNP_ID_RGB_RED:
	case QPNP_ID_RGB_GREEN:
	case QPNP_ID_RGB_BLUE:
		pwm_cfg = led->rgb_cfg->pwm_cfg;
		break;
	case QPNP_ID_KPDBL:
		pwm_cfg = led->kpdbl_cfg->pwm_cfg;
		break;
	default:
		dev_err(&led->pdev->dev,
			"Invalid LED id type for pause lo\n");
		return -EINVAL;
	}

	if (pwm_cfg->mode == LPG_MODE)
		pwm_cfg->blinking = true;

	previous_pause_lo = pwm_cfg->lut_params.lut_pause_lo;

	if (pwm_cfg->pwm_enabled) {
		pwm_disable(pwm_cfg->pwm_dev);
		pwm_cfg->pwm_enabled = 0;
	}
	pwm_cfg->lut_params.lut_pause_lo = pause_lo;
	ret = qpnp_pwm_init(pwm_cfg, led->pdev, led->cdev.name);
	if (ret) {
		pwm_cfg->lut_params.lut_pause_lo = previous_pause_lo;
		if (pwm_cfg->pwm_enabled) {
			pwm_disable(pwm_cfg->pwm_dev);
			pwm_cfg->pwm_enabled = 0;
		}
		qpnp_pwm_init(pwm_cfg, led->pdev, led->cdev.name);
		qpnp_led_set(&led->cdev, led->cdev.brightness);
		dev_err(&led->pdev->dev,
			"Failed to initialize pwm with new pause lo value\n");
		return ret;
	}
	qpnp_led_set(&led->cdev, led->cdev.brightness);
	return count;
}

static ssize_t pause_hi_store(struct device *dev,
	struct device_attribute *attr,
	const char *buf, size_t count)
{
	struct qpnp_led_data *led;
	u32 pause_hi;
	struct led_classdev *led_cdev = dev_get_drvdata(dev);
	ssize_t ret;
	u32 previous_pause_hi;
	struct pwm_config_data *pwm_cfg;

	ret = kstrtou32(buf, 10, &pause_hi);
	if (ret)
		return ret;
	led = container_of(led_cdev, struct qpnp_led_data, cdev);

	switch (led->id) {
	case QPNP_ID_LED_MPP:
		pwm_cfg = led->mpp_cfg->pwm_cfg;
		break;
	case QPNP_ID_RGB_RED:
	case QPNP_ID_RGB_GREEN:
	case QPNP_ID_RGB_BLUE:
		pwm_cfg = led->rgb_cfg->pwm_cfg;
		break;
	case QPNP_ID_KPDBL:
		pwm_cfg = led->kpdbl_cfg->pwm_cfg;
		break;
	default:
		dev_err(&led->pdev->dev,
			"Invalid LED id type for pause hi\n");
		return -EINVAL;
	}

	if (pwm_cfg->mode == LPG_MODE)
		pwm_cfg->blinking = true;

	previous_pause_hi = pwm_cfg->lut_params.lut_pause_hi;

	if (pwm_cfg->pwm_enabled) {
		pwm_disable(pwm_cfg->pwm_dev);
		pwm_cfg->pwm_enabled = 0;
	}
	pwm_cfg->lut_params.lut_pause_hi = pause_hi;
	ret = qpnp_pwm_init(pwm_cfg, led->pdev, led->cdev.name);
	if (ret) {
		pwm_cfg->lut_params.lut_pause_hi = previous_pause_hi;
		if (pwm_cfg->pwm_enabled) {
			pwm_disable(pwm_cfg->pwm_dev);
			pwm_cfg->pwm_enabled = 0;
		}
		qpnp_pwm_init(pwm_cfg, led->pdev, led->cdev.name);
		qpnp_led_set(&led->cdev, led->cdev.brightness);
		dev_err(&led->pdev->dev,
			"Failed to initialize pwm with new pause hi value\n");
		return ret;
	}
	qpnp_led_set(&led->cdev, led->cdev.brightness);
	return count;
}

static ssize_t start_idx_store(struct device *dev,
	struct device_attribute *attr,
	const char *buf, size_t count)
{
	struct qpnp_led_data *led;
	u32 start_idx;
	struct led_classdev *led_cdev = dev_get_drvdata(dev);
	ssize_t ret;
	u32 previous_start_idx;
	struct pwm_config_data *pwm_cfg;

	ret = kstrtou32(buf, 10, &start_idx);
	if (ret)
		return ret;
	led = container_of(led_cdev, struct qpnp_led_data, cdev);

	switch (led->id) {
	case QPNP_ID_LED_MPP:
		pwm_cfg = led->mpp_cfg->pwm_cfg;
		break;
	case QPNP_ID_RGB_RED:
	case QPNP_ID_RGB_GREEN:
	case QPNP_ID_RGB_BLUE:
		pwm_cfg = led->rgb_cfg->pwm_cfg;
		break;
	case QPNP_ID_KPDBL:
		pwm_cfg = led->kpdbl_cfg->pwm_cfg;
		break;
	default:
		dev_err(&led->pdev->dev,
			"Invalid LED id type for start idx\n");
		return -EINVAL;
	}

	if (pwm_cfg->mode == LPG_MODE)
		pwm_cfg->blinking = true;

	previous_start_idx = pwm_cfg->duty_cycles->start_idx;
	pwm_cfg->duty_cycles->start_idx = start_idx;
	pwm_cfg->lut_params.start_idx = pwm_cfg->duty_cycles->start_idx;
	if (pwm_cfg->pwm_enabled) {
		pwm_disable(pwm_cfg->pwm_dev);
		pwm_cfg->pwm_enabled = 0;
	}
	ret = qpnp_pwm_init(pwm_cfg, led->pdev, led->cdev.name);
	if (ret) {
		pwm_cfg->duty_cycles->start_idx = previous_start_idx;
		pwm_cfg->lut_params.start_idx = pwm_cfg->duty_cycles->start_idx;
		if (pwm_cfg->pwm_enabled) {
			pwm_disable(pwm_cfg->pwm_dev);
			pwm_cfg->pwm_enabled = 0;
		}
		qpnp_pwm_init(pwm_cfg, led->pdev, led->cdev.name);
		qpnp_led_set(&led->cdev, led->cdev.brightness);
		dev_err(&led->pdev->dev,
			"Failed to initialize pwm with new start idx value\n");
		return ret;
	}
	qpnp_led_set(&led->cdev, led->cdev.brightness);
	return count;
}

static ssize_t ramp_step_ms_store(struct device *dev,
	struct device_attribute *attr,
	const char *buf, size_t count)
{
	struct qpnp_led_data *led;
	u32 ramp_step_ms;
	struct led_classdev *led_cdev = dev_get_drvdata(dev);
	ssize_t ret;
	u32 previous_ramp_step_ms;
	struct pwm_config_data *pwm_cfg;

	ret = kstrtou32(buf, 10, &ramp_step_ms);
	if (ret)
		return ret;
	led = container_of(led_cdev, struct qpnp_led_data, cdev);

	switch (led->id) {
	case QPNP_ID_LED_MPP:
		pwm_cfg = led->mpp_cfg->pwm_cfg;
		break;
	case QPNP_ID_RGB_RED:
	case QPNP_ID_RGB_GREEN:
	case QPNP_ID_RGB_BLUE:
		pwm_cfg = led->rgb_cfg->pwm_cfg;
		break;
	case QPNP_ID_KPDBL:
		pwm_cfg = led->kpdbl_cfg->pwm_cfg;
		break;
	default:
		dev_err(&led->pdev->dev,
			"Invalid LED id type for ramp step\n");
		return -EINVAL;
	}

	if (pwm_cfg->mode == LPG_MODE)
		pwm_cfg->blinking = true;

	previous_ramp_step_ms = pwm_cfg->lut_params.ramp_step_ms;

	if (pwm_cfg->pwm_enabled) {
		pwm_disable(pwm_cfg->pwm_dev);
		pwm_cfg->pwm_enabled = 0;
	}
	pwm_cfg->lut_params.ramp_step_ms = ramp_step_ms;
	ret = qpnp_pwm_init(pwm_cfg, led->pdev, led->cdev.name);
	if (ret) {
		pwm_cfg->lut_params.ramp_step_ms = previous_ramp_step_ms;
		if (pwm_cfg->pwm_enabled) {
			pwm_disable(pwm_cfg->pwm_dev);
			pwm_cfg->pwm_enabled = 0;
		}
		qpnp_pwm_init(pwm_cfg, led->pdev, led->cdev.name);
		qpnp_led_set(&led->cdev, led->cdev.brightness);
		dev_err(&led->pdev->dev,
			"Failed to initialize pwm with new ramp step value\n");
		return ret;
	}
	qpnp_led_set(&led->cdev, led->cdev.brightness);
	return count;
}

static ssize_t lut_flags_store(struct device *dev,
	struct device_attribute *attr,
	const char *buf, size_t count)
{
	struct qpnp_led_data *led;
	u32 lut_flags;
	struct led_classdev *led_cdev = dev_get_drvdata(dev);
	ssize_t ret;
	u32 previous_lut_flags;
	struct pwm_config_data *pwm_cfg;

	ret = kstrtou32(buf, 10, &lut_flags);
	if (ret)
		return ret;
	led = container_of(led_cdev, struct qpnp_led_data, cdev);

	switch (led->id) {
	case QPNP_ID_LED_MPP:
		pwm_cfg = led->mpp_cfg->pwm_cfg;
		break;
	case QPNP_ID_RGB_RED:
	case QPNP_ID_RGB_GREEN:
	case QPNP_ID_RGB_BLUE:
		pwm_cfg = led->rgb_cfg->pwm_cfg;
		break;
	case QPNP_ID_KPDBL:
		pwm_cfg = led->kpdbl_cfg->pwm_cfg;
		break;
	default:
		dev_err(&led->pdev->dev,
			"Invalid LED id type for lut flags\n");
		return -EINVAL;
	}

	if (pwm_cfg->mode == LPG_MODE)
		pwm_cfg->blinking = true;

	previous_lut_flags = pwm_cfg->lut_params.flags;

	if (pwm_cfg->pwm_enabled) {
		pwm_disable(pwm_cfg->pwm_dev);
		pwm_cfg->pwm_enabled = 0;
	}
	pwm_cfg->lut_params.flags = lut_flags;
	ret = qpnp_pwm_init(pwm_cfg, led->pdev, led->cdev.name);
	if (ret) {
		pwm_cfg->lut_params.flags = previous_lut_flags;
		if (pwm_cfg->pwm_enabled) {
			pwm_disable(pwm_cfg->pwm_dev);
			pwm_cfg->pwm_enabled = 0;
		}
		qpnp_pwm_init(pwm_cfg, led->pdev, led->cdev.name);
		qpnp_led_set(&led->cdev, led->cdev.brightness);
		dev_err(&led->pdev->dev,
			"Failed to initialize pwm with new lut flags value\n");
		return ret;
	}
	qpnp_led_set(&led->cdev, led->cdev.brightness);
	return count;
}

static ssize_t duty_pcts_store(struct device *dev,
	struct device_attribute *attr,
	const char *buf, size_t count)
{
	struct qpnp_led_data *led;
	int num_duty_pcts = 0;
	struct led_classdev *led_cdev = dev_get_drvdata(dev);
	char *buffer;
	ssize_t ret;
	int i = 0;
	int max_duty_pcts;
	struct pwm_config_data *pwm_cfg;
	u32 previous_num_duty_pcts;
	int value;
	int *previous_duty_pcts;

	led = container_of(led_cdev, struct qpnp_led_data, cdev);

	switch (led->id) {
	case QPNP_ID_LED_MPP:
		pwm_cfg = led->mpp_cfg->pwm_cfg;
		max_duty_pcts = PWM_LUT_MAX_SIZE;
		break;
	case QPNP_ID_RGB_RED:
	case QPNP_ID_RGB_GREEN:
	case QPNP_ID_RGB_BLUE:
		pwm_cfg = led->rgb_cfg->pwm_cfg;
		max_duty_pcts = PWM_LUT_MAX_SIZE;
		break;
	case QPNP_ID_KPDBL:
		pwm_cfg = led->kpdbl_cfg->pwm_cfg;
		max_duty_pcts = PWM_GPLED_LUT_MAX_SIZE;
		break;
	default:
		dev_err(&led->pdev->dev,
			"Invalid LED id type for duty pcts\n");
		return -EINVAL;
	}

	if (pwm_cfg->mode == LPG_MODE)
		pwm_cfg->blinking = true;

	buffer = (char *)buf;

	for (i = 0; i < max_duty_pcts; i++) {
		if (buffer == NULL)
			break;
		ret = sscanf((const char *)buffer, "%u,%s", &value, buffer);
		pwm_cfg->old_duty_pcts[i] = value;
		num_duty_pcts++;
		if (ret <= 1)
			break;
	}

	if (num_duty_pcts >= max_duty_pcts) {
		dev_err(&led->pdev->dev,
			"Number of duty pcts given exceeds max (%d)\n",
			max_duty_pcts);
		return -EINVAL;
	}

	previous_num_duty_pcts = pwm_cfg->duty_cycles->num_duty_pcts;
	previous_duty_pcts = pwm_cfg->duty_cycles->duty_pcts;

	pwm_cfg->duty_cycles->num_duty_pcts = num_duty_pcts;
	pwm_cfg->duty_cycles->duty_pcts = pwm_cfg->old_duty_pcts;
	pwm_cfg->old_duty_pcts = previous_duty_pcts;
	pwm_cfg->lut_params.idx_len = pwm_cfg->duty_cycles->num_duty_pcts;

	if (pwm_cfg->pwm_enabled) {
		pwm_disable(pwm_cfg->pwm_dev);
		pwm_cfg->pwm_enabled = 0;
	}

	ret = qpnp_pwm_init(pwm_cfg, led->pdev, led->cdev.name);
	if (ret)
		goto restore;

	qpnp_led_set(&led->cdev, led->cdev.brightness);
	return count;

restore:
	dev_err(&led->pdev->dev,
		"Failed to initialize pwm with new duty pcts value\n");
	pwm_cfg->duty_cycles->num_duty_pcts = previous_num_duty_pcts;
	pwm_cfg->old_duty_pcts = pwm_cfg->duty_cycles->duty_pcts;
	pwm_cfg->duty_cycles->duty_pcts = previous_duty_pcts;
	pwm_cfg->lut_params.idx_len = pwm_cfg->duty_cycles->num_duty_pcts;
	if (pwm_cfg->pwm_enabled) {
		pwm_disable(pwm_cfg->pwm_dev);
		pwm_cfg->pwm_enabled = 0;
	}
	qpnp_pwm_init(pwm_cfg, led->pdev, led->cdev.name);
	qpnp_led_set(&led->cdev, led->cdev.brightness);
	return ret;
}

static void led_blink(struct qpnp_led_data *led,
			struct pwm_config_data *pwm_cfg)
{
	int rc;

	flush_work(&led->work);
	mutex_lock(&led->lock);
	if (pwm_cfg->use_blink) {
		if (led->cdev.brightness) {
			pwm_cfg->blinking = true;
			if (led->id == QPNP_ID_LED_MPP)
				led->mpp_cfg->pwm_mode = LPG_MODE;
			else if (led->id == QPNP_ID_KPDBL)
				led->kpdbl_cfg->pwm_mode = LPG_MODE;
			pwm_cfg->mode = LPG_MODE;
		} else {
			pwm_cfg->blinking = false;
			pwm_cfg->mode = pwm_cfg->default_mode;
			if (led->id == QPNP_ID_LED_MPP)
				led->mpp_cfg->pwm_mode = pwm_cfg->default_mode;
			else if (led->id == QPNP_ID_KPDBL)
				led->kpdbl_cfg->pwm_mode =
						pwm_cfg->default_mode;
		}
		if (pwm_cfg->pwm_enabled) {
			pwm_disable(pwm_cfg->pwm_dev);
			pwm_cfg->pwm_enabled = 0;
		}
		qpnp_pwm_init(pwm_cfg, led->pdev, led->cdev.name);
		if (led->id == QPNP_ID_RGB_RED || led->id == QPNP_ID_RGB_GREEN
				|| led->id == QPNP_ID_RGB_BLUE) {
			rc = qpnp_rgb_set(led);
			if (rc < 0)
				dev_err(&led->pdev->dev,
				"RGB set brightness failed (%d)\n", rc);
		} else if (led->id == QPNP_ID_LED_MPP) {
			rc = qpnp_mpp_set(led);
			if (rc < 0)
				dev_err(&led->pdev->dev,
				"MPP set brightness failed (%d)\n", rc);
		} else if (led->id == QPNP_ID_KPDBL) {
			rc = qpnp_kpdbl_set(led);
			if (rc < 0)
				dev_err(&led->pdev->dev,
				"KPDBL set brightness failed (%d)\n", rc);
		}
	}
	mutex_unlock(&led->lock);
}

static ssize_t blink_store(struct device *dev,
	struct device_attribute *attr,
	const char *buf, size_t count)
{
	struct qpnp_led_data *led;
	unsigned long blinking;
	struct led_classdev *led_cdev = dev_get_drvdata(dev);
	ssize_t ret = -EINVAL;

	ret = kstrtoul(buf, 10, &blinking);
	if (ret)
		return ret;
	led = container_of(led_cdev, struct qpnp_led_data, cdev);
	led->cdev.brightness = blinking ? led->cdev.max_brightness : 0;

	switch (led->id) {
	case QPNP_ID_LED_MPP:
		led_blink(led, led->mpp_cfg->pwm_cfg);
		break;
	case QPNP_ID_RGB_RED:
	case QPNP_ID_RGB_GREEN:
	case QPNP_ID_RGB_BLUE:
		led_blink(led, led->rgb_cfg->pwm_cfg);
		break;
	case QPNP_ID_KPDBL:
		led_blink(led, led->kpdbl_cfg->pwm_cfg);
		break;
	default:
		dev_err(&led->pdev->dev, "Invalid LED id type for blink\n");
		return -EINVAL;
	}
	return count;
}

static ssize_t rgb_on_off_ms_show(struct device *dev,
		struct device_attribute *attr, char *buf)
{
	struct led_classdev *led_cdev = dev_get_drvdata(dev);
	struct qpnp_led_data *led =
		container_of(led_cdev, struct qpnp_led_data, cdev);

	return sprintf(buf, "%d %d\n",
			led->rgb_cfg->on_ms, led->rgb_cfg->off_ms);
}

static ssize_t rgb_on_off_ms_store(struct device *dev,
		struct device_attribute *attr, const char *buf, size_t size)
{
	struct led_classdev *led_cdev = dev_get_drvdata(dev);
	struct qpnp_led_data *led =
		container_of(led_cdev, struct qpnp_led_data, cdev);
	int on_ms;
	int off_ms;

	sscanf(buf, "%d %d", &on_ms, &off_ms);

	if (on_ms < RGB_LED_MIN_MS)
		on_ms = RGB_LED_MIN_MS;
	if (on_ms > RGB_LED_MAX_MS)
		on_ms = RGB_LED_MAX_MS;
	if (off_ms > RGB_LED_MAX_MS)
		off_ms = RGB_LED_MAX_MS;

	if (on_ms == led->rgb_cfg->on_ms && off_ms == led->rgb_cfg->off_ms)
		return size;

	led->rgb_cfg->on_ms = on_ms;
	led->rgb_cfg->off_ms = off_ms;

	return size;
}

static ssize_t rgb_start_store(struct device *dev,
		struct device_attribute *attr, const char *buf, size_t size)
{
	struct led_classdev *led_cdev = dev_get_drvdata(dev);
	struct qpnp_led_data *led =
		container_of(led_cdev, struct qpnp_led_data, cdev);
	int ret = -EINVAL;
	char *after;
	unsigned long state = simple_strtoul(buf, &after, 10);
	size_t count = after - buf;
	struct qpnp_led_data *led_array;
	int i;

	if (isspace(*after))
		count++;

	if (count != size)
		return -EINVAL;

	if (state == 0) {
		return count;
	}

	led_array = dev_get_drvdata(&led->pdev->dev);

	for (i = 0; i < led_array->num_leds; i++) {
		switch (led_array[i].id) {
		case QPNP_ID_RGB_RED:
		case QPNP_ID_RGB_GREEN:
		case QPNP_ID_RGB_BLUE:
			pr_info("qpnp_led.%s: b:%02x on:%d off:%d\n",
				led_array[i].cdev.name,
				led_array[i].cdev.brightness,
				led_array[i].rgb_cfg->on_ms,
				led_array[i].rgb_cfg->off_ms);
			led_array[i].sync_start = 1;
			ret = qpnp_rgb_set(&led_array[i]);
			if (ret < 0)
				dev_err(led_array[i].cdev.dev,
					"RGB set rgb start failed (%d)\n", ret);
			break;
		default:
			break;
		}
	}

	for (i = 0; i < led_array->num_leds; i++) {
		int rc;

		led_array[i].sync_start = 0;

		if (led_array[i].cdev.brightness == 0)
			continue;

		rc = pwm_enable(led_array[i].rgb_cfg->pwm_cfg->pwm_dev);
		if (!rc)
			led_array[i].rgb_cfg->pwm_cfg->pwm_enabled = 1;
	}

	return count;
}

static DEVICE_ATTR(led_mode, 0220, NULL, led_mode_store);
static DEVICE_ATTR(strobe, 0220, NULL, led_strobe_type_store);
static DEVICE_ATTR(pwm_us, 0220, NULL, pwm_us_store);
static DEVICE_ATTR(pause_lo, 0220, NULL, pause_lo_store);
static DEVICE_ATTR(pause_hi, 0220, NULL, pause_hi_store);
static DEVICE_ATTR(start_idx, 0220, NULL, start_idx_store);
static DEVICE_ATTR(ramp_step_ms, 0220, NULL, ramp_step_ms_store);
static DEVICE_ATTR(lut_flags, 0220, NULL, lut_flags_store);
static DEVICE_ATTR(duty_pcts, 0220, NULL, duty_pcts_store);
static DEVICE_ATTR(blink, 0220, NULL, blink_store);
static DEVICE_ATTR(on_off_ms, 0660, rgb_on_off_ms_show, rgb_on_off_ms_store);
static DEVICE_ATTR(rgb_start, 0220, NULL, rgb_start_store);

static struct attribute *led_attrs[] = {
	&dev_attr_led_mode.attr,
	&dev_attr_strobe.attr,
	NULL
};

static const struct attribute_group led_attr_group = {
	.attrs = led_attrs,
};

static struct attribute *pwm_attrs[] = {
	&dev_attr_pwm_us.attr,
	NULL
};

static struct attribute *lpg_attrs[] = {
	&dev_attr_pause_lo.attr,
	&dev_attr_pause_hi.attr,
	&dev_attr_start_idx.attr,
	&dev_attr_ramp_step_ms.attr,
	&dev_attr_lut_flags.attr,
	&dev_attr_duty_pcts.attr,
	&dev_attr_on_off_ms.attr,
	&dev_attr_rgb_start.attr,
	NULL
};

static struct attribute *blink_attrs[] = {
	&dev_attr_blink.attr,
	NULL
};

static const struct attribute_group pwm_attr_group = {
	.attrs = pwm_attrs,
};

static const struct attribute_group lpg_attr_group = {
	.attrs = lpg_attrs,
};

static const struct attribute_group blink_attr_group = {
	.attrs = blink_attrs,
};

static int qpnp_flash_init(struct qpnp_led_data *led)
{
	int rc;

	led->flash_cfg->flash_on = false;

	rc = qpnp_led_masked_write(led,
		FLASH_LED_STROBE_CTRL(led->base),
		FLASH_STROBE_MASK, FLASH_DISABLE_ALL);
	if (rc) {
		dev_err(&led->pdev->dev,
			"LED %d flash write failed(%d)\n", led->id, rc);
		return rc;
	}

	/* Disable flash LED module */
	rc = qpnp_led_masked_write(led, FLASH_ENABLE_CONTROL(led->base),
		FLASH_ENABLE_MASK, FLASH_DISABLE_ALL);
	if (rc) {
		dev_err(&led->pdev->dev, "Enable reg write failed(%d)\n", rc);
		return rc;
	}

	if (led->flash_cfg->torch_enable)
		return 0;

	/* Set headroom */
	rc = qpnp_led_masked_write(led, FLASH_HEADROOM(led->base),
		FLASH_HEADROOM_MASK, led->flash_cfg->headroom);
	if (rc) {
		dev_err(&led->pdev->dev,
			"Headroom reg write failed(%d)\n", rc);
		return rc;
	}

	/* Set startup delay */
	rc = qpnp_led_masked_write(led,
		FLASH_STARTUP_DELAY(led->base), FLASH_STARTUP_DLY_MASK,
		led->flash_cfg->startup_dly);
	if (rc) {
		dev_err(&led->pdev->dev,
			"Startup delay reg write failed(%d)\n", rc);
		return rc;
	}

	/* Set timer control - safety or watchdog */
	if (led->flash_cfg->safety_timer) {
		rc = qpnp_led_masked_write(led,
			FLASH_LED_TMR_CTRL(led->base),
			FLASH_TMR_MASK, FLASH_TMR_SAFETY);
		if (rc) {
			dev_err(&led->pdev->dev,
				"LED timer ctrl reg write failed(%d)\n",
				rc);
			return rc;
		}
	}

	/* Set Vreg force */
	if (led->flash_cfg->vreg_ok)
		rc = qpnp_led_masked_write(led,	FLASH_VREG_OK_FORCE(led->base),
			FLASH_VREG_MASK, FLASH_SW_VREG_OK);
	else
		rc = qpnp_led_masked_write(led, FLASH_VREG_OK_FORCE(led->base),
			FLASH_VREG_MASK, FLASH_HW_VREG_OK);

	if (rc) {
		dev_err(&led->pdev->dev,
			"Vreg OK reg write failed(%d)\n", rc);
		return rc;
	}

	/* Set self fault check */
	rc = qpnp_led_masked_write(led, FLASH_FAULT_DETECT(led->base),
		FLASH_FAULT_DETECT_MASK, FLASH_SELFCHECK_ENABLE);
	if (rc) {
		dev_err(&led->pdev->dev,
			"Fault detect reg write failed(%d)\n", rc);
		return rc;
	}

	/* Set mask enable */
	rc = qpnp_led_masked_write(led, FLASH_MASK_ENABLE(led->base),
		FLASH_MASK_REG_MASK, FLASH_MASK_1);
	if (rc) {
		dev_err(&led->pdev->dev,
			"Mask enable reg write failed(%d)\n", rc);
		return rc;
	}

	/* Set current ramp */
	rc = qpnp_led_masked_write(led, FLASH_CURRENT_RAMP(led->base),
		FLASH_CURRENT_RAMP_MASK, FLASH_RAMP_STEP_27US);
	if (rc) {
		dev_err(&led->pdev->dev,
			"Current ramp reg write failed(%d)\n", rc);
		return rc;
	}

	led->flash_cfg->strobe_type = 0;

	/* dump flash registers */
	qpnp_dump_regs(led, flash_debug_regs, ARRAY_SIZE(flash_debug_regs));

	return 0;
}

static int qpnp_kpdbl_init(struct qpnp_led_data *led)
{
	int rc;
	uint val;

	/* select row source - vbst or vph */
	rc = regmap_read(led->regmap, KPDBL_ROW_SRC_SEL(led->base), &val);
	if (rc) {
		dev_err(&led->pdev->dev,
			"Unable to read from addr=%x, rc(%d)\n",
			KPDBL_ROW_SRC_SEL(led->base), rc);
		return rc;
	}

	if (led->kpdbl_cfg->row_src_vbst)
		val |= 1 << led->kpdbl_cfg->row_id;
	else
		val &= ~(1 << led->kpdbl_cfg->row_id);

	rc = regmap_write(led->regmap, KPDBL_ROW_SRC_SEL(led->base), val);
	if (rc) {
		dev_err(&led->pdev->dev,
			"Unable to read from addr=%x, rc(%d)\n",
			KPDBL_ROW_SRC_SEL(led->base), rc);
		return rc;
	}

	/* row source enable */
	rc = regmap_read(led->regmap, KPDBL_ROW_SRC(led->base), &val);
	if (rc) {
		dev_err(&led->pdev->dev,
			"Unable to read from addr=%x, rc(%d)\n",
			KPDBL_ROW_SRC(led->base), rc);
		return rc;
	}

	if (led->kpdbl_cfg->row_src_en)
		val |= KPDBL_ROW_SCAN_EN_MASK | (1 << led->kpdbl_cfg->row_id);
	else
		val &= ~(1 << led->kpdbl_cfg->row_id);

	rc = regmap_write(led->regmap, KPDBL_ROW_SRC(led->base), val);
	if (rc) {
		dev_err(&led->pdev->dev,
			"Unable to write to addr=%x, rc(%d)\n",
			KPDBL_ROW_SRC(led->base), rc);
		return rc;
	}

	/* enable module */
	rc = qpnp_led_masked_write(led, KPDBL_ENABLE(led->base),
		KPDBL_MODULE_EN_MASK, KPDBL_MODULE_EN);
	if (rc) {
		dev_err(&led->pdev->dev,
			"Enable module write failed(%d)\n", rc);
		return rc;
	}

	rc = qpnp_pwm_init(led->kpdbl_cfg->pwm_cfg, led->pdev,
				led->cdev.name);
	if (rc) {
		dev_err(&led->pdev->dev, "Failed to initialize pwm\n");
		return rc;
	}

	if (led->kpdbl_cfg->always_on) {
		kpdbl_master = led->kpdbl_cfg->pwm_cfg->pwm_dev;
		kpdbl_master_period_us = led->kpdbl_cfg->pwm_cfg->pwm_period_us;
	}

	/* dump kpdbl registers */
	qpnp_dump_regs(led, kpdbl_debug_regs, ARRAY_SIZE(kpdbl_debug_regs));

	return 0;
}

static int qpnp_rgb_init(struct qpnp_led_data *led)
{
	int rc;

	rc = qpnp_led_masked_write(led, RGB_LED_SRC_SEL(led->base),
		RGB_LED_SRC_MASK, RGB_LED_SOURCE_VPH_PWR);
	if (rc) {
		dev_err(&led->pdev->dev,
			"Failed to write led source select register\n");
		return rc;
	}

	rc = qpnp_pwm_init(led->rgb_cfg->pwm_cfg, led->pdev, led->cdev.name);
	if (rc) {
		dev_err(&led->pdev->dev, "Failed to initialize pwm\n");
		return rc;
	}
	/* Initialize led for use in auto trickle charging mode */
	rc = qpnp_led_masked_write(led, RGB_LED_ATC_CTL(led->base),
		led->rgb_cfg->enable, led->rgb_cfg->enable);

	return 0;
}

static int qpnp_mpp_init(struct qpnp_led_data *led)
{
	int rc;
	u8 val;


	if (led->max_current < LED_MPP_CURRENT_MIN ||
		led->max_current > LED_MPP_CURRENT_MAX) {
		dev_err(&led->pdev->dev,
			"max current for mpp is not valid\n");
		return -EINVAL;
	}

	val = (led->mpp_cfg->current_setting / LED_MPP_CURRENT_PER_SETTING) - 1;

	if (val < 0)
		val = 0;

	rc = qpnp_led_masked_write(led, LED_MPP_VIN_CTRL(led->base),
		LED_MPP_VIN_MASK, led->mpp_cfg->vin_ctrl);
	if (rc) {
		dev_err(&led->pdev->dev,
			"Failed to write led vin control reg\n");
		return rc;
	}

	rc = qpnp_led_masked_write(led, LED_MPP_SINK_CTRL(led->base),
		LED_MPP_SINK_MASK, val);
	if (rc) {
		dev_err(&led->pdev->dev,
			"Failed to write sink control reg\n");
		return rc;
	}

	if (led->mpp_cfg->pwm_mode != MANUAL_MODE) {
		rc = qpnp_pwm_init(led->mpp_cfg->pwm_cfg, led->pdev,
					led->cdev.name);
		if (rc) {
			dev_err(&led->pdev->dev,
				"Failed to initialize pwm\n");
			return rc;
		}
	}

	return 0;
}

static int qpnp_gpio_init(struct qpnp_led_data *led)
{
	int rc;

	rc = qpnp_led_masked_write(led, LED_GPIO_VIN_CTRL(led->base),
		LED_GPIO_VIN_MASK, led->gpio_cfg->vin_ctrl);
	if (rc) {
		dev_err(&led->pdev->dev,
			"Failed to write led vin control reg\n");
		return rc;
	}

	return 0;
}

static int qpnp_led_initialize(struct qpnp_led_data *led)
{
	int rc = 0;

	switch (led->id) {
	case QPNP_ID_WLED:
		rc = qpnp_wled_init(led);
		if (rc)
			dev_err(&led->pdev->dev,
				"WLED initialize failed(%d)\n", rc);
		break;
	case QPNP_ID_FLASH1_LED0:
	case QPNP_ID_FLASH1_LED1:
		rc = qpnp_flash_init(led);
		if (rc)
			dev_err(&led->pdev->dev,
				"FLASH initialize failed(%d)\n", rc);
		break;
	case QPNP_ID_RGB_RED:
	case QPNP_ID_RGB_GREEN:
	case QPNP_ID_RGB_BLUE:
		rc = qpnp_rgb_init(led);
		if (rc)
			dev_err(&led->pdev->dev,
				"RGB initialize failed(%d)\n", rc);
		break;
	case QPNP_ID_LED_MPP:
		rc = qpnp_mpp_init(led);
		if (rc)
			dev_err(&led->pdev->dev,
				"MPP initialize failed(%d)\n", rc);
		break;
	case QPNP_ID_LED_GPIO:
		rc = qpnp_gpio_init(led);
		if (rc)
			dev_err(&led->pdev->dev,
				"GPIO initialize failed(%d)\n", rc);
		break;
	case QPNP_ID_KPDBL:
		rc = qpnp_kpdbl_init(led);
		if (rc)
			dev_err(&led->pdev->dev,
				"KPDBL initialize failed(%d)\n", rc);
		break;
	default:
		dev_err(&led->pdev->dev, "Invalid LED(%d)\n", led->id);
		return -EINVAL;
	}

	return rc;
}

static int qpnp_get_common_configs(struct qpnp_led_data *led,
				struct device_node *node)
{
	int rc;
	u32 val;
	const char *temp_string;

	led->cdev.default_trigger = LED_TRIGGER_DEFAULT;
	rc = of_property_read_string(node, "linux,default-trigger",
		&temp_string);
	if (!rc)
		led->cdev.default_trigger = temp_string;
	else if (rc != -EINVAL)
		return rc;

	led->default_on = false;
	rc = of_property_read_string(node, "qcom,default-state",
		&temp_string);
	if (!rc) {
		if (strcmp(temp_string, "on") == 0)
			led->default_on = true;
	} else if (rc != -EINVAL)
		return rc;

	led->turn_off_delay_ms = 0;
	rc = of_property_read_u32(node, "qcom,turn-off-delay-ms", &val);
	if (!rc)
		led->turn_off_delay_ms = val;
	else if (rc != -EINVAL)
		return rc;

	return 0;
}

/*
 * Handlers for alternative sources of platform_data
 */
static int qpnp_get_config_wled(struct qpnp_led_data *led,
				struct device_node *node)
{
	u32 val;
	uint tmp;
	int rc;

	led->wled_cfg = devm_kzalloc(&led->pdev->dev,
				sizeof(struct wled_config_data), GFP_KERNEL);
	if (!led->wled_cfg)
		return -ENOMEM;

	rc = regmap_read(led->regmap, PMIC_VERSION_REG, &tmp);
	if (rc) {
		dev_err(&led->pdev->dev,
			"Unable to read pmic ver, rc(%d)\n", rc);
	}
	led->wled_cfg->pmic_version = (u8)tmp;

	led->wled_cfg->num_strings = WLED_DEFAULT_STRINGS;
	rc = of_property_read_u32(node, "qcom,num-strings", &val);
	if (!rc)
		led->wled_cfg->num_strings = (u8) val;
	else if (rc != -EINVAL)
		return rc;

	led->wled_cfg->num_physical_strings = led->wled_cfg->num_strings;
	rc = of_property_read_u32(node, "qcom,num-physical-strings", &val);
	if (!rc)
		led->wled_cfg->num_physical_strings = (u8) val;
	else if (rc != -EINVAL)
		return rc;

	led->wled_cfg->ovp_val = WLED_DEFAULT_OVP_VAL;
	rc = of_property_read_u32(node, "qcom,ovp-val", &val);
	if (!rc)
		led->wled_cfg->ovp_val = (u8) val;
	else if (rc != -EINVAL)
		return rc;

	led->wled_cfg->boost_curr_lim = WLED_BOOST_LIM_DEFAULT;
	rc = of_property_read_u32(node, "qcom,boost-curr-lim", &val);
	if (!rc)
		led->wled_cfg->boost_curr_lim = (u8) val;
	else if (rc != -EINVAL)
		return rc;

	led->wled_cfg->cp_select = WLED_CP_SEL_DEFAULT;
	rc = of_property_read_u32(node, "qcom,cp-sel", &val);
	if (!rc)
		led->wled_cfg->cp_select = (u8) val;
	else if (rc != -EINVAL)
		return rc;

	led->wled_cfg->ctrl_delay_us = WLED_CTRL_DLY_DEFAULT;
	rc = of_property_read_u32(node, "qcom,ctrl-delay-us", &val);
	if (!rc)
		led->wled_cfg->ctrl_delay_us = (u8) val;
	else if (rc != -EINVAL)
		return rc;

	led->wled_cfg->op_fdbck = WLED_OP_FDBCK_DEFAULT;
	rc = of_property_read_u32(node, "qcom,op-fdbck", &val);
	if (!rc)
		led->wled_cfg->op_fdbck = (u8) val;
	else if (rc != -EINVAL)
		return rc;

	led->wled_cfg->switch_freq = WLED_SWITCH_FREQ_DEFAULT;
	rc = of_property_read_u32(node, "qcom,switch-freq", &val);
	if (!rc)
		led->wled_cfg->switch_freq = (u8) val;
	else if (rc != -EINVAL)
		return rc;

	led->wled_cfg->dig_mod_gen_en =
		of_property_read_bool(node, "qcom,dig-mod-gen-en");

	led->wled_cfg->cs_out_en =
		of_property_read_bool(node, "qcom,cs-out-en");

	return 0;
}

static int qpnp_get_config_flash(struct qpnp_led_data *led,
				struct device_node *node, bool *reg_set)
{
	int rc;
	u32 val;
	uint tmp;

	led->flash_cfg = devm_kzalloc(&led->pdev->dev,
				sizeof(struct flash_config_data), GFP_KERNEL);
	if (!led->flash_cfg)
		return -ENOMEM;

	rc = regmap_read(led->regmap, FLASH_PERIPHERAL_SUBTYPE(led->base),
			&tmp);
	if (rc) {
		dev_err(&led->pdev->dev,
			"Unable to read from addr=%x, rc(%d)\n",
			FLASH_PERIPHERAL_SUBTYPE(led->base), rc);
	}
	led->flash_cfg->peripheral_subtype = (u8)tmp;

	led->flash_cfg->torch_enable =
		of_property_read_bool(node, "qcom,torch-enable");

	led->flash_cfg->no_smbb_support =
		of_property_read_bool(node, "qcom,no-smbb-support");

	if (of_find_property(of_get_parent(node), "flash-wa-supply",
					NULL) && (!*reg_set)) {
		led->flash_cfg->flash_wa_reg =
			devm_regulator_get(&led->pdev->dev, "flash-wa");
		if (IS_ERR_OR_NULL(led->flash_cfg->flash_wa_reg)) {
			rc = PTR_ERR(led->flash_cfg->flash_wa_reg);
			if (rc != EPROBE_DEFER) {
				dev_err(&led->pdev->dev,
					"Flash wa regulator get failed(%d)\n",
					rc);
			}
		} else {
			led->flash_cfg->flash_wa_reg_get = true;
		}
	}

	if (led->id == QPNP_ID_FLASH1_LED0) {
		led->flash_cfg->enable_module = FLASH_ENABLE_LED_0;
		led->flash_cfg->current_addr = FLASH_LED_0_CURR(led->base);
		led->flash_cfg->trigger_flash = FLASH_LED_0_OUTPUT;
		if (!*reg_set) {
			led->flash_cfg->flash_boost_reg =
				regulator_get(&led->pdev->dev,
							"flash-boost");
			if (IS_ERR(led->flash_cfg->flash_boost_reg)) {
				rc = PTR_ERR(led->flash_cfg->flash_boost_reg);
				dev_err(&led->pdev->dev,
					"Regulator get failed(%d)\n", rc);
				goto error_get_flash_reg;
			}
			led->flash_cfg->flash_reg_get = true;
			*reg_set = true;
		} else
			led->flash_cfg->flash_reg_get = false;

		if (led->flash_cfg->torch_enable) {
			led->flash_cfg->second_addr =
						FLASH_LED_1_CURR(led->base);
		}
	} else if (led->id == QPNP_ID_FLASH1_LED1) {
		led->flash_cfg->enable_module = FLASH_ENABLE_LED_1;
		led->flash_cfg->current_addr = FLASH_LED_1_CURR(led->base);
		led->flash_cfg->trigger_flash = FLASH_LED_1_OUTPUT;
		if (!*reg_set) {
			led->flash_cfg->flash_boost_reg =
					regulator_get(&led->pdev->dev,
								"flash-boost");
			if (IS_ERR(led->flash_cfg->flash_boost_reg)) {
				rc = PTR_ERR(led->flash_cfg->flash_boost_reg);
				dev_err(&led->pdev->dev,
					"Regulator get failed(%d)\n", rc);
				goto error_get_flash_reg;
			}
			led->flash_cfg->flash_reg_get = true;
			*reg_set = true;
		} else
			led->flash_cfg->flash_reg_get = false;

		if (led->flash_cfg->torch_enable) {
			led->flash_cfg->second_addr =
						FLASH_LED_0_CURR(led->base);
		}
	} else {
		dev_err(&led->pdev->dev, "Unknown flash LED name given\n");
		return -EINVAL;
	}

	if (led->flash_cfg->torch_enable) {
		if (of_find_property(of_get_parent(node), "torch-boost-supply",
									NULL)) {
			if (!led->flash_cfg->no_smbb_support) {
				led->flash_cfg->torch_boost_reg =
					regulator_get(&led->pdev->dev,
								"torch-boost");
				if (IS_ERR(led->flash_cfg->torch_boost_reg)) {
					rc = PTR_ERR(led->flash_cfg->
							torch_boost_reg);
					dev_err(&led->pdev->dev,
					"Torch regulator get failed(%d)\n", rc);
					goto error_get_torch_reg;
				}
			}
			led->flash_cfg->enable_module = FLASH_ENABLE_MODULE;
		} else
			led->flash_cfg->enable_module = FLASH_ENABLE_ALL;
		led->flash_cfg->trigger_flash = FLASH_TORCH_OUTPUT;

		rc = of_property_read_u32(node, "qcom,duration", &val);
		if (!rc)
			led->flash_cfg->duration = ((u8) val) - 2;
		else if (rc == -EINVAL)
			led->flash_cfg->duration = TORCH_DURATION_12s;
		else {
			if (led->flash_cfg->peripheral_subtype ==
							FLASH_SUBTYPE_SINGLE)
				goto error_get_flash_reg;
			else if (led->flash_cfg->peripheral_subtype ==
							FLASH_SUBTYPE_DUAL)
				goto error_get_torch_reg;
		}

		rc = of_property_read_u32(node, "qcom,current", &val);
		if (!rc)
			led->flash_cfg->current_prgm = (val *
				TORCH_MAX_LEVEL / led->max_current);
		else {
			if (led->flash_cfg->peripheral_subtype ==
							FLASH_SUBTYPE_SINGLE)
				goto error_get_flash_reg;
			else if (led->flash_cfg->peripheral_subtype ==
							FLASH_SUBTYPE_DUAL)
				goto error_get_torch_reg;
			goto error_get_torch_reg;
		}

		return 0;
	}

	rc = of_property_read_u32(node, "qcom,duration", &val);
	if (!rc)
		led->flash_cfg->duration = (u8)((val - 10) / 10);
	else if (rc == -EINVAL)
		led->flash_cfg->duration = FLASH_DURATION_200ms;
	else
		goto error_get_flash_reg;

	rc = of_property_read_u32(node, "qcom,current", &val);
	if (!rc)
		led->flash_cfg->current_prgm = val * FLASH_MAX_LEVEL
						/ led->max_current;
	else
		goto error_get_flash_reg;

	rc = of_property_read_u32(node, "qcom,headroom", &val);
	if (!rc)
		led->flash_cfg->headroom = (u8) val;
	else if (rc == -EINVAL)
		led->flash_cfg->headroom = HEADROOM_500mV;
	else
		goto error_get_flash_reg;

	rc = of_property_read_u32(node, "qcom,clamp-curr", &val);
	if (!rc)
		led->flash_cfg->clamp_curr = (val *
				FLASH_MAX_LEVEL / led->max_current);
	else if (rc == -EINVAL)
		led->flash_cfg->clamp_curr = FLASH_CLAMP_200mA;
	else
		goto error_get_flash_reg;

	rc = of_property_read_u32(node, "qcom,startup-dly", &val);
	if (!rc)
		led->flash_cfg->startup_dly = (u8) val;
	else if (rc == -EINVAL)
		led->flash_cfg->startup_dly = DELAY_128us;
	else
		goto error_get_flash_reg;

	led->flash_cfg->safety_timer =
		of_property_read_bool(node, "qcom,safety-timer");

	led->flash_cfg->vreg_ok =
		of_property_read_bool(node, "qcom,sw_vreg_ok");

	return 0;

error_get_torch_reg:
	if (led->flash_cfg->no_smbb_support)
		regulator_put(led->flash_cfg->flash_boost_reg);
	else
		regulator_put(led->flash_cfg->torch_boost_reg);

error_get_flash_reg:
	regulator_put(led->flash_cfg->flash_boost_reg);
	return rc;

}

static int qpnp_get_config_pwm(struct pwm_config_data *pwm_cfg,
				struct platform_device *pdev,
				struct device_node *node)
{
	struct property *prop;
	int rc, i, lut_max_size;
	u32 val;
	u8 *temp_cfg;
	const char *led_label;

	pwm_cfg->pwm_dev = of_pwm_get(node, NULL);

	if (IS_ERR(pwm_cfg->pwm_dev)) {
		rc = PTR_ERR(pwm_cfg->pwm_dev);
		dev_err(&pdev->dev, "Cannot get PWM device rc:(%d)\n", rc);
		pwm_cfg->pwm_dev = NULL;
		return rc;
	}

	if (pwm_cfg->mode != MANUAL_MODE) {
		rc = of_property_read_u32(node, "qcom,pwm-us", &val);
		if (!rc)
			pwm_cfg->pwm_period_us = val;
		else
			return rc;
	}

	pwm_cfg->use_blink =
		of_property_read_bool(node, "qcom,use-blink");

	if (pwm_cfg->mode == LPG_MODE || pwm_cfg->use_blink) {
		pwm_cfg->duty_cycles =
			devm_kzalloc(&pdev->dev,
			sizeof(struct pwm_duty_cycles), GFP_KERNEL);
		if (!pwm_cfg->duty_cycles) {
			dev_err(&pdev->dev, "Unable to allocate memory\n");
			rc = -ENOMEM;
			goto bad_lpg_params;
		}

		prop = of_find_property(node, "qcom,duty-pcts",
			&pwm_cfg->duty_cycles->num_duty_pcts);
		if (!prop) {
			dev_err(&pdev->dev, "Looking up property node qcom,duty-pcts failed\n");
			rc =  -ENODEV;
			goto bad_lpg_params;
		} else if (!pwm_cfg->duty_cycles->num_duty_pcts) {
			dev_err(&pdev->dev, "Invalid length of duty pcts\n");
			rc =  -EINVAL;
			goto bad_lpg_params;
		}

		rc = of_property_read_string(node, "label", &led_label);

		if (rc < 0) {
			dev_err(&pdev->dev,
				"Failure reading label, rc = %d\n", rc);
			return rc;
		}

		if (strcmp(led_label, "kpdbl") == 0)
			lut_max_size = PWM_GPLED_LUT_MAX_SIZE;
		else
			lut_max_size = PWM_LUT_MAX_SIZE;

		pwm_cfg->duty_cycles->duty_pcts =
			devm_kzalloc(&pdev->dev,
			sizeof(int) * lut_max_size,
			GFP_KERNEL);
		if (!pwm_cfg->duty_cycles->duty_pcts) {
			dev_err(&pdev->dev, "Unable to allocate memory\n");
			rc = -ENOMEM;
			goto bad_lpg_params;
		}

		pwm_cfg->old_duty_pcts =
			devm_kzalloc(&pdev->dev,
			sizeof(int) * lut_max_size,
			GFP_KERNEL);
		if (!pwm_cfg->old_duty_pcts) {
			dev_err(&pdev->dev, "Unable to allocate memory\n");
			rc = -ENOMEM;
			goto bad_lpg_params;
		}

		temp_cfg = devm_kzalloc(&pdev->dev,
				pwm_cfg->duty_cycles->num_duty_pcts *
				sizeof(u8), GFP_KERNEL);
		if (!temp_cfg) {
			dev_err(&pdev->dev, "Failed to allocate memory for duty pcts\n");
			rc = -ENOMEM;
			goto bad_lpg_params;
		}

		memcpy(temp_cfg, prop->value,
			pwm_cfg->duty_cycles->num_duty_pcts);

		for (i = 0; i < pwm_cfg->duty_cycles->num_duty_pcts; i++)
			pwm_cfg->duty_cycles->duty_pcts[i] =
				(int) temp_cfg[i];

		rc = of_property_read_u32(node, "qcom,start-idx", &val);
		if (!rc) {
			pwm_cfg->lut_params.start_idx = val;
			pwm_cfg->duty_cycles->start_idx = val;
		} else
			goto bad_lpg_params;

		pwm_cfg->lut_params.lut_pause_hi = 0;
		rc = of_property_read_u32(node, "qcom,pause-hi", &val);
		if (!rc)
			pwm_cfg->lut_params.lut_pause_hi = val;
		else if (rc != -EINVAL)
			goto bad_lpg_params;

		pwm_cfg->lut_params.lut_pause_lo = 0;
		rc = of_property_read_u32(node, "qcom,pause-lo", &val);
		if (!rc)
			pwm_cfg->lut_params.lut_pause_lo = val;
		else if (rc != -EINVAL)
			goto bad_lpg_params;

		pwm_cfg->lut_params.ramp_step_ms =
				QPNP_LUT_RAMP_STEP_DEFAULT;
		rc = of_property_read_u32(node, "qcom,ramp-step-ms", &val);
		if (!rc)
			pwm_cfg->lut_params.ramp_step_ms = val;
		else if (rc != -EINVAL)
			goto bad_lpg_params;

		pwm_cfg->lut_params.flags = QPNP_LED_PWM_FLAGS;
		rc = of_property_read_u32(node, "qcom,lut-flags", &val);
		if (!rc)
			pwm_cfg->lut_params.flags = (u8) val;
		else if (rc != -EINVAL)
			goto bad_lpg_params;

		pwm_cfg->lut_params.idx_len =
			pwm_cfg->duty_cycles->num_duty_pcts;
	}
	return 0;

bad_lpg_params:
	pwm_cfg->use_blink = false;
	if (pwm_cfg->mode == PWM_MODE) {
		dev_err(&pdev->dev, "LPG parameters not set for blink mode, defaulting to PWM mode\n");
		return 0;
	}
	return rc;
};

static int qpnp_led_get_mode(const char *mode)
{
	if (strcmp(mode, "manual") == 0)
		return MANUAL_MODE;
	else if (strcmp(mode, "pwm") == 0)
		return PWM_MODE;
	else if (strcmp(mode, "lpg") == 0)
		return LPG_MODE;
	else
		return -EINVAL;
};

static int qpnp_get_config_kpdbl(struct qpnp_led_data *led,
				struct device_node *node)
{
	int rc;
	u32 val;
	u8 led_mode;
	const char *mode;

	led->kpdbl_cfg = devm_kzalloc(&led->pdev->dev,
				sizeof(struct kpdbl_config_data), GFP_KERNEL);
	if (!led->kpdbl_cfg)
		return -ENOMEM;

	rc = of_property_read_string(node, "qcom,mode", &mode);
	if (!rc) {
		led_mode = qpnp_led_get_mode(mode);
		if ((led_mode == MANUAL_MODE) || (led_mode == -EINVAL)) {
			dev_err(&led->pdev->dev, "Selected mode not supported for kpdbl.\n");
			return -EINVAL;
		}
		led->kpdbl_cfg->pwm_cfg = devm_kzalloc(&led->pdev->dev,
					sizeof(struct pwm_config_data),
					GFP_KERNEL);
		if (!led->kpdbl_cfg->pwm_cfg)
			return -ENOMEM;

		led->kpdbl_cfg->pwm_cfg->mode = led_mode;
		led->kpdbl_cfg->pwm_cfg->default_mode = led_mode;
	} else {
		return rc;
	}

	rc = qpnp_get_config_pwm(led->kpdbl_cfg->pwm_cfg, led->pdev,  node);
	if (rc < 0) {
		if (led->kpdbl_cfg->pwm_cfg->pwm_dev)
			pwm_put(led->kpdbl_cfg->pwm_cfg->pwm_dev);
		return rc;
	}

	rc = of_property_read_u32(node, "qcom,row-id", &val);
	if (!rc)
		led->kpdbl_cfg->row_id = val;
	else
		return rc;

	led->kpdbl_cfg->row_src_vbst =
			of_property_read_bool(node, "qcom,row-src-vbst");

	led->kpdbl_cfg->row_src_en =
			of_property_read_bool(node, "qcom,row-src-en");

	led->kpdbl_cfg->always_on =
			of_property_read_bool(node, "qcom,always-on");

	return 0;
}

static int qpnp_get_config_rgb(struct qpnp_led_data *led,
				struct device_node *node)
{
	int rc;
	u8 led_mode;
	const char *mode;

	led->rgb_cfg = devm_kzalloc(&led->pdev->dev,
				sizeof(struct rgb_config_data), GFP_KERNEL);
	if (!led->rgb_cfg)
		return -ENOMEM;

	if (led->id == QPNP_ID_RGB_RED)
		led->rgb_cfg->enable = RGB_LED_ENABLE_RED;
	else if (led->id == QPNP_ID_RGB_GREEN)
		led->rgb_cfg->enable = RGB_LED_ENABLE_GREEN;
	else if (led->id == QPNP_ID_RGB_BLUE)
		led->rgb_cfg->enable = RGB_LED_ENABLE_BLUE;
	else
		return -EINVAL;

	rc = of_property_read_string(node, "qcom,mode", &mode);
	if (!rc) {
		led_mode = qpnp_led_get_mode(mode);
		if ((led_mode == MANUAL_MODE) || (led_mode == -EINVAL)) {
			dev_err(&led->pdev->dev, "Selected mode not supported for rgb\n");
			return -EINVAL;
		}
		led->rgb_cfg->pwm_cfg = devm_kzalloc(&led->pdev->dev,
					sizeof(struct pwm_config_data),
					GFP_KERNEL);
		if (!led->rgb_cfg->pwm_cfg) {
			dev_err(&led->pdev->dev,
				"Unable to allocate memory\n");
			return -ENOMEM;
		}
		led->rgb_cfg->pwm_cfg->mode = led_mode;
		led->rgb_cfg->pwm_cfg->default_mode = led_mode;
	} else {
		return rc;
	}

	rc = qpnp_get_config_pwm(led->rgb_cfg->pwm_cfg, led->pdev, node);
	if (rc < 0) {
		if (led->rgb_cfg->pwm_cfg->pwm_dev)
			pwm_put(led->rgb_cfg->pwm_cfg->pwm_dev);
		return rc;
	}

	return 0;
}

static int qpnp_get_config_mpp(struct qpnp_led_data *led,
		struct device_node *node)
{
	int rc;
	u32 val;
	u8 led_mode;
	const char *mode;

	led->mpp_cfg = devm_kzalloc(&led->pdev->dev,
			sizeof(struct mpp_config_data), GFP_KERNEL);
	if (!led->mpp_cfg)
		return -ENOMEM;

	if (of_find_property(of_get_parent(node), "mpp-power-supply", NULL)) {
		led->mpp_cfg->mpp_reg =
				regulator_get(&led->pdev->dev,
							"mpp-power");
		if (IS_ERR(led->mpp_cfg->mpp_reg)) {
			rc = PTR_ERR(led->mpp_cfg->mpp_reg);
			dev_err(&led->pdev->dev,
				"MPP regulator get failed(%d)\n", rc);
			return rc;
		}
	}

	if (led->mpp_cfg->mpp_reg) {
		rc = of_property_read_u32(of_get_parent(node),
					"qcom,mpp-power-max-voltage", &val);
		if (!rc)
			led->mpp_cfg->max_uV = val;
		else
			goto err_config_mpp;

		rc = of_property_read_u32(of_get_parent(node),
					"qcom,mpp-power-min-voltage", &val);
		if (!rc)
			led->mpp_cfg->min_uV = val;
		else
			goto err_config_mpp;
	} else {
		rc = of_property_read_u32(of_get_parent(node),
					"qcom,mpp-power-max-voltage", &val);
		if (!rc)
			dev_warn(&led->pdev->dev, "No regulator specified\n");

		rc = of_property_read_u32(of_get_parent(node),
					"qcom,mpp-power-min-voltage", &val);
		if (!rc)
			dev_warn(&led->pdev->dev, "No regulator specified\n");
	}

	led->mpp_cfg->current_setting = LED_MPP_CURRENT_MIN;
	rc = of_property_read_u32(node, "qcom,current-setting", &val);
	if (!rc) {
		if (led->mpp_cfg->current_setting < LED_MPP_CURRENT_MIN)
			led->mpp_cfg->current_setting = LED_MPP_CURRENT_MIN;
		else if (led->mpp_cfg->current_setting > LED_MPP_CURRENT_MAX)
			led->mpp_cfg->current_setting = LED_MPP_CURRENT_MAX;
		else
			led->mpp_cfg->current_setting = (u8) val;
	} else if (rc != -EINVAL)
		goto err_config_mpp;

	led->mpp_cfg->source_sel = LED_MPP_SOURCE_SEL_DEFAULT;
	rc = of_property_read_u32(node, "qcom,source-sel", &val);
	if (!rc)
		led->mpp_cfg->source_sel = (u8) val;
	else if (rc != -EINVAL)
		goto err_config_mpp;

	led->mpp_cfg->mode_ctrl = LED_MPP_MODE_SINK;
	rc = of_property_read_u32(node, "qcom,mode-ctrl", &val);
	if (!rc)
		led->mpp_cfg->mode_ctrl = (u8) val;
	else if (rc != -EINVAL)
		goto err_config_mpp;

	led->mpp_cfg->vin_ctrl = LED_MPP_VIN_CTRL_DEFAULT;
	rc = of_property_read_u32(node, "qcom,vin-ctrl", &val);
	if (!rc)
		led->mpp_cfg->vin_ctrl = (u8) val;
	else if (rc != -EINVAL)
		goto err_config_mpp;

	led->mpp_cfg->min_brightness = 0;
	rc = of_property_read_u32(node, "qcom,min-brightness", &val);
	if (!rc)
		led->mpp_cfg->min_brightness = (u8) val;
	else if (rc != -EINVAL)
		goto err_config_mpp;

	rc = of_property_read_string(node, "qcom,mode", &mode);
	if (!rc) {
		led_mode = qpnp_led_get_mode(mode);
		led->mpp_cfg->pwm_mode = led_mode;
		if (led_mode == MANUAL_MODE)
			return MANUAL_MODE;
		else if (led_mode == -EINVAL) {
			dev_err(&led->pdev->dev, "Selected mode not supported for mpp\n");
			rc = -EINVAL;
			goto err_config_mpp;
		}
		led->mpp_cfg->pwm_cfg = devm_kzalloc(&led->pdev->dev,
					sizeof(struct pwm_config_data),
					GFP_KERNEL);
		if (!led->mpp_cfg->pwm_cfg) {
			dev_err(&led->pdev->dev,
				"Unable to allocate memory\n");
			rc = -ENOMEM;
			goto err_config_mpp;
		}
		led->mpp_cfg->pwm_cfg->mode = led_mode;
		led->mpp_cfg->pwm_cfg->default_mode = led_mode;
	} else {
		return rc;
	}

	rc = qpnp_get_config_pwm(led->mpp_cfg->pwm_cfg, led->pdev, node);
	if (rc < 0) {
		if (led->mpp_cfg->pwm_cfg && led->mpp_cfg->pwm_cfg->pwm_dev)
			pwm_put(led->mpp_cfg->pwm_cfg->pwm_dev);
		goto err_config_mpp;
	}

	return 0;

err_config_mpp:
	if (led->mpp_cfg->mpp_reg)
		regulator_put(led->mpp_cfg->mpp_reg);
	return rc;
}

static int qpnp_get_config_gpio(struct qpnp_led_data *led,
		struct device_node *node)
{
	int rc;
	u32 val;

	led->gpio_cfg = devm_kzalloc(&led->pdev->dev,
			sizeof(struct gpio_config_data), GFP_KERNEL);
	if (!led->gpio_cfg)
		return -ENOMEM;

	led->gpio_cfg->source_sel = LED_GPIO_SOURCE_SEL_DEFAULT;
	rc = of_property_read_u32(node, "qcom,source-sel", &val);
	if (!rc)
		led->gpio_cfg->source_sel = (u8) val;
	else if (rc != -EINVAL)
		goto err_config_gpio;

	led->gpio_cfg->mode_ctrl = LED_GPIO_MODE_OUTPUT;
	rc = of_property_read_u32(node, "qcom,mode-ctrl", &val);
	if (!rc)
		led->gpio_cfg->mode_ctrl = (u8) val;
	else if (rc != -EINVAL)
		goto err_config_gpio;

	led->gpio_cfg->vin_ctrl = LED_GPIO_VIN_CTRL_DEFAULT;
	rc = of_property_read_u32(node, "qcom,vin-ctrl", &val);
	if (!rc)
		led->gpio_cfg->vin_ctrl = (u8) val;
	else if (rc != -EINVAL)
		goto err_config_gpio;

	return 0;

err_config_gpio:
	return rc;
}

static int qpnp_leds_probe(struct platform_device *pdev)
{
	struct qpnp_led_data *led, *led_array;
	unsigned int base;
	struct device_node *node, *temp;
	int rc, i, num_leds = 0, parsed_leds = 0;
	const char *led_label;
	bool regulator_probe = false;

	node = pdev->dev.of_node;
	if (node == NULL)
		return -ENODEV;

	temp = NULL;
	while ((temp = of_get_next_child(node, temp)))
		num_leds++;

	if (!num_leds)
		return -ECHILD;

	led_array = devm_kcalloc(&pdev->dev, num_leds, sizeof(*led_array),
				GFP_KERNEL);
	if (!led_array)
		return -ENOMEM;

	for_each_child_of_node(node, temp) {
		led = &led_array[parsed_leds];
		led->num_leds = num_leds;
		led->regmap = dev_get_regmap(pdev->dev.parent, NULL);
		if (!led->regmap) {
			dev_err(&pdev->dev, "Couldn't get parent's regmap\n");
			return -EINVAL;
		}
		led->pdev = pdev;

		rc = of_property_read_u32(pdev->dev.of_node, "reg", &base);
		if (rc < 0) {
			dev_err(&pdev->dev,
				"Couldn't find reg in node = %s rc = %d\n",
				pdev->dev.of_node->full_name, rc);
			goto fail_id_check;
		}
		led->base = base;

		rc = of_property_read_string(temp, "label", &led_label);
		if (rc < 0) {
			dev_err(&led->pdev->dev,
				"Failure reading label, rc = %d\n", rc);
			goto fail_id_check;
		}

		rc = of_property_read_string(temp, "linux,name",
			&led->cdev.name);
		if (rc < 0) {
			dev_err(&led->pdev->dev,
				"Failure reading led name, rc = %d\n", rc);
			goto fail_id_check;
		}

		rc = of_property_read_u32(temp, "qcom,max-current",
			&led->max_current);
		if (rc < 0) {
			dev_err(&led->pdev->dev,
				"Failure reading max_current, rc =  %d\n", rc);
			goto fail_id_check;
		}

		rc = of_property_read_u32(temp, "qcom,id", &led->id);
		if (rc < 0) {
			dev_err(&led->pdev->dev,
				"Failure reading led id, rc =  %d\n", rc);
			goto fail_id_check;
		}

		rc = qpnp_get_common_configs(led, temp);
		if (rc) {
			dev_err(&led->pdev->dev, "Failure reading common led configuration, rc = %d\n",
				rc);
			goto fail_id_check;
		}

		led->cdev.brightness_set    = qpnp_led_set;
		led->cdev.brightness_get    = qpnp_led_get;

		if (strcmp(led_label, "wled") == 0) {
			rc = qpnp_get_config_wled(led, temp);
			if (rc < 0) {
				dev_err(&led->pdev->dev,
					"Unable to read wled config data\n");
				goto fail_id_check;
			}
		} else if (strcmp(led_label, "flash") == 0) {
			if (!of_find_property(node, "flash-boost-supply", NULL))
				regulator_probe = true;
			rc = qpnp_get_config_flash(led, temp, &regulator_probe);
			if (rc < 0) {
				dev_err(&led->pdev->dev,
					"Unable to read flash config data\n");
				goto fail_id_check;
			}
		} else if (strcmp(led_label, "rgb") == 0) {
			rc = qpnp_get_config_rgb(led, temp);
			if (rc < 0) {
				dev_err(&led->pdev->dev,
					"Unable to read rgb config data\n");
				goto fail_id_check;
			}
		} else if (strcmp(led_label, "mpp") == 0) {
			rc = qpnp_get_config_mpp(led, temp);
			if (rc < 0) {
				dev_err(&led->pdev->dev,
						"Unable to read mpp config data\n");
				goto fail_id_check;
			}
		} else if (strcmp(led_label, "gpio") == 0) {
			rc = qpnp_get_config_gpio(led, temp);
			if (rc < 0) {
				dev_err(&led->pdev->dev,
						"Unable to read gpio config data\n");
				goto fail_id_check;
			}
		} else if (strcmp(led_label, "kpdbl") == 0) {
			bitmap_zero(kpdbl_leds_in_use, NUM_KPDBL_LEDS);
			is_kpdbl_master_turn_on = false;
			rc = qpnp_get_config_kpdbl(led, temp);
			if (rc < 0) {
				dev_err(&led->pdev->dev,
					"Unable to read kpdbl config data\n");
				goto fail_id_check;
			}
		} else {
			dev_err(&led->pdev->dev, "No LED matching label\n");
			rc = -EINVAL;
			goto fail_id_check;
		}

		if (led->id != QPNP_ID_FLASH1_LED0 &&
					led->id != QPNP_ID_FLASH1_LED1)
			mutex_init(&led->lock);

		led->in_order_command_processing = of_property_read_bool
				(temp, "qcom,in-order-command-processing");

		if (led->in_order_command_processing) {
			/*
			 * the command order from user space needs to be
			 * maintained use ordered workqueue to prevent
			 * concurrency
			 */
			led->workqueue = alloc_ordered_workqueue
							("led_workqueue", 0);
			if (!led->workqueue) {
				rc = -ENOMEM;
				goto fail_id_check;
			}
		}

		INIT_WORK(&led->work, qpnp_led_work);

		rc =  qpnp_led_initialize(led);
		if (rc < 0)
			goto fail_id_check;

		rc = qpnp_led_set_max_brightness(led);
		if (rc < 0)
			goto fail_id_check;

		rc = led_classdev_register(&pdev->dev, &led->cdev);
		if (rc) {
			dev_err(&pdev->dev,
				"unable to register led %d,rc=%d\n",
						 led->id, rc);
			goto fail_id_check;
		}

		if (led->id == QPNP_ID_FLASH1_LED0 ||
			led->id == QPNP_ID_FLASH1_LED1) {
			rc = sysfs_create_group(&led->cdev.dev->kobj,
							&led_attr_group);
			if (rc)
				goto fail_id_check;

		}

		if (led->id == QPNP_ID_LED_MPP) {
			if (!led->mpp_cfg->pwm_cfg)
				break;
			if (led->mpp_cfg->pwm_cfg->mode == PWM_MODE) {
				rc = sysfs_create_group(&led->cdev.dev->kobj,
					&pwm_attr_group);
				if (rc)
					goto fail_id_check;
			}
			if (led->mpp_cfg->pwm_cfg->use_blink) {
				rc = sysfs_create_group(&led->cdev.dev->kobj,
					&blink_attr_group);
				if (rc)
					goto fail_id_check;

				rc = sysfs_create_group(&led->cdev.dev->kobj,
					&lpg_attr_group);
				if (rc)
					goto fail_id_check;
			} else if (led->mpp_cfg->pwm_cfg->mode == LPG_MODE) {
				rc = sysfs_create_group(&led->cdev.dev->kobj,
					&lpg_attr_group);
				if (rc)
					goto fail_id_check;
			}
		} else if ((led->id == QPNP_ID_RGB_RED) ||
			(led->id == QPNP_ID_RGB_GREEN) ||
			(led->id == QPNP_ID_RGB_BLUE)) {
			if (led->rgb_cfg->pwm_cfg->mode == PWM_MODE) {
				rc = sysfs_create_group(&led->cdev.dev->kobj,
					&pwm_attr_group);
				if (rc)
					goto fail_id_check;
			}
			if (led->rgb_cfg->pwm_cfg->use_blink) {
				rc = sysfs_create_group(&led->cdev.dev->kobj,
					&blink_attr_group);
				if (rc)
					goto fail_id_check;

				rc = sysfs_create_group(&led->cdev.dev->kobj,
					&lpg_attr_group);
				if (rc)
					goto fail_id_check;
			} else if (led->rgb_cfg->pwm_cfg->mode == LPG_MODE) {
				rc = sysfs_create_group(&led->cdev.dev->kobj,
					&lpg_attr_group);
				if (rc)
					goto fail_id_check;
			}
		} else if (led->id == QPNP_ID_KPDBL) {
			if (led->kpdbl_cfg->pwm_cfg->mode == PWM_MODE) {
				rc = sysfs_create_group(&led->cdev.dev->kobj,
					&pwm_attr_group);
				if (rc)
					goto fail_id_check;
			}
			if (led->kpdbl_cfg->pwm_cfg->use_blink) {
				rc = sysfs_create_group(&led->cdev.dev->kobj,
					&blink_attr_group);
				if (rc)
					goto fail_id_check;

				rc = sysfs_create_group(&led->cdev.dev->kobj,
					&lpg_attr_group);
				if (rc)
					goto fail_id_check;
			} else if (led->kpdbl_cfg->pwm_cfg->mode == LPG_MODE) {
				rc = sysfs_create_group(&led->cdev.dev->kobj,
					&lpg_attr_group);
				if (rc)
					goto fail_id_check;
			}
		}

		/* configure default state */
		if (led->default_on) {
			led->cdev.brightness = led->cdev.max_brightness;
			__qpnp_led_work(led, led->cdev.brightness);
			if (led->turn_off_delay_ms > 0)
				qpnp_led_turn_off(led);
		} else
			led->cdev.brightness = LED_OFF;

		parsed_leds++;
	}
	dev_set_drvdata(&pdev->dev, led_array);
	return 0;

fail_id_check:
	for (i = 0; i < parsed_leds; i++) {
		if (led_array[i].id != QPNP_ID_FLASH1_LED0 &&
				led_array[i].id != QPNP_ID_FLASH1_LED1)
			mutex_destroy(&led_array[i].lock);
		if (led_array[i].in_order_command_processing)
			destroy_workqueue(led_array[i].workqueue);
		led_classdev_unregister(&led_array[i].cdev);
	}

	return rc;
}

static int qpnp_leds_remove(struct platform_device *pdev)
{
	struct qpnp_led_data *led_array  = dev_get_drvdata(&pdev->dev);
	int i, parsed_leds = led_array->num_leds;

	for (i = 0; i < parsed_leds; i++) {
		cancel_work_sync(&led_array[i].work);
		if (led_array[i].id != QPNP_ID_FLASH1_LED0 &&
				led_array[i].id != QPNP_ID_FLASH1_LED1)
			mutex_destroy(&led_array[i].lock);

		if (led_array[i].in_order_command_processing)
			destroy_workqueue(led_array[i].workqueue);
		led_classdev_unregister(&led_array[i].cdev);
		switch (led_array[i].id) {
		case QPNP_ID_WLED:
			break;
		case QPNP_ID_FLASH1_LED0:
		case QPNP_ID_FLASH1_LED1:
			if (led_array[i].flash_cfg->flash_reg_get)
				regulator_put(
				       led_array[i].flash_cfg->flash_boost_reg);
			if (led_array[i].flash_cfg->torch_enable)
				if (!led_array[i].flash_cfg->no_smbb_support)
					regulator_put(led_array[i].
					flash_cfg->torch_boost_reg);
			sysfs_remove_group(&led_array[i].cdev.dev->kobj,
							&led_attr_group);
			break;
		case QPNP_ID_RGB_RED:
		case QPNP_ID_RGB_GREEN:
		case QPNP_ID_RGB_BLUE:
			if (led_array[i].rgb_cfg->pwm_cfg->mode == PWM_MODE)
				sysfs_remove_group(&led_array[i].cdev.dev->kobj,
							&pwm_attr_group);
			if (led_array[i].rgb_cfg->pwm_cfg->use_blink) {
				sysfs_remove_group(&led_array[i].cdev.dev->kobj,
							&blink_attr_group);
				sysfs_remove_group(&led_array[i].cdev.dev->kobj,
							&lpg_attr_group);
			} else if (led_array[i].rgb_cfg->pwm_cfg->mode
				   == LPG_MODE)
				sysfs_remove_group(&led_array[i].cdev.dev->kobj,
							&lpg_attr_group);
			break;
		case QPNP_ID_LED_MPP:
			if (!led_array[i].mpp_cfg->pwm_cfg)
				break;
			if (led_array[i].mpp_cfg->pwm_cfg->mode == PWM_MODE)
				sysfs_remove_group(&led_array[i].cdev.dev->kobj,
							&pwm_attr_group);
			if (led_array[i].mpp_cfg->pwm_cfg->use_blink) {
				sysfs_remove_group(&led_array[i].cdev.dev->kobj,
							&blink_attr_group);
				sysfs_remove_group(&led_array[i].cdev.dev->kobj,
							&lpg_attr_group);
			} else if (led_array[i].mpp_cfg->pwm_cfg->mode
				   == LPG_MODE)
				sysfs_remove_group(&led_array[i].cdev.dev->kobj,
							&lpg_attr_group);
			if (led_array[i].mpp_cfg->mpp_reg)
				regulator_put(led_array[i].mpp_cfg->mpp_reg);
			break;
		case QPNP_ID_KPDBL:
			if (led_array[i].kpdbl_cfg->pwm_cfg->mode == PWM_MODE)
				sysfs_remove_group(&led_array[i].cdev.dev->kobj,
							&pwm_attr_group);
			if (led_array[i].kpdbl_cfg->pwm_cfg->use_blink) {
				sysfs_remove_group(&led_array[i].cdev.dev->kobj,
							&blink_attr_group);
				sysfs_remove_group(&led_array[i].cdev.dev->kobj,
							&lpg_attr_group);
			} else if (led_array[i].kpdbl_cfg->pwm_cfg->mode
				   == LPG_MODE)
				sysfs_remove_group(&led_array[i].cdev.dev->kobj,
							&lpg_attr_group);
			break;
		default:
			dev_err(&led_array->pdev->dev,
					"Invalid LED(%d)\n",
					led_array[i].id);
			return -EINVAL;
		}
	}

	return 0;
}

#ifdef CONFIG_OF
static const struct of_device_id spmi_match_table[] = {
	{ .compatible = "qcom,leds-qpnp",},
	{ },
};
#else
#define spmi_match_table NULL
#endif

static struct platform_driver qpnp_leds_driver = {
	.driver		= {
		.name		= "qcom,leds-qpnp",
		.of_match_table	= spmi_match_table,
	},
	.probe		= qpnp_leds_probe,
	.remove		= qpnp_leds_remove,
};

static int __init qpnp_led_init(void)
{
	return platform_driver_register(&qpnp_leds_driver);
}
module_init(qpnp_led_init);

static void __exit qpnp_led_exit(void)
{
	platform_driver_unregister(&qpnp_leds_driver);
}
module_exit(qpnp_led_exit);

MODULE_DESCRIPTION("QPNP LEDs driver");
MODULE_LICENSE("GPL v2");
MODULE_ALIAS("leds:leds-qpnp");
<|MERGE_RESOLUTION|>--- conflicted
+++ resolved
@@ -1,8 +1,4 @@
-<<<<<<< HEAD
-/* Copyright (c) 2012-2016, The Linux Foundation. All rights reserved.
-=======
 /* Copyright (c) 2012-2015, 2017, The Linux Foundation. All rights reserved.
->>>>>>> ab757a98
  *
  * This program is free software; you can redistribute it and/or modify
  * it under the terms of the GNU General Public License version 2 and
@@ -1818,7 +1814,6 @@
 				"Failed to write led enable reg\n");
 			return rc;
 		}
-<<<<<<< HEAD
 
 		if (led->rgb_cfg->pwm_cfg->pwm_enabled) {
 			pwm_disable(led->rgb_cfg->pwm_cfg->pwm_dev);
@@ -1829,11 +1824,6 @@
 			rc = pwm_enable(led->rgb_cfg->pwm_cfg->pwm_dev);
 			if (!rc)
 				led->rgb_cfg->pwm_cfg->pwm_enabled = 1;
-=======
-		if (!led->rgb_cfg->pwm_cfg->pwm_enabled) {
-			pwm_enable(led->rgb_cfg->pwm_cfg->pwm_dev);
-			led->rgb_cfg->pwm_cfg->pwm_enabled = 1;
->>>>>>> ab757a98
 		}
 	} else {
 		led->rgb_cfg->pwm_cfg->mode =
