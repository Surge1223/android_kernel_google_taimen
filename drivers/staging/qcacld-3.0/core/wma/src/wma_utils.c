--- conflicted
+++ resolved
@@ -1538,18 +1538,9 @@
 			 fixed_param->radio_id);
 
 	if (fixed_param->num_tx_power_levels > ((WMI_SVC_MSG_MAX_SIZE -
-<<<<<<< HEAD
-	    sizeof(*fixed_param)) / sizeof(uint32_t)) ||
-	    fixed_param->num_tx_power_levels >
-	    param_tlvs->num_tx_time_per_power_level) {
-		WMA_LOGE("%s: excess tx_power buffers:%d, num_tx_time_per_power_level:%d",
-			__func__, fixed_param->num_tx_power_levels,
-			param_tlvs->num_tx_time_per_power_level);
-=======
 	    sizeof(*fixed_param)) / sizeof(uint32_t))) {
 		WMA_LOGE("%s: excess tx_power buffers:%d", __func__,
 			fixed_param->num_tx_power_levels);
->>>>>>> da039c93
 		return -EINVAL;
 	}
 
