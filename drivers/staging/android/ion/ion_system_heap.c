/*
 * drivers/staging/android/ion/ion_system_heap.c
 *
 * Copyright (C) 2011 Google, Inc.
 * Copyright (c) 2011-2017, The Linux Foundation. All rights reserved.
 *
 * This software is licensed under the terms of the GNU General Public
 * License version 2, as published by the Free Software Foundation, and
 * may be copied, distributed, and modified under those terms.
 *
 * This program is distributed in the hope that it will be useful,
 * but WITHOUT ANY WARRANTY; without even the implied warranty of
 * MERCHANTABILITY or FITNESS FOR A PARTICULAR PURPOSE.  See the
 * GNU General Public License for more details.
 *
 */

#include <asm/page.h>
#include <linux/dma-mapping.h>
#include <linux/err.h>
#include <linux/highmem.h>
#include <linux/mm.h>
#include <linux/msm_ion.h>
#include <linux/scatterlist.h>
#include <linux/seq_file.h>
#include <linux/slab.h>
#include <linux/vmalloc.h>
#include "ion.h"
#include "ion_priv.h"
#include <linux/dma-mapping.h>
#include <trace/events/kmem.h>
#include <soc/qcom/secure_buffer.h>

static gfp_t high_order_gfp_flags = (GFP_HIGHUSER | __GFP_NOWARN |
				     __GFP_NORETRY)
				     & ~__GFP_RECLAIM;
static gfp_t low_order_gfp_flags  = (GFP_HIGHUSER | __GFP_NOWARN);

#ifndef CONFIG_ALLOC_BUFFERS_IN_4K_CHUNKS
static const unsigned int orders[] = {4, 0};
#else
static const unsigned int orders[] = {0};
#endif

<<<<<<< HEAD
=======
static gfp_t high_order_gfp_flags = (GFP_HIGHUSER | __GFP_ZERO | __GFP_NOWARN |
				     __GFP_NORETRY) & ~__GFP_RECLAIM;
static gfp_t low_order_gfp_flags  = (GFP_HIGHUSER | __GFP_ZERO | __GFP_NOWARN);
static const unsigned int orders[] = {8, 4, 0};
>>>>>>> 34a220d5
static const int num_orders = ARRAY_SIZE(orders);
static int order_to_index(unsigned int order)
{
	int i;
	for (i = 0; i < num_orders; i++)
		if (order == orders[i])
			return i;
	BUG();
	return -1;
}

static unsigned int order_to_size(int order)
{
	return PAGE_SIZE << order;
}

struct ion_system_heap {
	struct ion_heap heap;
	struct ion_page_pool **uncached_pools;
	struct ion_page_pool **cached_pools;
	struct ion_page_pool **secure_pools[VMID_LAST];
	/* Prevents unnecessary page splitting */
	struct mutex split_page_mutex;
};

struct page_info {
	struct page *page;
	bool from_pool;
	unsigned int order;
	struct list_head list;
};

/*
 * Used by ion_system_secure_heap only
 * Since no lock is held, results are approximate.
 */
size_t ion_system_heap_secure_page_pool_total(struct ion_heap *heap,
					      int vmid_flags)
{
	struct ion_system_heap *sys_heap;
	struct ion_page_pool *pool;
	size_t total = 0;
	int vmid, i;

	sys_heap = container_of(heap, struct ion_system_heap, heap);
	vmid = get_secure_vmid(vmid_flags);
	if (!is_secure_vmid_valid(vmid))
		return 0;

	for (i = 0; i < num_orders; i++) {
		pool = sys_heap->secure_pools[vmid][i];
		total += ion_page_pool_total(pool, true);
	}

	return total << PAGE_SHIFT;
}

static struct page *alloc_buffer_page(struct ion_system_heap *heap,
				      struct ion_buffer *buffer,
				      unsigned long order,
				      bool *from_pool)
{
	bool cached = ion_buffer_cached(buffer);
	struct page *page;
	struct ion_page_pool *pool;
	int vmid = get_secure_vmid(buffer->flags);
	struct device *dev = heap->heap.priv;

	if (*from_pool) {
		if (vmid > 0)
			pool = heap->secure_pools[vmid][order_to_index(order)];
		else if (!cached)
			pool = heap->uncached_pools[order_to_index(order)];
		else
			pool = heap->cached_pools[order_to_index(order)];

		page = ion_page_pool_alloc(pool, from_pool);
	} else {
		gfp_t gfp_mask = low_order_gfp_flags;
		if (order)
			gfp_mask = high_order_gfp_flags;

		page = alloc_pages(gfp_mask, order);
		if (page)
			ion_pages_sync_for_device(dev, page, PAGE_SIZE << order,
						  DMA_BIDIRECTIONAL);
	}
	if (!page)
		return 0;

	return page;
}

/*
 * For secure pages that need to be freed and not added back to the pool; the
 *  hyp_unassign should be called before calling this function
 */
static void free_buffer_page(struct ion_system_heap *heap,
			     struct ion_buffer *buffer, struct page *page,
			     unsigned int order)
{
	bool cached = ion_buffer_cached(buffer);
	int vmid = get_secure_vmid(buffer->flags);

	if (!(buffer->flags & ION_FLAG_POOL_FORCE_ALLOC)) {
		struct ion_page_pool *pool;
		if (vmid > 0)
			pool = heap->secure_pools[vmid][order_to_index(order)];
		else if (cached)
			pool = heap->cached_pools[order_to_index(order)];
		else
			pool = heap->uncached_pools[order_to_index(order)];

		if (buffer->private_flags & ION_PRIV_FLAG_SHRINKER_FREE)
			ion_page_pool_free_immediate(pool, page);
		else
			ion_page_pool_free(pool, page);
	} else {
		__free_pages(page, order);
	}
}

static struct page *alloc_from_secure_pool_order(struct ion_system_heap *heap,
						 struct ion_buffer *buffer,
						 unsigned long order)
{
	int vmid = get_secure_vmid(buffer->flags);
	struct ion_page_pool *pool;

	if (!is_secure_vmid_valid(vmid))
		return NULL;

	pool = heap->secure_pools[vmid][order_to_index(order)];
	return ion_page_pool_alloc_pool_only(pool);
}

static struct page *split_page_from_secure_pool(struct ion_system_heap *heap,
						struct ion_buffer *buffer)
{
	int i, j;
	struct page *page;
	unsigned int order;

	mutex_lock(&heap->split_page_mutex);

	/*
	 * Someone may have just split a page and returned the unused portion
	 * back to the pool, so try allocating from the pool one more time
	 * before splitting. We want to maintain large pages sizes when
	 * possible.
	 */
	page = alloc_from_secure_pool_order(heap, buffer, 0);
	if (page)
		goto got_page;

	for (i = num_orders - 2; i >= 0; i--) {
		order = orders[i];
		page = alloc_from_secure_pool_order(heap, buffer, order);
		if (!page)
			continue;

		split_page(page, order);
		break;
	}
	/*
	 * Return the remaining order-0 pages to the pool.
	 * SetPagePrivate flag to mark memory as secure.
	 */
	if (page) {
		for (j = 1; j < (1 << order); j++) {
			SetPagePrivate(page + j);
			free_buffer_page(heap, buffer, page + j, 0);
		}
	}
got_page:
	mutex_unlock(&heap->split_page_mutex);

	return page;
}

static struct page_info *alloc_largest_available(struct ion_system_heap *heap,
						 struct ion_buffer *buffer,
						 unsigned long size,
						 unsigned int max_order)
{
	struct page *page;
	struct page_info *info;
	int i;
	bool from_pool;

	info = kmalloc(sizeof(struct page_info), GFP_KERNEL);
	if (!info)
		return NULL;

	for (i = 0; i < num_orders; i++) {
		if (size < order_to_size(orders[i]))
			continue;
		if (max_order < orders[i])
			continue;
		from_pool = !(buffer->flags & ION_FLAG_POOL_FORCE_ALLOC);
		page = alloc_buffer_page(heap, buffer, orders[i], &from_pool);
		if (!page)
			continue;

		info->page = page;
		info->order = orders[i];
		info->from_pool = from_pool;
		INIT_LIST_HEAD(&info->list);
		return info;
	}
	kfree(info);

	return NULL;
}

static struct page_info *alloc_from_pool_preferred(
		struct ion_system_heap *heap, struct ion_buffer *buffer,
		unsigned long size, unsigned int max_order)
{
	struct page *page;
	struct page_info *info;
	int i;

	info = kmalloc(sizeof(*info), GFP_KERNEL);
	if (!info)
		return NULL;

	for (i = 0; i < num_orders; i++) {
		if (size < order_to_size(orders[i]))
			continue;
		if (max_order < orders[i])
			continue;

		page = alloc_from_secure_pool_order(heap, buffer, orders[i]);
		if (!page)
			continue;

		info->page = page;
		info->order = orders[i];
		info->from_pool = true;
		INIT_LIST_HEAD(&info->list);
		return info;
	}

	page = split_page_from_secure_pool(heap, buffer);
	if (page) {
		info->page = page;
		info->order = 0;
		info->from_pool = true;
		INIT_LIST_HEAD(&info->list);
		return info;
	}

	kfree(info);
	return alloc_largest_available(heap, buffer, size, max_order);
}

static unsigned int process_info(struct page_info *info,
				 struct scatterlist *sg,
				 struct scatterlist *sg_sync,
				 struct pages_mem *data, unsigned int i)
{
	struct page *page = info->page;
	unsigned int j;

	if (sg_sync) {
		sg_set_page(sg_sync, page, (1 << info->order) * PAGE_SIZE, 0);
		sg_dma_address(sg_sync) = page_to_phys(page);
	}
	sg_set_page(sg, page, (1 << info->order) * PAGE_SIZE, 0);
	/*
	 * This is not correct - sg_dma_address needs a dma_addr_t
	 * that is valid for the the targeted device, but this works
	 * on the currently targeted hardware.
	 */
	sg_dma_address(sg) = page_to_phys(page);
	if (data) {
		for (j = 0; j < (1 << info->order); ++j)
			data->pages[i++] = nth_page(page, j);
	}
	list_del(&info->list);
	kfree(info);
	return i;
}

static int ion_system_heap_allocate(struct ion_heap *heap,
				     struct ion_buffer *buffer,
				     unsigned long size, unsigned long align,
				     unsigned long flags)
{
	struct ion_system_heap *sys_heap = container_of(heap,
							struct ion_system_heap,
							heap);
	struct sg_table *table;
	struct sg_table table_sync;
	struct scatterlist *sg;
	struct scatterlist *sg_sync;
	int ret;
	struct list_head pages;
	struct list_head pages_from_pool;
	struct page_info *info, *tmp_info;
	int i = 0;
	unsigned int nents_sync = 0;
	unsigned long size_remaining = PAGE_ALIGN(size);
	unsigned int max_order = orders[0];
	struct pages_mem data;
	unsigned int sz;
	int vmid = get_secure_vmid(buffer->flags);
	struct device *dev = heap->priv;

	if (align > PAGE_SIZE)
		return -EINVAL;

	if (size / PAGE_SIZE > totalram_pages / 2)
		return -ENOMEM;

	data.size = 0;
	INIT_LIST_HEAD(&pages);
	INIT_LIST_HEAD(&pages_from_pool);

	while (size_remaining > 0) {
		if (is_secure_vmid_valid(vmid))
			info = alloc_from_pool_preferred(
					sys_heap, buffer, size_remaining,
					max_order);
		else
			info = alloc_largest_available(
					sys_heap, buffer, size_remaining,
					max_order);

		if (!info)
			goto err;

		sz = (1 << info->order) * PAGE_SIZE;

		if (info->from_pool) {
			list_add_tail(&info->list, &pages_from_pool);
		} else {
			list_add_tail(&info->list, &pages);
			data.size += sz;
			++nents_sync;
		}
		size_remaining -= sz;
		max_order = info->order;
		i++;
	}

	ret = msm_ion_heap_alloc_pages_mem(&data);

	if (ret)
		goto err;

	table = kzalloc(sizeof(struct sg_table), GFP_KERNEL);
	if (!table)
		goto err_free_data_pages;

	ret = sg_alloc_table(table, i, GFP_KERNEL);
	if (ret)
		goto err1;

	if (nents_sync) {
		ret = sg_alloc_table(&table_sync, nents_sync, GFP_KERNEL);
		if (ret)
			goto err_free_sg;
	}

	i = 0;
	sg = table->sgl;
	sg_sync = table_sync.sgl;

	/*
	 * We now have two separate lists. One list contains pages from the
	 * pool and the other pages from buddy. We want to merge these
	 * together while preserving the ordering of the pages (higher order
	 * first).
	 */
	do {
		info = list_first_entry_or_null(&pages, struct page_info, list);
		tmp_info = list_first_entry_or_null(&pages_from_pool,
							struct page_info, list);
		if (info && tmp_info) {
			if (info->order >= tmp_info->order) {
				i = process_info(info, sg, sg_sync, &data, i);
				sg_sync = sg_next(sg_sync);
			} else {
				i = process_info(tmp_info, sg, 0, 0, i);
			}
		} else if (info) {
			i = process_info(info, sg, sg_sync, &data, i);
			sg_sync = sg_next(sg_sync);
		} else if (tmp_info) {
			i = process_info(tmp_info, sg, 0, 0, i);
		} else {
			BUG();
		}
		sg = sg_next(sg);

	} while (sg);

	ret = msm_ion_heap_pages_zero(data.pages, data.size >> PAGE_SHIFT);
	if (ret) {
		pr_err("Unable to zero pages\n");
		goto err_free_sg2;
	}

	if (nents_sync) {
		dma_sync_sg_for_device(dev, table_sync.sgl, table_sync.nents,
				       DMA_BIDIRECTIONAL);
		if (vmid > 0) {
			ret = ion_system_secure_heap_assign_sg(&table_sync,
							       vmid);
			if (ret)
				goto err_free_sg2;
		}
	}

	buffer->priv_virt = table;
	if (nents_sync)
		sg_free_table(&table_sync);
	msm_ion_heap_free_pages_mem(&data);
	return 0;

err_free_sg2:
	/* We failed to zero buffers. Bypass pool */
	buffer->flags |= ION_PRIV_FLAG_SHRINKER_FREE;

	if (vmid > 0)
		ion_system_secure_heap_unassign_sg(table, vmid);

	for_each_sg(table->sgl, sg, table->nents, i)
		free_buffer_page(sys_heap, buffer, sg_page(sg),
				get_order(sg->length));
	if (nents_sync)
		sg_free_table(&table_sync);
err_free_sg:
	sg_free_table(table);
err1:
	kfree(table);
err_free_data_pages:
	msm_ion_heap_free_pages_mem(&data);
err:
	list_for_each_entry_safe(info, tmp_info, &pages, list) {
		free_buffer_page(sys_heap, buffer, info->page, info->order);
		kfree(info);
	}
	list_for_each_entry_safe(info, tmp_info, &pages_from_pool, list) {
		free_buffer_page(sys_heap, buffer, info->page, info->order);
		kfree(info);
	}
	return -ENOMEM;
}

void ion_system_heap_free(struct ion_buffer *buffer)
{
	struct ion_heap *heap = buffer->heap;
	struct ion_system_heap *sys_heap = container_of(heap,
							struct ion_system_heap,
							heap);
	struct sg_table *table = buffer->priv_virt;
	struct scatterlist *sg;
	LIST_HEAD(pages);
	int i;
	int vmid = get_secure_vmid(buffer->flags);
	struct device *dev = heap->priv;

	if (!(buffer->private_flags & ION_PRIV_FLAG_SHRINKER_FREE) &&
	    !(buffer->flags & ION_FLAG_POOL_FORCE_ALLOC)) {
		if (vmid < 0)
			msm_ion_heap_sg_table_zero(dev, table, buffer->size);
	} else if (vmid > 0) {
		if (ion_system_secure_heap_unassign_sg(table, vmid))
			return;
	}

	for_each_sg(table->sgl, sg, table->nents, i)
		free_buffer_page(sys_heap, buffer, sg_page(sg),
				get_order(sg->length));
	sg_free_table(table);
	kfree(table);
}

struct sg_table *ion_system_heap_map_dma(struct ion_heap *heap,
					 struct ion_buffer *buffer)
{
	return buffer->priv_virt;
}

void ion_system_heap_unmap_dma(struct ion_heap *heap,
			       struct ion_buffer *buffer)
{
}

static int ion_secure_page_pool_shrink(
		struct ion_system_heap *sys_heap,
		int vmid, int order_idx, int nr_to_scan)
{
	int ret, freed = 0;
	int order = orders[order_idx];
	struct page *page, *tmp;
	struct sg_table sgt;
	struct scatterlist *sg;
	struct ion_page_pool *pool = sys_heap->secure_pools[vmid][order_idx];
	LIST_HEAD(pages);

	if (nr_to_scan == 0)
		return ion_page_pool_total(pool, true);

	while (freed < nr_to_scan) {
		page = ion_page_pool_alloc_pool_only(pool);
		if (!page)
			break;
		list_add(&page->lru, &pages);
		freed += (1 << order);
	}

	if (!freed)
		return freed;

	ret = sg_alloc_table(&sgt, (freed >> order), GFP_KERNEL);
	if (ret)
		goto out1;
	sg = sgt.sgl;
	list_for_each_entry(page, &pages, lru) {
		sg_set_page(sg, page, (1 << order) * PAGE_SIZE, 0);
		sg_dma_address(sg) = page_to_phys(page);
		sg = sg_next(sg);
	}

	if (ion_system_secure_heap_unassign_sg(&sgt, vmid))
		goto out2;

	list_for_each_entry_safe(page, tmp, &pages, lru) {
		list_del(&page->lru);
		ion_page_pool_free_immediate(pool, page);
	}

	sg_free_table(&sgt);
	return freed;

out1:
	/* Restore pages to secure pool */
	list_for_each_entry_safe(page, tmp, &pages, lru) {
		list_del(&page->lru);
		ion_page_pool_free(pool, page);
	}
	return 0;
out2:
	/*
	 * The security state of the pages is unknown after a failure;
	 * They can neither be added back to the secure pool nor buddy system.
	 */
	sg_free_table(&sgt);
	return 0;
}

static int ion_system_heap_shrink(struct ion_heap *heap, gfp_t gfp_mask,
					int nr_to_scan)
{
	struct ion_system_heap *sys_heap;
	int nr_total = 0;
	int i, j, nr_freed = 0;
	int only_scan = 0;
	struct ion_page_pool *pool;

	sys_heap = container_of(heap, struct ion_system_heap, heap);

	if (!nr_to_scan)
		only_scan = 1;

	for (i = 0; i < num_orders; i++) {
		nr_freed = 0;

		for (j = 0; j < VMID_LAST; j++) {
			if (is_secure_vmid_valid(j))
				nr_freed += ion_secure_page_pool_shrink(
						sys_heap, j, i, nr_to_scan);
		}

		pool = sys_heap->uncached_pools[i];
		nr_freed += ion_page_pool_shrink(pool, gfp_mask, nr_to_scan);

		pool = sys_heap->cached_pools[i];
		nr_freed += ion_page_pool_shrink(pool, gfp_mask, nr_to_scan);
		nr_total += nr_freed;

		if (!only_scan) {
			nr_to_scan -= nr_freed;
			/* shrink completed */
			if (nr_to_scan <= 0)
				break;
		}
	}

	return nr_total;
}

static struct ion_heap_ops system_heap_ops = {
	.allocate = ion_system_heap_allocate,
	.free = ion_system_heap_free,
	.map_dma = ion_system_heap_map_dma,
	.unmap_dma = ion_system_heap_unmap_dma,
	.map_kernel = ion_heap_map_kernel,
	.unmap_kernel = ion_heap_unmap_kernel,
	.map_user = ion_heap_map_user,
	.shrink = ion_system_heap_shrink,
};

static int ion_system_heap_debug_show(struct ion_heap *heap, struct seq_file *s,
				      void *unused)
{

	struct ion_system_heap *sys_heap = container_of(heap,
							struct ion_system_heap,
							heap);
	bool use_seq = s != NULL;
	unsigned long uncached_total = 0;
	unsigned long cached_total = 0;
	unsigned long secure_total = 0;
	struct ion_page_pool *pool;
	int i, j;

	for (i = 0; i < num_orders; i++) {
		pool = sys_heap->uncached_pools[i];
		if (use_seq) {
			seq_printf(s,
				"%d order %u highmem pages in uncached pool = %lu total\n",
				pool->high_count, pool->order,
				(1 << pool->order) * PAGE_SIZE *
					pool->high_count);
			seq_printf(s,
				"%d order %u lowmem pages in uncached pool = %lu total\n",
				pool->low_count, pool->order,
				(1 << pool->order) * PAGE_SIZE *
					pool->low_count);
		}

		uncached_total += (1 << pool->order) * PAGE_SIZE *
			pool->high_count;
		uncached_total += (1 << pool->order) * PAGE_SIZE *
			pool->low_count;
	}

	for (i = 0; i < num_orders; i++) {
		pool = sys_heap->cached_pools[i];
		if (use_seq) {
			seq_printf(s,
				"%d order %u highmem pages in cached pool = %lu total\n",
				pool->high_count, pool->order,
				(1 << pool->order) * PAGE_SIZE * pool->high_count);
			seq_printf(s,
				"%d order %u lowmem pages in cached pool = %lu total\n",
				pool->low_count, pool->order,
				(1 << pool->order) * PAGE_SIZE *
					pool->low_count);
		}

		cached_total += (1 << pool->order) * PAGE_SIZE *
			pool->high_count;
		cached_total += (1 << pool->order) * PAGE_SIZE *
			pool->low_count;
	}

	for (i = 0; i < num_orders; i++) {
		for (j = 0; j < VMID_LAST; j++) {
			if (!is_secure_vmid_valid(j))
				continue;
			pool = sys_heap->secure_pools[j][i];

			if (use_seq) {
				seq_printf(s,
					   "VMID %d: %d order %u highmem pages in secure pool = %lu total\n",
					   j, pool->high_count, pool->order,
					   (1 << pool->order) * PAGE_SIZE *
						pool->high_count);
				seq_printf(s,
					   "VMID  %d: %d order %u lowmem pages in secure pool = %lu total\n",
					   j, pool->low_count, pool->order,
					   (1 << pool->order) * PAGE_SIZE *
						pool->low_count);
			}

			secure_total += (1 << pool->order) * PAGE_SIZE *
					 pool->high_count;
			secure_total += (1 << pool->order) * PAGE_SIZE *
					 pool->low_count;
		}
	}

	if (use_seq) {
		seq_puts(s, "--------------------------------------------\n");
		seq_printf(s, "uncached pool = %lu cached pool = %lu secure pool = %lu\n",
			   uncached_total, cached_total, secure_total);
		seq_printf(s, "pool total (uncached + cached + secure) = %lu\n",
			   uncached_total + cached_total + secure_total);
		seq_puts(s, "--------------------------------------------\n");
	} else {
		pr_info("-------------------------------------------------\n");
		pr_info("uncached pool = %lu cached pool = %lu secure pool = %lu\n",
			uncached_total, cached_total, secure_total);
		pr_info("pool total (uncached + cached + secure) = %lu\n",
			uncached_total + cached_total + secure_total);
		pr_info("-------------------------------------------------\n");
	}

	return 0;
}


static void ion_system_heap_destroy_pools(struct ion_page_pool **pools)
{
	int i;
	for (i = 0; i < num_orders; i++)
		if (pools[i])
			ion_page_pool_destroy(pools[i]);
}

/**
 * ion_system_heap_create_pools - Creates pools for all orders
 *
 * If this fails you don't need to destroy any pools. It's all or
 * nothing. If it succeeds you'll eventually need to use
 * ion_system_heap_destroy_pools to destroy the pools.
 */
static int ion_system_heap_create_pools(struct device *dev,
					struct ion_page_pool **pools)
{
	int i;
	for (i = 0; i < num_orders; i++) {
		struct ion_page_pool *pool;
		gfp_t gfp_flags = low_order_gfp_flags;

		if (orders[i])
			gfp_flags = high_order_gfp_flags;
		pool = ion_page_pool_create(dev, gfp_flags, orders[i]);
		if (!pool)
			goto err_create_pool;
		pools[i] = pool;
	}
	return 0;
err_create_pool:
	ion_system_heap_destroy_pools(pools);
	return 1;
}

struct ion_heap *ion_system_heap_create(struct ion_platform_heap *data)
{
	struct ion_system_heap *heap;
	int i;
	int pools_size = sizeof(struct ion_page_pool *) * num_orders;
	struct device *dev = data->priv;

	heap = kzalloc(sizeof(struct ion_system_heap), GFP_KERNEL);
	if (!heap)
		return ERR_PTR(-ENOMEM);
	heap->heap.ops = &system_heap_ops;
	heap->heap.type = ION_HEAP_TYPE_SYSTEM;
	heap->heap.flags = ION_HEAP_FLAG_DEFER_FREE;

	heap->uncached_pools = kzalloc(pools_size, GFP_KERNEL);
	if (!heap->uncached_pools)
		goto err_alloc_uncached_pools;

	heap->cached_pools = kzalloc(pools_size, GFP_KERNEL);
	if (!heap->cached_pools)
		goto err_alloc_cached_pools;

	for (i = 0; i < VMID_LAST; i++) {
		if (is_secure_vmid_valid(i)) {
			heap->secure_pools[i] = kzalloc(pools_size, GFP_KERNEL);
			if (!heap->secure_pools[i])
				goto err_create_secure_pools;
			if (ion_system_heap_create_pools(
					dev, heap->secure_pools[i]))
				goto err_create_secure_pools;
		}
	}

	if (ion_system_heap_create_pools(dev, heap->uncached_pools))
		goto err_create_uncached_pools;

	if (ion_system_heap_create_pools(dev, heap->cached_pools))
		goto err_create_cached_pools;

	mutex_init(&heap->split_page_mutex);

	heap->heap.debug_show = ion_system_heap_debug_show;
	return &heap->heap;

err_create_cached_pools:
	ion_system_heap_destroy_pools(heap->uncached_pools);
err_create_uncached_pools:
	kfree(heap->cached_pools);
err_create_secure_pools:
	for (i = 0; i < VMID_LAST; i++) {
		if (heap->secure_pools[i]) {
			ion_system_heap_destroy_pools(heap->secure_pools[i]);
			kfree(heap->secure_pools[i]);
		}
	}
err_alloc_cached_pools:
	kfree(heap->uncached_pools);
err_alloc_uncached_pools:
	kfree(heap);
	return ERR_PTR(-ENOMEM);
}

void ion_system_heap_destroy(struct ion_heap *heap)
{
	struct ion_system_heap *sys_heap = container_of(heap,
							struct ion_system_heap,
							heap);
	int i, j;

	for (i = 0; i < VMID_LAST; i++) {
		if (!is_secure_vmid_valid(i))
			continue;
		for (j = 0; j < num_orders; j++)
			ion_secure_page_pool_shrink(sys_heap, i, j, UINT_MAX);

		ion_system_heap_destroy_pools(sys_heap->secure_pools[i]);
	}
	ion_system_heap_destroy_pools(sys_heap->uncached_pools);
	ion_system_heap_destroy_pools(sys_heap->cached_pools);
	kfree(sys_heap->uncached_pools);
	kfree(sys_heap->cached_pools);
	kfree(sys_heap);
}

static int ion_system_contig_heap_allocate(struct ion_heap *heap,
					   struct ion_buffer *buffer,
					   unsigned long len,
					   unsigned long align,
					   unsigned long flags)
{
	int order = get_order(len);
	struct page *page;
	struct sg_table *table;
	unsigned long i;
	int ret;
	struct device *dev = heap->priv;

	if (align > (PAGE_SIZE << order))
		return -EINVAL;

	page = alloc_pages(low_order_gfp_flags | __GFP_ZERO, order);
	if (!page)
		return -ENOMEM;

	split_page(page, order);

	len = PAGE_ALIGN(len);
	for (i = len >> PAGE_SHIFT; i < (1 << order); i++)
		__free_page(page + i);

	table = kzalloc(sizeof(struct sg_table), GFP_KERNEL);
	if (!table) {
		ret = -ENOMEM;
		goto out;
	}

	ret = sg_alloc_table(table, 1, GFP_KERNEL);
	if (ret)
		goto out;

	sg_set_page(table->sgl, page, len, 0);

	buffer->priv_virt = table;

	ion_pages_sync_for_device(dev, page, len, DMA_BIDIRECTIONAL);

	return 0;

out:
	for (i = 0; i < len >> PAGE_SHIFT; i++)
		__free_page(page + i);
	kfree(table);
	return ret;
}

void ion_system_contig_heap_free(struct ion_buffer *buffer)
{
	struct sg_table *table = buffer->priv_virt;
	struct page *page = sg_page(table->sgl);
	unsigned long pages = PAGE_ALIGN(buffer->size) >> PAGE_SHIFT;
	unsigned long i;

	for (i = 0; i < pages; i++)
		__free_page(page + i);
	sg_free_table(table);
	kfree(table);
}

static int ion_system_contig_heap_phys(struct ion_heap *heap,
				       struct ion_buffer *buffer,
				       ion_phys_addr_t *addr, size_t *len)
{
	struct sg_table *table = buffer->priv_virt;
	struct page *page = sg_page(table->sgl);
	*addr = page_to_phys(page);
	*len = buffer->size;
	return 0;
}

struct sg_table *ion_system_contig_heap_map_dma(struct ion_heap *heap,
						struct ion_buffer *buffer)
{
	return buffer->priv_virt;
}

void ion_system_contig_heap_unmap_dma(struct ion_heap *heap,
				      struct ion_buffer *buffer)
{
}

static struct ion_heap_ops kmalloc_ops = {
	.allocate = ion_system_contig_heap_allocate,
	.free = ion_system_contig_heap_free,
	.phys = ion_system_contig_heap_phys,
	.map_dma = ion_system_contig_heap_map_dma,
	.unmap_dma = ion_system_contig_heap_unmap_dma,
	.map_kernel = ion_heap_map_kernel,
	.unmap_kernel = ion_heap_unmap_kernel,
	.map_user = ion_heap_map_user,
};

struct ion_heap *ion_system_contig_heap_create(struct ion_platform_heap *unused)
{
	struct ion_heap *heap;

	heap = kzalloc(sizeof(struct ion_heap), GFP_KERNEL);
	if (!heap)
		return ERR_PTR(-ENOMEM);
	heap->ops = &kmalloc_ops;
	heap->type = ION_HEAP_TYPE_SYSTEM_CONTIG;
	return heap;
}

void ion_system_contig_heap_destroy(struct ion_heap *heap)
{
	kfree(heap);
}<|MERGE_RESOLUTION|>--- conflicted
+++ resolved
@@ -42,13 +42,10 @@
 static const unsigned int orders[] = {0};
 #endif
 
-<<<<<<< HEAD
-=======
 static gfp_t high_order_gfp_flags = (GFP_HIGHUSER | __GFP_ZERO | __GFP_NOWARN |
 				     __GFP_NORETRY) & ~__GFP_RECLAIM;
 static gfp_t low_order_gfp_flags  = (GFP_HIGHUSER | __GFP_ZERO | __GFP_NOWARN);
 static const unsigned int orders[] = {8, 4, 0};
->>>>>>> 34a220d5
 static const int num_orders = ARRAY_SIZE(orders);
 static int order_to_index(unsigned int order)
 {
