/*
 *  linux/drivers/mmc/host/sdhci.c - Secure Digital Host Controller Interface driver
 *
 *  Copyright (C) 2005-2008 Pierre Ossman, All Rights Reserved.
 *
 * This program is free software; you can redistribute it and/or modify
 * it under the terms of the GNU General Public License as published by
 * the Free Software Foundation; either version 2 of the License, or (at
 * your option) any later version.
 *
 * Thanks to the following companies for their support:
 *
 *     - JMicron (hardware and technical support)
 */

#include <linux/delay.h>
#include <linux/highmem.h>
#include <linux/io.h>
#include <linux/module.h>
#include <linux/dma-mapping.h>
#include <linux/slab.h>
#include <linux/scatterlist.h>
#include <linux/regulator/consumer.h>
#include <linux/pm_runtime.h>

#include <linux/leds.h>

#include <linux/mmc/mmc.h>
#include <linux/mmc/host.h>
#include <linux/mmc/card.h>
#include <linux/mmc/sdio.h>
#include <linux/mmc/slot-gpio.h>
#include <linux/mmc/sdio.h>

#include <trace/events/mmc.h>

#include "sdhci.h"
#include "cmdq_hci.h"

#define DRIVER_NAME "sdhci"

#define DBG(f, x...) \
	pr_debug(DRIVER_NAME " [%s()]: " f, __func__,## x)

#if defined(CONFIG_LEDS_CLASS) || (defined(CONFIG_LEDS_CLASS_MODULE) && \
	defined(CONFIG_MMC_SDHCI_MODULE))
#define SDHCI_USE_LEDS_CLASS
#endif

#define MAX_TUNING_LOOP 40

#define SDHCI_DBG_DUMP_RS_INTERVAL (10 * HZ)
#define SDHCI_DBG_DUMP_RS_BURST 2

static unsigned int debug_quirks = 0;
static unsigned int debug_quirks2;

static void sdhci_finish_data(struct sdhci_host *);

static void sdhci_finish_command(struct sdhci_host *);
static int sdhci_execute_tuning(struct mmc_host *mmc, u32 opcode);
static int sdhci_enhanced_strobe(struct mmc_host *mmc);
static void sdhci_enable_preset_value(struct sdhci_host *host, bool enable);
static int sdhci_pre_dma_transfer(struct sdhci_host *host,
					struct mmc_data *data);
static int sdhci_do_get_cd(struct sdhci_host *host);
static bool sdhci_check_state(struct sdhci_host *);
static void sdhci_enable_sdio_irq_nolock(struct sdhci_host *host, int enable);

#ifdef CONFIG_PM
static int sdhci_runtime_pm_get(struct sdhci_host *host);
static int sdhci_runtime_pm_put(struct sdhci_host *host);
static void sdhci_runtime_pm_bus_on(struct sdhci_host *host);
static void sdhci_runtime_pm_bus_off(struct sdhci_host *host);
#else
static inline int sdhci_runtime_pm_get(struct sdhci_host *host)
{
	return 0;
}
static inline int sdhci_runtime_pm_put(struct sdhci_host *host)
{
	return 0;
}
static void sdhci_runtime_pm_bus_on(struct sdhci_host *host)
{
}
static void sdhci_runtime_pm_bus_off(struct sdhci_host *host)
{
}
#endif

static void sdhci_dump_state(struct sdhci_host *host)
{
	struct mmc_host *mmc = host->mmc;

	#ifdef CONFIG_MMC_CLKGATE
	pr_info("%s: clk: %d clk-gated: %d claimer: %s pwr: %d host->irq = %d\n",
		mmc_hostname(mmc), host->clock, mmc->clk_gated,
		mmc->claimer->comm, host->pwr,
		(host->flags & SDHCI_HOST_IRQ_STATUS));
	#else
	pr_info("%s: clk: %d claimer: %s pwr: %d\n",
		mmc_hostname(mmc), host->clock,
		mmc->claimer->comm, host->pwr);
	#endif
	pr_info("%s: rpmstatus[pltfm](runtime-suspend:usage_count:disable_depth)(%d:%d:%d)\n",
		mmc_hostname(mmc), mmc->parent->power.runtime_status,
		atomic_read(&mmc->parent->power.usage_count),
		mmc->parent->power.disable_depth);
}

static void sdhci_dumpregs(struct sdhci_host *host)
{
	MMC_TRACE(host->mmc,
		"%s: 0x04=0x%08x 0x06=0x%08x 0x0E=0x%08x 0x30=0x%08x 0x34=0x%08x 0x38=0x%08x\n",
		__func__,
		sdhci_readw(host, SDHCI_BLOCK_SIZE),
		sdhci_readw(host, SDHCI_BLOCK_COUNT),
		sdhci_readw(host, SDHCI_COMMAND),
		sdhci_readl(host, SDHCI_INT_STATUS),
		sdhci_readl(host, SDHCI_INT_ENABLE),
		sdhci_readl(host, SDHCI_SIGNAL_ENABLE));
	mmc_stop_tracing(host->mmc);

	pr_info(DRIVER_NAME ": =========== REGISTER DUMP (%s)===========\n",
		mmc_hostname(host->mmc));

	pr_info(DRIVER_NAME ": Sys addr: 0x%08x | Version:  0x%08x\n",
		sdhci_readl(host, SDHCI_DMA_ADDRESS),
		sdhci_readw(host, SDHCI_HOST_VERSION));
	pr_info(DRIVER_NAME ": Blk size: 0x%08x | Blk cnt:  0x%08x\n",
		sdhci_readw(host, SDHCI_BLOCK_SIZE),
		sdhci_readw(host, SDHCI_BLOCK_COUNT));
	pr_info(DRIVER_NAME ": Argument: 0x%08x | Trn mode: 0x%08x\n",
		sdhci_readl(host, SDHCI_ARGUMENT),
		sdhci_readw(host, SDHCI_TRANSFER_MODE));
	pr_info(DRIVER_NAME ": Present:  0x%08x | Host ctl: 0x%08x\n",
		sdhci_readl(host, SDHCI_PRESENT_STATE),
		sdhci_readb(host, SDHCI_HOST_CONTROL));
	pr_info(DRIVER_NAME ": Power:    0x%08x | Blk gap:  0x%08x\n",
		sdhci_readb(host, SDHCI_POWER_CONTROL),
		sdhci_readb(host, SDHCI_BLOCK_GAP_CONTROL));
	pr_info(DRIVER_NAME ": Wake-up:  0x%08x | Clock:    0x%08x\n",
		sdhci_readb(host, SDHCI_WAKE_UP_CONTROL),
		sdhci_readw(host, SDHCI_CLOCK_CONTROL));
	pr_info(DRIVER_NAME ": Timeout:  0x%08x | Int stat: 0x%08x\n",
		sdhci_readb(host, SDHCI_TIMEOUT_CONTROL),
		sdhci_readl(host, SDHCI_INT_STATUS));
	pr_info(DRIVER_NAME ": Int enab: 0x%08x | Sig enab: 0x%08x\n",
		sdhci_readl(host, SDHCI_INT_ENABLE),
		sdhci_readl(host, SDHCI_SIGNAL_ENABLE));
	pr_info(DRIVER_NAME ": AC12 err: 0x%08x | Slot int: 0x%08x\n",
		host->auto_cmd_err_sts,
		sdhci_readw(host, SDHCI_SLOT_INT_STATUS));
	pr_info(DRIVER_NAME ": Caps:     0x%08x | Caps_1:   0x%08x\n",
		sdhci_readl(host, SDHCI_CAPABILITIES),
		sdhci_readl(host, SDHCI_CAPABILITIES_1));
	pr_info(DRIVER_NAME ": Cmd:      0x%08x | Max curr: 0x%08x\n",
		sdhci_readw(host, SDHCI_COMMAND),
		sdhci_readl(host, SDHCI_MAX_CURRENT));
	pr_info(DRIVER_NAME ": Resp 1:   0x%08x | Resp 0:   0x%08x\n",
		sdhci_readl(host, SDHCI_RESPONSE + 0x4),
		sdhci_readl(host, SDHCI_RESPONSE));
	pr_info(DRIVER_NAME ": Resp 3:   0x%08x | Resp 2:   0x%08x\n",
		sdhci_readl(host, SDHCI_RESPONSE + 0xC),
		sdhci_readl(host, SDHCI_RESPONSE + 0x8));
	pr_info(DRIVER_NAME ": Host ctl2: 0x%08x\n",
		sdhci_readw(host, SDHCI_HOST_CONTROL2));

	if (host->flags & SDHCI_USE_ADMA) {
		if (host->flags & SDHCI_USE_64_BIT_DMA)
			pr_info(DRIVER_NAME ": ADMA Err: 0x%08x | ADMA Ptr: 0x%08x%08x\n",
				 readl(host->ioaddr + SDHCI_ADMA_ERROR),
				 readl(host->ioaddr + SDHCI_ADMA_ADDRESS_HI),
				 readl(host->ioaddr + SDHCI_ADMA_ADDRESS));
		else
			pr_info(DRIVER_NAME ": ADMA Err: 0x%08x | ADMA Ptr: 0x%08x\n",
				 readl(host->ioaddr + SDHCI_ADMA_ERROR),
				 readl(host->ioaddr + SDHCI_ADMA_ADDRESS));
	}

	host->mmc->err_occurred = true;

	if (host->ops->dump_vendor_regs)
		host->ops->dump_vendor_regs(host);
	sdhci_dump_state(host);
	pr_info(DRIVER_NAME ": ===========================================\n");
}

/*****************************************************************************\
 *                                                                           *
 * Low level functions                                                       *
 *                                                                           *
\*****************************************************************************/

static void sdhci_set_card_detection(struct sdhci_host *host, bool enable)
{
	u32 present;

	if ((host->quirks & SDHCI_QUIRK_BROKEN_CARD_DETECTION) ||
	    (host->mmc->caps & MMC_CAP_NONREMOVABLE))
		return;

	if (enable) {
		present = sdhci_readl(host, SDHCI_PRESENT_STATE) &
				      SDHCI_CARD_PRESENT;

		host->ier |= present ? SDHCI_INT_CARD_REMOVE :
				       SDHCI_INT_CARD_INSERT;
	} else {
		host->ier &= ~(SDHCI_INT_CARD_REMOVE | SDHCI_INT_CARD_INSERT);
	}

	sdhci_writel(host, host->ier, SDHCI_INT_ENABLE);
	sdhci_writel(host, host->ier, SDHCI_SIGNAL_ENABLE);
}

static void sdhci_enable_card_detection(struct sdhci_host *host)
{
	sdhci_set_card_detection(host, true);
}

static void sdhci_disable_card_detection(struct sdhci_host *host)
{
	sdhci_set_card_detection(host, false);
}

void sdhci_reset(struct sdhci_host *host, u8 mask)
{
	unsigned long timeout;

retry_reset:
	sdhci_writeb(host, mask, SDHCI_SOFTWARE_RESET);

	if (mask & SDHCI_RESET_ALL) {
		host->clock = 0;
		/* Reset-all turns off SD Bus Power */
		if (host->quirks2 & SDHCI_QUIRK2_CARD_ON_NEEDS_BUS_ON)
			sdhci_runtime_pm_bus_off(host);
	}

	/* Wait max 100 ms */
	timeout = 100000;

	if (host->ops->check_power_status && host->pwr &&
	    (mask & SDHCI_RESET_ALL))
		host->ops->check_power_status(host, REQ_BUS_OFF);

	/* clear pending normal/error interrupt status */
	sdhci_writel(host, sdhci_readl(host, SDHCI_INT_STATUS),
			SDHCI_INT_STATUS);

	/* hw clears the bit when it's done */
	while (sdhci_readb(host, SDHCI_SOFTWARE_RESET) & mask) {
		if (timeout == 0) {
			pr_err("%s: Reset 0x%x never completed.\n",
				mmc_hostname(host->mmc), (int)mask);
			if ((host->quirks2 & SDHCI_QUIRK2_USE_RESET_WORKAROUND)
				&& host->ops->reset_workaround) {
				if (!host->reset_wa_applied) {
					/*
					 * apply the workaround and issue
					 * reset again.
					 */
					host->ops->reset_workaround(host, 1);
					host->reset_wa_applied = 1;
					host->reset_wa_cnt++;
					goto retry_reset;
				} else {
					pr_err("%s: Reset 0x%x failed with workaround\n",
						mmc_hostname(host->mmc),
						(int)mask);
					/* clear the workaround */
					host->ops->reset_workaround(host, 0);
					host->reset_wa_applied = 0;
				}
			}

			sdhci_dumpregs(host);
			return;
		}
		timeout--;
		udelay(1);
	}

	if ((host->quirks2 & SDHCI_QUIRK2_USE_RESET_WORKAROUND) &&
			host->ops->reset_workaround && host->reset_wa_applied) {
		pr_info("%s: Reset 0x%x successful with workaround\n",
				mmc_hostname(host->mmc), (int)mask);
		/* clear the workaround */
		host->ops->reset_workaround(host, 0);
		host->reset_wa_applied = 0;
	}

}
EXPORT_SYMBOL_GPL(sdhci_reset);

static void sdhci_do_reset(struct sdhci_host *host, u8 mask)
{
	if (host->quirks & SDHCI_QUIRK_NO_CARD_NO_RESET) {
		if (!sdhci_do_get_cd(host))
			return;
	}

	host->ops->reset(host, mask);

	if (mask & SDHCI_RESET_ALL) {
		if (host->flags & (SDHCI_USE_SDMA | SDHCI_USE_ADMA)) {
			if (host->ops->enable_dma)
				host->ops->enable_dma(host);
		}

		/* Resetting the controller clears many */
		host->preset_enabled = false;
	}
	if (host->is_crypto_en)
		host->crypto_reset_reqd = true;
}

static void sdhci_set_ios(struct mmc_host *mmc, struct mmc_ios *ios);

static void sdhci_init(struct sdhci_host *host, int soft)
{
	if (soft)
		sdhci_do_reset(host, SDHCI_RESET_CMD|SDHCI_RESET_DATA);
	else
		sdhci_do_reset(host, SDHCI_RESET_ALL);

	host->ier = SDHCI_INT_BUS_POWER | SDHCI_INT_DATA_END_BIT |
		    SDHCI_INT_DATA_CRC | SDHCI_INT_DATA_TIMEOUT |
		    SDHCI_INT_INDEX | SDHCI_INT_END_BIT | SDHCI_INT_CRC |
		    SDHCI_INT_TIMEOUT | SDHCI_INT_DATA_END |
		    SDHCI_INT_RESPONSE | SDHCI_INT_AUTO_CMD_ERR;

	sdhci_writel(host, host->ier, SDHCI_INT_ENABLE);
	sdhci_writel(host, host->ier, SDHCI_SIGNAL_ENABLE);

	if (soft) {
		/* force clock reconfiguration */
		host->clock = 0;
		sdhci_set_ios(host->mmc, &host->mmc->ios);
	}
}

static void sdhci_reinit(struct sdhci_host *host)
{
	sdhci_init(host, 0);
	sdhci_enable_card_detection(host);
}

static void sdhci_activate_led(struct sdhci_host *host)
{
	u8 ctrl;

	ctrl = sdhci_readb(host, SDHCI_HOST_CONTROL);
	ctrl |= SDHCI_CTRL_LED;
	sdhci_writeb(host, ctrl, SDHCI_HOST_CONTROL);
}

static void sdhci_deactivate_led(struct sdhci_host *host)
{
	u8 ctrl;

	ctrl = sdhci_readb(host, SDHCI_HOST_CONTROL);
	ctrl &= ~SDHCI_CTRL_LED;
	sdhci_writeb(host, ctrl, SDHCI_HOST_CONTROL);
}

#ifdef SDHCI_USE_LEDS_CLASS
static void sdhci_led_control(struct led_classdev *led,
	enum led_brightness brightness)
{
	struct sdhci_host *host = container_of(led, struct sdhci_host, led);
	unsigned long flags;

	if (host->quirks & SDHCI_QUIRK_BROKEN_CARD_DETECTION)
		return;

	spin_lock_irqsave(&host->lock, flags);

	if (host->runtime_suspended || sdhci_check_state(host))
		goto out;

	if (brightness == LED_OFF)
		sdhci_deactivate_led(host);
	else
		sdhci_activate_led(host);
out:
	spin_unlock_irqrestore(&host->lock, flags);
}
#endif

/*****************************************************************************\
 *                                                                           *
 * Core functions                                                            *
 *                                                                           *
\*****************************************************************************/

static void sdhci_read_block_pio(struct sdhci_host *host)
{
	unsigned long flags;
	size_t blksize, len, chunk;
	u32 uninitialized_var(scratch);
	u8 *buf;

	DBG("PIO reading\n");

	blksize = host->data->blksz;
	chunk = 0;

	local_irq_save(flags);

	while (blksize) {
		BUG_ON(!sg_miter_next(&host->sg_miter));

		len = min(host->sg_miter.length, blksize);

		blksize -= len;
		host->sg_miter.consumed = len;

		buf = host->sg_miter.addr;

		while (len) {
			if (chunk == 0) {
				scratch = sdhci_readl(host, SDHCI_BUFFER);
				chunk = 4;
			}

			*buf = scratch & 0xFF;

			buf++;
			scratch >>= 8;
			chunk--;
			len--;
		}
	}

	sg_miter_stop(&host->sg_miter);

	local_irq_restore(flags);
}

static void sdhci_write_block_pio(struct sdhci_host *host)
{
	unsigned long flags;
	size_t blksize, len, chunk;
	u32 scratch;
	u8 *buf;

	DBG("PIO writing\n");

	blksize = host->data->blksz;
	chunk = 0;
	scratch = 0;

	local_irq_save(flags);

	while (blksize) {
		BUG_ON(!sg_miter_next(&host->sg_miter));

		len = min(host->sg_miter.length, blksize);

		blksize -= len;
		host->sg_miter.consumed = len;

		buf = host->sg_miter.addr;

		while (len) {
			scratch |= (u32)*buf << (chunk * 8);

			buf++;
			chunk++;
			len--;

			if ((chunk == 4) || ((len == 0) && (blksize == 0))) {
				sdhci_writel(host, scratch, SDHCI_BUFFER);
				chunk = 0;
				scratch = 0;
			}
		}
	}

	sg_miter_stop(&host->sg_miter);

	local_irq_restore(flags);
}

static void sdhci_transfer_pio(struct sdhci_host *host)
{
	u32 mask;

	BUG_ON(!host->data);

	if (host->blocks == 0)
		return;

	if (host->data->flags & MMC_DATA_READ)
		mask = SDHCI_DATA_AVAILABLE;
	else
		mask = SDHCI_SPACE_AVAILABLE;

	/*
	 * Some controllers (JMicron JMB38x) mess up the buffer bits
	 * for transfers < 4 bytes. As long as it is just one block,
	 * we can ignore the bits.
	 */
	if ((host->quirks & SDHCI_QUIRK_BROKEN_SMALL_PIO) &&
		(host->data->blocks == 1))
		mask = ~0;

	while (sdhci_readl(host, SDHCI_PRESENT_STATE) & mask) {
		if (host->quirks & SDHCI_QUIRK_PIO_NEEDS_DELAY)
			udelay(100);

		if (host->data->flags & MMC_DATA_READ)
			sdhci_read_block_pio(host);
		else
			sdhci_write_block_pio(host);

		host->blocks--;
		if (host->blocks == 0)
			break;
	}

	DBG("PIO transfer complete.\n");
}

static char *sdhci_kmap_atomic(struct scatterlist *sg, unsigned long *flags)
{
	local_irq_save(*flags);
	return kmap_atomic(sg_page(sg)) + sg->offset;
}

static void sdhci_kunmap_atomic(void *buffer, unsigned long *flags)
{
	kunmap_atomic(buffer);
	local_irq_restore(*flags);
}

static void sdhci_adma_write_desc(struct sdhci_host *host, void *desc,
				  dma_addr_t addr, int len, unsigned cmd)
{
	struct sdhci_adma2_64_desc *dma_desc = desc;

	/* 32-bit and 64-bit descriptors have these members in same position */
	dma_desc->cmd = cpu_to_le16(cmd);
	dma_desc->len = cpu_to_le16(len);
	dma_desc->addr_lo = cpu_to_le32((u32)addr);

	if (host->flags & SDHCI_USE_64_BIT_DMA)
		dma_desc->addr_hi = cpu_to_le32((u64)addr >> 32);
}

static void sdhci_adma_mark_end(void *desc)
{
	struct sdhci_adma2_64_desc *dma_desc = desc;

	/* 32-bit and 64-bit descriptors have 'cmd' in same position */
	dma_desc->cmd |= cpu_to_le16(ADMA2_END);
}

static int sdhci_adma_table_pre(struct sdhci_host *host,
	struct mmc_data *data)
{
	int direction;

	void *desc;
	void *align;
	dma_addr_t addr;
	dma_addr_t align_addr;
	int len, offset;

	struct scatterlist *sg;
	int i;
	char *buffer;
	unsigned long flags;

	/*
	 * The spec does not specify endianness of descriptor table.
	 * We currently guess that it is LE.
	 */

	if (data->flags & MMC_DATA_READ)
		direction = DMA_FROM_DEVICE;
	else
		direction = DMA_TO_DEVICE;

	host->align_addr = dma_map_single(mmc_dev(host->mmc),
		host->align_buffer, host->align_buffer_sz, direction);
	if (dma_mapping_error(mmc_dev(host->mmc), host->align_addr))
		goto fail;
	BUG_ON(host->align_addr & SDHCI_ADMA2_MASK);

	host->sg_count = sdhci_pre_dma_transfer(host, data);
	if (host->sg_count < 0)
		goto unmap_align;

	desc = host->adma_table;
	align = host->align_buffer;

	align_addr = host->align_addr;

	for_each_sg(data->sg, sg, host->sg_count, i) {
		addr = sg_dma_address(sg);
		len = sg_dma_len(sg);

		/*
		 * The SDHCI specification states that ADMA
		 * addresses must be 32-bit aligned. If they
		 * aren't, then we use a bounce buffer for
		 * the (up to three) bytes that screw up the
		 * alignment.
		 */
		offset = (SDHCI_ADMA2_ALIGN - (addr & SDHCI_ADMA2_MASK)) &
			 SDHCI_ADMA2_MASK;
		if (offset) {
			if (data->flags & MMC_DATA_WRITE) {
				buffer = sdhci_kmap_atomic(sg, &flags);
				memcpy(align, buffer, offset);
				sdhci_kunmap_atomic(buffer, &flags);
			}

			/* tran, valid */
			sdhci_adma_write_desc(host, desc, align_addr, offset,
					      ADMA2_TRAN_VALID);

			BUG_ON(offset > 65536);

			align += SDHCI_ADMA2_ALIGN;
			align_addr += SDHCI_ADMA2_ALIGN;

			desc += host->desc_sz;

			addr += offset;
			len -= offset;
		}

		BUG_ON(len > 65536);

		if (len) {
			/* tran, valid */
			sdhci_adma_write_desc(host, desc, addr, len,
					      ADMA2_TRAN_VALID);
			desc += host->desc_sz;
		}

		/*
		 * If this triggers then we have a calculation bug
		 * somewhere. :/
		 */
		WARN_ON((desc - host->adma_table) >= host->adma_table_sz);
	}

	if (host->quirks & SDHCI_QUIRK_NO_ENDATTR_IN_NOPDESC) {
		/*
		* Mark the last descriptor as the terminating descriptor
		*/
		if (desc != host->adma_table) {
			desc -= host->desc_sz;
			sdhci_adma_mark_end(desc);
		}
	} else {
		/*
		* Add a terminating entry.
		*/

		/* nop, end, valid */
		sdhci_adma_write_desc(host, desc, 0, 0, ADMA2_NOP_END_VALID);
	}

	/*
	 * Resync align buffer as we might have changed it.
	 */
	if (data->flags & MMC_DATA_WRITE) {
		dma_sync_single_for_device(mmc_dev(host->mmc),
			host->align_addr, host->align_buffer_sz, direction);
	}

	return 0;

unmap_align:
	dma_unmap_single(mmc_dev(host->mmc), host->align_addr,
		host->align_buffer_sz, direction);
fail:
	return -EINVAL;
}

static void sdhci_adma_table_post(struct sdhci_host *host,
	struct mmc_data *data)
{
	int direction;

	struct scatterlist *sg;
	int i, size;
	void *align;
	char *buffer;
	unsigned long flags;
	bool has_unaligned = false;
	u32 command = SDHCI_GET_CMD(sdhci_readw(host, SDHCI_COMMAND));

	trace_mmc_adma_table_post(command, data->sg_len);

	if (data->flags & MMC_DATA_READ)
		direction = DMA_FROM_DEVICE;
	else
		direction = DMA_TO_DEVICE;

	dma_unmap_single(mmc_dev(host->mmc), host->align_addr,
		host->align_buffer_sz, direction);

	/* Do a quick scan of the SG list for any unaligned mappings */
	has_unaligned = false;
	for_each_sg(data->sg, sg, host->sg_count, i)
		if (sg_dma_address(sg) & SDHCI_ADMA2_MASK) {
			has_unaligned = true;
			break;
		}

	if (has_unaligned && data->flags & MMC_DATA_READ) {
		dma_sync_sg_for_cpu(mmc_dev(host->mmc), data->sg,
			data->sg_len, direction);

		align = host->align_buffer;

		for_each_sg(data->sg, sg, host->sg_count, i) {
			if (sg_dma_address(sg) & SDHCI_ADMA2_MASK) {
				size = SDHCI_ADMA2_ALIGN -
				       (sg_dma_address(sg) & SDHCI_ADMA2_MASK);

				buffer = sdhci_kmap_atomic(sg, &flags);
				memcpy(buffer, align, size);
				sdhci_kunmap_atomic(buffer, &flags);

				align += SDHCI_ADMA2_ALIGN;
			}
		}
	}

	if (data->host_cookie == COOKIE_MAPPED) {
		dma_unmap_sg(mmc_dev(host->mmc), data->sg,
			data->sg_len, direction);
		data->host_cookie = COOKIE_UNMAPPED;
	}
}

static u8 sdhci_calc_timeout(struct sdhci_host *host, struct mmc_command *cmd)
{
	u8 count;
	struct mmc_data *data = cmd->data;
	unsigned target_timeout, current_timeout;
	u32 curr_clk = 0; /* In KHz */

	/*
	 * If the host controller provides us with an incorrect timeout
	 * value, just skip the check and use 0xE.  The hardware may take
	 * longer to time out, but that's much better than having a too-short
	 * timeout value.
	 */
	if (host->quirks & SDHCI_QUIRK_BROKEN_TIMEOUT_VAL)
		return 0xE;

	/* Unspecified timeout, assume max */
	if (!data && !cmd->busy_timeout)
		return 0xE;

	/* timeout in us */
	if (!data)
		target_timeout = cmd->busy_timeout * 1000;
	else {
		target_timeout = DIV_ROUND_UP(data->timeout_ns, 1000);
		if (host->clock && data->timeout_clks) {
			unsigned long long val;

			/*
			 * data->timeout_clks is in units of clock cycles.
			 * host->clock is in Hz.  target_timeout is in us.
			 * Hence, us = 1000000 * cycles / Hz.  Round up.
			 */
			val = 1000000ULL * data->timeout_clks;
			if (do_div(val, host->clock))
				target_timeout++;
			target_timeout += val;
		}
	}

	/*
	 * Figure out needed cycles.
	 * We do this in steps in order to fit inside a 32 bit int.
	 * The first step is the minimum timeout, which will have a
	 * minimum resolution of 6 bits:
	 * (1) 2^13*1000 > 2^22,
	 * (2) host->timeout_clk < 2^16
	 *     =>
	 *     (1) / (2) > 2^6
	 */
	count = 0;
	if (host->quirks2 & SDHCI_QUIRK2_ALWAYS_USE_BASE_CLOCK) {
		curr_clk = host->clock / 1000;
		if (host->quirks2 & SDHCI_QUIRK2_DIVIDE_TOUT_BY_4)
			curr_clk /= 4;
		current_timeout = (1 << 13) * 1000 / curr_clk;
	} else {
		current_timeout = (1 << 13) * 1000 / host->timeout_clk;
	}
	while (current_timeout < target_timeout) {
		count++;
		current_timeout <<= 1;
		if (count >= 0xF)
			break;
	}

	if (!(host->quirks2 & SDHCI_QUIRK2_USE_RESERVED_MAX_TIMEOUT)) {
		if (count >= 0xF) {
			DBG("%s: Too large timeout 0x%x requested for CMD%d!\n",
			    mmc_hostname(host->mmc), count, cmd->opcode);
			count = 0xE;
		}
	}

	return count;
}

static void sdhci_set_transfer_irqs(struct sdhci_host *host)
{
	u32 pio_irqs = SDHCI_INT_DATA_AVAIL | SDHCI_INT_SPACE_AVAIL;
	u32 dma_irqs = SDHCI_INT_DMA_END | SDHCI_INT_ADMA_ERROR;

	if (host->flags & SDHCI_REQ_USE_DMA)
		host->ier = (host->ier & ~pio_irqs) | dma_irqs;
	else
		host->ier = (host->ier & ~dma_irqs) | pio_irqs;

	sdhci_writel(host, host->ier, SDHCI_INT_ENABLE);
	sdhci_writel(host, host->ier, SDHCI_SIGNAL_ENABLE);
}

static void sdhci_set_timeout(struct sdhci_host *host, struct mmc_command *cmd)
{
	u8 count;

	if (host->ops->set_timeout) {
		host->ops->set_timeout(host, cmd);
	} else {
		count = sdhci_calc_timeout(host, cmd);
		sdhci_writeb(host, count, SDHCI_TIMEOUT_CONTROL);
	}
}

static void sdhci_set_blk_size_reg(struct sdhci_host *host, unsigned int blksz,
				   unsigned int sdma_boundary)
{
	if (host->flags & SDHCI_USE_ADMA)
		sdhci_writew(host, SDHCI_MAKE_BLKSZ(0, blksz),
			     SDHCI_BLOCK_SIZE);
	else
		sdhci_writew(host, SDHCI_MAKE_BLKSZ(sdma_boundary, blksz),
			     SDHCI_BLOCK_SIZE);
}

static void sdhci_prepare_data(struct sdhci_host *host, struct mmc_command *cmd)
{
	u8 ctrl;
	struct mmc_data *data = cmd->data;
	int ret;

	WARN_ON(host->data);

	if (data || (cmd->flags & MMC_RSP_BUSY))
		sdhci_set_timeout(host, cmd);

	if (!data)
		return;

	/* Sanity checks */
	BUG_ON(data->blksz * data->blocks > host->mmc->max_req_size);
	BUG_ON(data->blksz > host->mmc->max_blk_size);
	BUG_ON(data->blocks > 65535);

	host->data = data;
	host->data_early = 0;
	host->data->bytes_xfered = 0;

	if (host->flags & (SDHCI_USE_SDMA | SDHCI_USE_ADMA))
		host->flags |= SDHCI_REQ_USE_DMA;

	if ((host->quirks2 & SDHCI_QUIRK2_USE_PIO_FOR_EMMC_TUNING) &&
		cmd->opcode == MMC_SEND_TUNING_BLOCK_HS200)
		host->flags &= ~SDHCI_REQ_USE_DMA;

	/*
	 * FIXME: This doesn't account for merging when mapping the
	 * scatterlist.
	 */
	if (host->flags & SDHCI_REQ_USE_DMA) {
		int broken, i;
		struct scatterlist *sg;

		broken = 0;
		if (host->flags & SDHCI_USE_ADMA) {
			if (host->quirks & SDHCI_QUIRK_32BIT_ADMA_SIZE)
				broken = 1;
		} else {
			if (host->quirks & SDHCI_QUIRK_32BIT_DMA_SIZE)
				broken = 1;
		}

		if (unlikely(broken)) {
			for_each_sg(data->sg, sg, data->sg_len, i) {
				if (sg->length & 0x3) {
					DBG("Reverting to PIO because of "
						"transfer size (%d)\n",
						sg->length);
					host->flags &= ~SDHCI_REQ_USE_DMA;
					break;
				}
			}
		}
	}

	/*
	 * The assumption here being that alignment is the same after
	 * translation to device address space.
	 */
	if (host->flags & SDHCI_REQ_USE_DMA) {
		int broken, i;
		struct scatterlist *sg;

		broken = 0;
		if (host->flags & SDHCI_USE_ADMA) {
			/*
			 * As we use 3 byte chunks to work around
			 * alignment problems, we need to check this
			 * quirk.
			 */
			if (host->quirks & SDHCI_QUIRK_32BIT_ADMA_SIZE)
				broken = 1;
		} else {
			if (host->quirks & SDHCI_QUIRK_32BIT_DMA_ADDR)
				broken = 1;
		}

		if (unlikely(broken)) {
			for_each_sg(data->sg, sg, data->sg_len, i) {
				if (sg->offset & 0x3) {
					DBG("Reverting to PIO because of "
						"bad alignment\n");
					host->flags &= ~SDHCI_REQ_USE_DMA;
					break;
				}
			}
		}
	}

	if (host->flags & SDHCI_REQ_USE_DMA) {
		if (host->flags & SDHCI_USE_ADMA) {
			trace_mmc_adma_table_pre(cmd->opcode, data->sg_len);
			ret = sdhci_adma_table_pre(host, data);
			if (ret) {
				/*
				 * This only happens when someone fed
				 * us an invalid request.
				 */
				WARN_ON(1);
				host->flags &= ~SDHCI_REQ_USE_DMA;
			} else {
				sdhci_writel(host, host->adma_addr,
					SDHCI_ADMA_ADDRESS);
				if (host->flags & SDHCI_USE_64_BIT_DMA)
					sdhci_writel(host,
						     (u64)host->adma_addr >> 32,
						     SDHCI_ADMA_ADDRESS_HI);
			}
		} else {
			int sg_cnt;

			sg_cnt = sdhci_pre_dma_transfer(host, data);
			if (sg_cnt <= 0) {
				/*
				 * This only happens when someone fed
				 * us an invalid request.
				 */
				WARN_ON(1);
				host->flags &= ~SDHCI_REQ_USE_DMA;
			} else {
				WARN_ON(sg_cnt != 1);
				sdhci_writel(host, sg_dma_address(data->sg),
					SDHCI_DMA_ADDRESS);
			}
		}
	}

	/*
	 * Always adjust the DMA selection as some controllers
	 * (e.g. JMicron) can't do PIO properly when the selection
	 * is ADMA.
	 */
	if (host->version >= SDHCI_SPEC_200) {
		ctrl = sdhci_readb(host, SDHCI_HOST_CONTROL);
		ctrl &= ~SDHCI_CTRL_DMA_MASK;
		if ((host->flags & SDHCI_REQ_USE_DMA) &&
			(host->flags & SDHCI_USE_ADMA)) {
			if (host->flags & SDHCI_USE_64_BIT_DMA)
				ctrl |= SDHCI_CTRL_ADMA64;
			else
				ctrl |= SDHCI_CTRL_ADMA32;
		} else {
			ctrl |= SDHCI_CTRL_SDMA;
		}
		sdhci_writeb(host, ctrl, SDHCI_HOST_CONTROL);
	}

	if (!(host->flags & SDHCI_REQ_USE_DMA)) {
		int flags;

		flags = SG_MITER_ATOMIC;
		if (host->data->flags & MMC_DATA_READ)
			flags |= SG_MITER_TO_SG;
		else
			flags |= SG_MITER_FROM_SG;
		sg_miter_start(&host->sg_miter, data->sg, data->sg_len, flags);
		host->blocks = data->blocks;
	}

	sdhci_set_transfer_irqs(host);

	/* Set the DMA boundary value and block size */
	sdhci_set_blk_size_reg(host, data->blksz, SDHCI_DEFAULT_BOUNDARY_ARG);
	sdhci_writew(host, data->blocks, SDHCI_BLOCK_COUNT);
	MMC_TRACE(host->mmc,
		"%s: 0x28=0x%08x 0x3E=0x%08x 0x06=0x%08x\n", __func__,
		sdhci_readb(host, SDHCI_HOST_CONTROL),
		sdhci_readw(host, SDHCI_HOST_CONTROL2),
		sdhci_readw(host, SDHCI_BLOCK_COUNT));
}

static void sdhci_set_transfer_mode(struct sdhci_host *host,
	struct mmc_command *cmd)
{
	u16 mode = 0;
	struct mmc_data *data = cmd->data;

	if (data == NULL) {
		if (host->quirks2 &
			SDHCI_QUIRK2_CLEAR_TRANSFERMODE_REG_BEFORE_CMD) {
			sdhci_writew(host, 0x0, SDHCI_TRANSFER_MODE);
		} else {
		/* clear Auto CMD settings for no data CMDs */
			mode = sdhci_readw(host, SDHCI_TRANSFER_MODE);
			sdhci_writew(host, mode & ~(SDHCI_TRNS_AUTO_CMD12 |
				SDHCI_TRNS_AUTO_CMD23), SDHCI_TRANSFER_MODE);
		}
		return;
	}

	WARN_ON(!host->data);

	if (!(host->quirks2 & SDHCI_QUIRK2_SUPPORT_SINGLE))
		mode = SDHCI_TRNS_BLK_CNT_EN;

	if (mmc_op_multi(cmd->opcode) || data->blocks > 1) {
		mode = SDHCI_TRNS_BLK_CNT_EN | SDHCI_TRNS_MULTI;
		/*
		 * If we are sending CMD23, CMD12 never gets sent
		 * on successful completion (so no Auto-CMD12).
		 */
		if (!host->mrq->sbc && (host->flags & SDHCI_AUTO_CMD12) &&
		    (cmd->opcode != SD_IO_RW_EXTENDED))
			mode |= SDHCI_TRNS_AUTO_CMD12;
		else if (host->mrq->sbc && (host->flags & SDHCI_AUTO_CMD23)) {
			mode |= SDHCI_TRNS_AUTO_CMD23;
			sdhci_writel(host, host->mrq->sbc->arg, SDHCI_ARGUMENT2);
		}
	}

	if (data->flags & MMC_DATA_READ) {
		mode |= SDHCI_TRNS_READ;
		if (host->ops->toggle_cdr) {
			if ((cmd->opcode == MMC_SEND_TUNING_BLOCK_HS200) ||
				(cmd->opcode == MMC_SEND_TUNING_BLOCK_HS400) ||
				(cmd->opcode == MMC_SEND_TUNING_BLOCK))
				host->ops->toggle_cdr(host, false);
			else
				host->ops->toggle_cdr(host, true);
		}
	}
	if (host->ops->toggle_cdr && (data->flags & MMC_DATA_WRITE))
		host->ops->toggle_cdr(host, false);
	if (host->flags & SDHCI_REQ_USE_DMA)
		mode |= SDHCI_TRNS_DMA;

	sdhci_writew(host, mode, SDHCI_TRANSFER_MODE);
	MMC_TRACE(host->mmc, "%s: 0x00=0x%08x 0x0C=0x%08x\n", __func__,
		sdhci_readw(host, SDHCI_ARGUMENT2),
		sdhci_readw(host, SDHCI_TRANSFER_MODE));
}

static void sdhci_finish_data(struct sdhci_host *host)
{
	struct mmc_data *data;

	BUG_ON(!host->data);

	data = host->data;
	host->data = NULL;

	MMC_TRACE(host->mmc, "%s: 0x24=0x%08x\n", __func__,
		sdhci_readl(host, SDHCI_PRESENT_STATE));
	if (host->flags & SDHCI_REQ_USE_DMA) {
		if (host->flags & SDHCI_USE_ADMA)
			sdhci_adma_table_post(host, data);
		else {
			if (data->host_cookie == COOKIE_MAPPED) {
				dma_unmap_sg(mmc_dev(host->mmc),
					data->sg, data->sg_len,
					(data->flags & MMC_DATA_READ) ?
					DMA_FROM_DEVICE : DMA_TO_DEVICE);
				data->host_cookie = COOKIE_UNMAPPED;
			}
		}
	}

	/*
	 * The specification states that the block count register must
	 * be updated, but it does not specify at what point in the
	 * data flow. That makes the register entirely useless to read
	 * back so we have to assume that nothing made it to the card
	 * in the event of an error.
	 */
	if (data->error)
		data->bytes_xfered = 0;
	else
		data->bytes_xfered = data->blksz * data->blocks;

	/*
	 * Need to send CMD12 if -
	 * a) open-ended multiblock transfer (no CMD23)
	 * b) error in multiblock transfer
	 */
	if (data->stop &&
	    (data->error ||
	     !host->mrq->sbc)) {

		/*
		 * The controller needs a reset of internal state machines
		 * upon error conditions.
		 */
		if (data->error) {
			sdhci_do_reset(host, SDHCI_RESET_CMD);
			sdhci_do_reset(host, SDHCI_RESET_DATA);
		}

		sdhci_send_command(host, data->stop);
	} else
		tasklet_schedule(&host->finish_tasklet);
}

void sdhci_send_command(struct sdhci_host *host, struct mmc_command *cmd)
{
	int flags;
	u32 mask;
	unsigned long timeout;

	WARN_ON(host->cmd);

	/* Wait max 10 ms */
	timeout = 10000;

	mask = SDHCI_CMD_INHIBIT;
	if ((cmd->data != NULL) || (cmd->flags & MMC_RSP_BUSY))
		mask |= SDHCI_DATA_INHIBIT;

	/* We shouldn't wait for data inihibit for stop commands, even
	   though they might use busy signaling */
	if (host->mrq->data && (cmd == host->mrq->data->stop))
		mask &= ~SDHCI_DATA_INHIBIT;

	while (sdhci_readl(host, SDHCI_PRESENT_STATE) & mask) {
		if (timeout == 0) {
			pr_err("%s: Controller never released "
				"inhibit bit(s).\n", mmc_hostname(host->mmc));
			sdhci_dumpregs(host);
			cmd->error = -EIO;
			tasklet_schedule(&host->finish_tasklet);
			return;
		}
		timeout--;
		udelay(1);
	}

	timeout = jiffies;
	if (!cmd->data && cmd->busy_timeout > 9000)
		timeout += DIV_ROUND_UP(cmd->busy_timeout, 1000) * HZ + HZ;
	else
		timeout += 10 * HZ;
	mod_timer(&host->timer, timeout);

	host->cmd = cmd;
	host->busy_handle = 0;

	sdhci_prepare_data(host, cmd);

	sdhci_writel(host, cmd->arg, SDHCI_ARGUMENT);

	sdhci_set_transfer_mode(host, cmd);

	if ((cmd->flags & MMC_RSP_136) && (cmd->flags & MMC_RSP_BUSY)) {
		pr_err("%s: Unsupported response type!\n",
			mmc_hostname(host->mmc));
		cmd->error = -EINVAL;
		tasklet_schedule(&host->finish_tasklet);
		return;
	}

	if (!(cmd->flags & MMC_RSP_PRESENT))
		flags = SDHCI_CMD_RESP_NONE;
	else if (cmd->flags & MMC_RSP_136)
		flags = SDHCI_CMD_RESP_LONG;
	else if (cmd->flags & MMC_RSP_BUSY)
		flags = SDHCI_CMD_RESP_SHORT_BUSY;
	else
		flags = SDHCI_CMD_RESP_SHORT;

	if (cmd->flags & MMC_RSP_CRC)
		flags |= SDHCI_CMD_CRC;
	if (cmd->flags & MMC_RSP_OPCODE)
		flags |= SDHCI_CMD_INDEX;

	/* CMD19 is special in that the Data Present Select should be set */
	if (cmd->data || cmd->opcode == MMC_SEND_TUNING_BLOCK ||
	    cmd->opcode == MMC_SEND_TUNING_BLOCK_HS200)
		flags |= SDHCI_CMD_DATA;

	if (cmd->data)
		host->data_start_time = ktime_get();
	trace_mmc_cmd_rw_start(cmd->opcode, cmd->arg, cmd->flags);
	MMC_TRACE(host->mmc,
		"%s: updated 0x8=0x%08x 0xC=0x%08x 0xE=0x%08x\n", __func__,
		sdhci_readl(host, SDHCI_ARGUMENT),
		sdhci_readw(host, SDHCI_TRANSFER_MODE),
		sdhci_readw(host, SDHCI_COMMAND));
	sdhci_writew(host, SDHCI_MAKE_CMD(cmd->opcode, flags), SDHCI_COMMAND);
}
EXPORT_SYMBOL_GPL(sdhci_send_command);

static void sdhci_finish_command(struct sdhci_host *host)
{
	int i;

	BUG_ON(host->cmd == NULL);

	if (host->cmd->flags & MMC_RSP_PRESENT) {
		if (host->cmd->flags & MMC_RSP_136) {
			/* CRC is stripped so we need to do some shifting. */
			for (i = 0;i < 4;i++) {
				host->cmd->resp[i] = sdhci_readl(host,
					SDHCI_RESPONSE + (3-i)*4) << 8;
				if (i != 3)
					host->cmd->resp[i] |=
						sdhci_readb(host,
						SDHCI_RESPONSE + (3-i)*4-1);
			}
			MMC_TRACE(host->mmc,
			"%s: resp 0: 0x%08x resp 1: 0x%08x resp 2: 0x%08x resp 3: 0x%08x\n",
			__func__, host->cmd->resp[0], host->cmd->resp[1],
			host->cmd->resp[2], host->cmd->resp[3]);
		} else {
			host->cmd->resp[0] = sdhci_readl(host, SDHCI_RESPONSE);
			MMC_TRACE(host->mmc, "%s: resp 0: 0x%08x\n",
				__func__, host->cmd->resp[0]);
		}
	}

	/* Finished CMD23, now send actual command. */
	if (host->cmd == host->mrq->sbc) {
		host->cmd->error = 0;
		host->cmd = NULL;
		sdhci_send_command(host, host->mrq->cmd);
	} else {

		/* Processed actual command. */
		if (host->data && host->data_early)
			sdhci_finish_data(host);

		if (!host->cmd->data)
			tasklet_schedule(&host->finish_tasklet);

		host->cmd = NULL;
	}
}

static u16 sdhci_get_preset_value(struct sdhci_host *host)
{
	u16 preset = 0;

	switch (host->timing) {
	case MMC_TIMING_UHS_SDR12:
		preset = sdhci_readw(host, SDHCI_PRESET_FOR_SDR12);
		break;
	case MMC_TIMING_UHS_SDR25:
		preset = sdhci_readw(host, SDHCI_PRESET_FOR_SDR25);
		break;
	case MMC_TIMING_UHS_SDR50:
		preset = sdhci_readw(host, SDHCI_PRESET_FOR_SDR50);
		break;
	case MMC_TIMING_UHS_SDR104:
	case MMC_TIMING_MMC_HS200:
		preset = sdhci_readw(host, SDHCI_PRESET_FOR_SDR104);
		break;
	case MMC_TIMING_UHS_DDR50:
	case MMC_TIMING_MMC_DDR52:
		preset = sdhci_readw(host, SDHCI_PRESET_FOR_DDR50);
		break;
	case MMC_TIMING_MMC_HS400:
		preset = sdhci_readw(host, SDHCI_PRESET_FOR_HS400);
		break;
	default:
		pr_warn("%s: Invalid UHS-I mode selected\n",
			mmc_hostname(host->mmc));
		preset = sdhci_readw(host, SDHCI_PRESET_FOR_SDR12);
		break;
	}
	return preset;
}

void sdhci_set_clock(struct sdhci_host *host, unsigned int clock)
{
	int div = 0; /* Initialized for compiler warning */
	int real_div = div, clk_mul = 1;
	u16 clk = 0;
	unsigned long timeout;
	bool switch_base_clk = false;

	host->mmc->actual_clock = 0;

	if (host->clock)
		sdhci_writew(host, 0, SDHCI_CLOCK_CONTROL);
	if (host->quirks2 & SDHCI_QUIRK2_NEED_DELAY_AFTER_INT_CLK_RST)
		mdelay(1);

	if (clock == 0)
		return;

	if (host->version >= SDHCI_SPEC_300) {
		if (host->preset_enabled) {
			u16 pre_val;

			clk = sdhci_readw(host, SDHCI_CLOCK_CONTROL);
			pre_val = sdhci_get_preset_value(host);
			div = (pre_val & SDHCI_PRESET_SDCLK_FREQ_MASK)
				>> SDHCI_PRESET_SDCLK_FREQ_SHIFT;
			if (host->clk_mul &&
				(pre_val & SDHCI_PRESET_CLKGEN_SEL_MASK)) {
				clk = SDHCI_PROG_CLOCK_MODE;
				real_div = div + 1;
				clk_mul = host->clk_mul;
			} else {
				real_div = max_t(int, 1, div << 1);
			}
			goto clock_set;
		}

		/*
		 * Check if the Host Controller supports Programmable Clock
		 * Mode.
		 */
		if (host->clk_mul) {
			for (div = 1; div <= 1024; div++) {
				if ((host->max_clk * host->clk_mul / div)
					<= clock)
					break;
			}
			if ((host->max_clk * host->clk_mul / div) <= clock) {
				/*
				 * Set Programmable Clock Mode in the Clock
				 * Control register.
				 */
				clk = SDHCI_PROG_CLOCK_MODE;
				real_div = div;
				clk_mul = host->clk_mul;
				div--;
			} else {
				/*
				 * Divisor can be too small to reach clock
				 * speed requirement. Then use the base clock.
				 */
				switch_base_clk = true;
			}
		}

		if (!host->clk_mul || switch_base_clk) {
			/* Version 3.00 divisors must be a multiple of 2. */
			if (host->max_clk <= clock)
				div = 1;
			else {
				for (div = 2; div < SDHCI_MAX_DIV_SPEC_300;
				     div += 2) {
					if ((host->max_clk / div) <= clock)
						break;
				}
			}
			real_div = div;
			div >>= 1;
			if ((host->quirks2 & SDHCI_QUIRK2_CLOCK_DIV_ZERO_BROKEN)
				&& !div && host->max_clk <= 25000000)
				div = 1;
		}
	} else {
		/* Version 2.00 divisors must be a power of 2. */
		for (div = 1; div < SDHCI_MAX_DIV_SPEC_200; div *= 2) {
			if ((host->max_clk / div) <= clock)
				break;
		}
		real_div = div;
		div >>= 1;
	}

clock_set:
	if (real_div)
		host->mmc->actual_clock = (host->max_clk * clk_mul) / real_div;

	if (host->quirks2 & SDHCI_QUIRK2_ALWAYS_USE_BASE_CLOCK)
		div = 0;

	clk |= (div & SDHCI_DIV_MASK) << SDHCI_DIVIDER_SHIFT;
	clk |= ((div & SDHCI_DIV_HI_MASK) >> SDHCI_DIV_MASK_LEN)
		<< SDHCI_DIVIDER_HI_SHIFT;
	clk |= SDHCI_CLOCK_INT_EN;
	sdhci_writew(host, clk, SDHCI_CLOCK_CONTROL);

	/* Wait max 20 ms */
	timeout = 20000;
	while (!((clk = sdhci_readw(host, SDHCI_CLOCK_CONTROL))
		& SDHCI_CLOCK_INT_STABLE)) {
		if (timeout == 0) {
			pr_err("%s: Internal clock never "
				"stabilised.\n", mmc_hostname(host->mmc));
			sdhci_dumpregs(host);
			return;
		}
		timeout--;
<<<<<<< HEAD
		udelay(1);
=======
		spin_unlock_irq(&host->lock);
		usleep_range(900, 1100);
		spin_lock_irq(&host->lock);
>>>>>>> 8f8ee970
	}

	clk |= SDHCI_CLOCK_CARD_EN;
	sdhci_writew(host, clk, SDHCI_CLOCK_CONTROL);
}
EXPORT_SYMBOL_GPL(sdhci_set_clock);

static void sdhci_set_power(struct sdhci_host *host, unsigned char mode,
			    unsigned short vdd)
{
	struct mmc_host *mmc = host->mmc;
	u8 pwr = 0;

	if (!IS_ERR(mmc->supply.vmmc)) {
		spin_unlock_irq(&host->lock);
		mmc_regulator_set_ocr(mmc, mmc->supply.vmmc, vdd);
		spin_lock_irq(&host->lock);

		if (mode != MMC_POWER_OFF)
			sdhci_writeb(host, SDHCI_POWER_ON, SDHCI_POWER_CONTROL);
		else
			sdhci_writeb(host, 0, SDHCI_POWER_CONTROL);

		return;
	}

	if (mode != MMC_POWER_OFF) {
		switch (1 << vdd) {
		case MMC_VDD_165_195:
			pwr = SDHCI_POWER_180;
			break;
		case MMC_VDD_29_30:
		case MMC_VDD_30_31:
			pwr = SDHCI_POWER_300;
			break;
		case MMC_VDD_32_33:
		case MMC_VDD_33_34:
			pwr = SDHCI_POWER_330;
			break;
		default:
			WARN(1, "%s: Invalid vdd %#x\n",
			     mmc_hostname(host->mmc), vdd);
			break;
		}
	}

	if (host->pwr == pwr)
		return;

	host->pwr = pwr;

	if (pwr == 0) {
		sdhci_writeb(host, 0, SDHCI_POWER_CONTROL);
		if (host->ops->check_power_status)
			host->ops->check_power_status(host, REQ_BUS_OFF);
		if (host->quirks2 & SDHCI_QUIRK2_CARD_ON_NEEDS_BUS_ON)
			sdhci_runtime_pm_bus_off(host);
		vdd = 0;
	} else {
		/*
		 * Spec says that we should clear the power reg before setting
		 * a new value. Some controllers don't seem to like this though.
		 */
		if (!(host->quirks & SDHCI_QUIRK_SINGLE_POWER_WRITE)) {
			sdhci_writeb(host, 0, SDHCI_POWER_CONTROL);
			if (host->ops->check_power_status)
				host->ops->check_power_status(host, REQ_BUS_OFF);
		}
		/*
		 * At least the Marvell CaFe chip gets confused if we set the
		 * voltage and set turn on power at the same time, so set the
		 * voltage first.
		 */
		if (host->quirks & SDHCI_QUIRK_NO_SIMULT_VDD_AND_POWER) {
			sdhci_writeb(host, pwr, SDHCI_POWER_CONTROL);
			if (host->ops->check_power_status)
				host->ops->check_power_status(host, REQ_BUS_ON);
		}

		pwr |= SDHCI_POWER_ON;

		sdhci_writeb(host, pwr, SDHCI_POWER_CONTROL);
		if (host->ops->check_power_status)
			host->ops->check_power_status(host, REQ_BUS_ON);

		if (host->quirks2 & SDHCI_QUIRK2_CARD_ON_NEEDS_BUS_ON)
			sdhci_runtime_pm_bus_on(host);

		/*
		 * Some controllers need an extra 10ms delay of 10ms before
		 * they can apply clock after applying power
		 */
		if (host->quirks & SDHCI_QUIRK_DELAY_AFTER_POWER)
			mdelay(10);
	}
}

/*****************************************************************************\
 *                                                                           *
 * MMC callbacks                                                             *
 *                                                                           *
\*****************************************************************************/

static int sdhci_enable(struct mmc_host *mmc)
{
	struct sdhci_host *host = mmc_priv(mmc);

	if (host->ops->platform_bus_voting)
		host->ops->platform_bus_voting(host, 1);

	return 0;
}

static int sdhci_disable(struct mmc_host *mmc)
{
	struct sdhci_host *host = mmc_priv(mmc);

	if (host->ops->platform_bus_voting)
		host->ops->platform_bus_voting(host, 0);

	return 0;
}

static void sdhci_notify_halt(struct mmc_host *mmc, bool halt)
{
	struct sdhci_host *host = mmc_priv(mmc);

	pr_debug("%s: halt notification was sent, halt=%d\n",
		mmc_hostname(mmc), halt);
	if (host->flags & SDHCI_USE_64_BIT_DMA) {
		if (halt)
			host->desc_sz = 16;
		else
			host->desc_sz = SDHCI_ADMA2_64_DESC_SZ;
	}
}

static inline void sdhci_update_power_policy(struct sdhci_host *host,
		enum sdhci_power_policy policy)
{
	host->power_policy = policy;
}

static int sdhci_notify_load(struct mmc_host *mmc, enum mmc_load state)
{
	int err = 0;
	struct sdhci_host *host = mmc_priv(mmc);

	switch (state) {
	case MMC_LOAD_HIGH:
		sdhci_update_power_policy(host, SDHCI_PERFORMANCE_MODE);
		break;
	case MMC_LOAD_LOW:
		sdhci_update_power_policy(host, SDHCI_POWER_SAVE_MODE);
		break;
	default:
		err = -EINVAL;
		break;
	}

	if (host->ops->notify_load)
		err = host->ops->notify_load(host, state);

	return err;
}

static bool sdhci_check_state(struct sdhci_host *host)
{
	if (!host->clock || !host->pwr)
		return true;
	else
		return false;
}

static bool sdhci_check_auto_tuning(struct sdhci_host *host,
				  struct mmc_command *cmd)
{
	if (((cmd->opcode != MMC_READ_SINGLE_BLOCK) &&
	     (cmd->opcode != MMC_READ_MULTIPLE_BLOCK) &&
	     (cmd->opcode != SD_IO_RW_EXTENDED)) || (host->clock < 100000000))
		return false;
	else if (host->mmc->ios.timing == MMC_TIMING_MMC_HS200 ||
		 host->mmc->ios.timing == MMC_TIMING_UHS_SDR104)
		return true;
	else
		return false;
}

static int sdhci_get_tuning_cmd(struct sdhci_host *host)
{
	if (!host->mmc || !host->mmc->card)
		return 0;
	/*
	 * If we are here, all conditions have already been true
	 * and the card can either be an eMMC or SD/SDIO
	 */
	if (mmc_card_mmc(host->mmc->card))
		return MMC_SEND_TUNING_BLOCK_HS200;
	else
		return MMC_SEND_TUNING_BLOCK;
}

static int sdhci_crypto_cfg(struct sdhci_host *host, struct mmc_request *mrq,
		u32 slot)
{
	int err = 0;

	if (host->crypto_reset_reqd && host->ops->crypto_engine_reset) {
		err = host->ops->crypto_engine_reset(host);
		if (err) {
			pr_err("%s: crypto reset failed\n",
					mmc_hostname(host->mmc));
			goto out;
		}
		host->crypto_reset_reqd = false;
	}

	if (host->ops->crypto_engine_cfg) {
		err = host->ops->crypto_engine_cfg(host, mrq, slot);
		if (err) {
			pr_err("%s: failed to configure crypto\n",
					mmc_hostname(host->mmc));
			goto out;
		}
	}
out:
	return err;
}

static int sdhci_crypto_cfg_end(struct sdhci_host *host,
				struct mmc_request *mrq)
{
	int err = 0;

	if (host->ops->crypto_engine_cfg_end) {
		err = host->ops->crypto_engine_cfg_end(host, mrq);
		if (err) {
			pr_err("%s: failed to configure crypto\n",
					mmc_hostname(host->mmc));
			return err;
		}
	}
	return 0;
}

static void sdhci_request(struct mmc_host *mmc, struct mmc_request *mrq)
{
	struct sdhci_host *host;
	int present;
	unsigned long flags;

	host = mmc_priv(mmc);

	sdhci_runtime_pm_get(host);
	if (sdhci_check_state(host)) {
		sdhci_dump_state(host);
		WARN(1, "sdhci in bad state");
		mrq->cmd->error = -EIO;
		if (mrq->data)
			mrq->data->error = -EIO;
		mmc_request_done(host->mmc, mrq);
		sdhci_runtime_pm_put(host);
		return;
	}

	/*
	 * Firstly check card presence from cd-gpio.  The return could
	 * be one of the following possibilities:
	 *     negative: cd-gpio is not available
	 *     zero: cd-gpio is used, and card is removed
	 *     one: cd-gpio is used, and card is present
	 */
	present = sdhci_do_get_cd(host);
	if (present < 0) {
		/* If polling, assume that the card is always present. */
		if (host->quirks & SDHCI_QUIRK_BROKEN_CARD_DETECTION)
			present = 1;
		else
			present = sdhci_readl(host, SDHCI_PRESENT_STATE) &
					SDHCI_CARD_PRESENT;
	}

	spin_lock_irqsave(&host->lock, flags);

	WARN_ON(host->mrq != NULL);

#ifndef SDHCI_USE_LEDS_CLASS
	if (!(host->quirks2 & SDHCI_QUIRK2_BROKEN_LED_CONTROL))
		sdhci_activate_led(host);
#endif

	/*
	 * Ensure we don't send the STOP for non-SET_BLOCK_COUNTED
	 * requests if Auto-CMD12 is enabled.
	 */
	if (!mrq->sbc && (host->flags & SDHCI_AUTO_CMD12)) {
		if (mrq->stop) {
			mrq->data->stop = NULL;
			mrq->stop = NULL;
		}
	}

	host->mrq = mrq;

	if (!present || host->flags & SDHCI_DEVICE_DEAD) {
		host->mrq->cmd->error = -ENOMEDIUM;
		tasklet_schedule(&host->finish_tasklet);
	} else {
		if (host->ops->config_auto_tuning_cmd) {
			if (sdhci_check_auto_tuning(host, mrq->cmd))
				host->ops->config_auto_tuning_cmd(host, true,
					sdhci_get_tuning_cmd(host));
			else
				host->ops->config_auto_tuning_cmd(host, false,
					sdhci_get_tuning_cmd(host));
		}

		if (host->is_crypto_en) {
			spin_unlock_irqrestore(&host->lock, flags);
			if (sdhci_crypto_cfg(host, mrq, 0))
				goto end_req;
			spin_lock_irqsave(&host->lock, flags);
		}

		if (mrq->sbc && !(host->flags & SDHCI_AUTO_CMD23))
			sdhci_send_command(host, mrq->sbc);
		else
			sdhci_send_command(host, mrq->cmd);
	}

	mmiowb();
	spin_unlock_irqrestore(&host->lock, flags);
	return;
end_req:
	mrq->cmd->error = -EIO;
	if (mrq->data)
		mrq->data->error = -EIO;
	host->mrq = NULL;
	sdhci_dumpregs(host);
	mmc_request_done(host->mmc, mrq);
	sdhci_runtime_pm_put(host);
}

void sdhci_set_bus_width(struct sdhci_host *host, int width)
{
	u8 ctrl;

	ctrl = sdhci_readb(host, SDHCI_HOST_CONTROL);
	if (width == MMC_BUS_WIDTH_8) {
		ctrl &= ~SDHCI_CTRL_4BITBUS;
		if (host->version >= SDHCI_SPEC_300)
			ctrl |= SDHCI_CTRL_8BITBUS;
	} else {
		if (host->version >= SDHCI_SPEC_300)
			ctrl &= ~SDHCI_CTRL_8BITBUS;
		if (width == MMC_BUS_WIDTH_4)
			ctrl |= SDHCI_CTRL_4BITBUS;
		else
			ctrl &= ~SDHCI_CTRL_4BITBUS;
	}
	sdhci_writeb(host, ctrl, SDHCI_HOST_CONTROL);
}
EXPORT_SYMBOL_GPL(sdhci_set_bus_width);

void sdhci_set_uhs_signaling(struct sdhci_host *host, unsigned timing)
{
	u16 ctrl_2;

	ctrl_2 = sdhci_readw(host, SDHCI_HOST_CONTROL2);
	/* Select Bus Speed Mode for host */
	ctrl_2 &= ~SDHCI_CTRL_UHS_MASK;
	if ((timing == MMC_TIMING_MMC_HS200) ||
	    (timing == MMC_TIMING_UHS_SDR104))
		ctrl_2 |= SDHCI_CTRL_UHS_SDR104;
	else if (timing == MMC_TIMING_UHS_SDR12)
		ctrl_2 |= SDHCI_CTRL_UHS_SDR12;
	else if (timing == MMC_TIMING_UHS_SDR25)
		ctrl_2 |= SDHCI_CTRL_UHS_SDR25;
	else if (timing == MMC_TIMING_UHS_SDR50)
		ctrl_2 |= SDHCI_CTRL_UHS_SDR50;
	else if ((timing == MMC_TIMING_UHS_DDR50) ||
		 (timing == MMC_TIMING_MMC_DDR52))
		ctrl_2 |= SDHCI_CTRL_UHS_DDR50;
	else if (timing == MMC_TIMING_MMC_HS400)
		ctrl_2 |= SDHCI_CTRL_HS400; /* Non-standard */
	sdhci_writew(host, ctrl_2, SDHCI_HOST_CONTROL2);
}
EXPORT_SYMBOL_GPL(sdhci_set_uhs_signaling);

void sdhci_cfg_irq(struct sdhci_host *host, bool enable, bool sync)
{
	if (enable && !(host->flags & SDHCI_HOST_IRQ_STATUS)) {
		enable_irq(host->irq);
		host->flags |= SDHCI_HOST_IRQ_STATUS;
	} else if (!enable && (host->flags & SDHCI_HOST_IRQ_STATUS)) {
		if (sync)
			disable_irq(host->irq);
		else
			disable_irq_nosync(host->irq);
		host->flags &= ~SDHCI_HOST_IRQ_STATUS;
	}
}
EXPORT_SYMBOL(sdhci_cfg_irq);

static void sdhci_do_set_ios(struct sdhci_host *host, struct mmc_ios *ios)
{
	unsigned long flags;
	u8 ctrl;
	struct mmc_host *mmc = host->mmc;
	int ret;

	if (host->flags & SDHCI_DEVICE_DEAD) {
		if (!IS_ERR(mmc->supply.vmmc) &&
		    ios->power_mode == MMC_POWER_OFF)
			mmc_regulator_set_ocr(mmc, mmc->supply.vmmc, 0);
		return;
	}

	if (host->version >= SDHCI_SPEC_300 &&
		(ios->power_mode == MMC_POWER_UP) &&
		!(host->quirks2 & SDHCI_QUIRK2_PRESET_VALUE_BROKEN))
		sdhci_enable_preset_value(host, false);

	spin_lock_irqsave(&host->lock, flags);
	if (host->mmc && host->mmc->card &&
			mmc_card_sdio(host->mmc->card))
		sdhci_cfg_irq(host, false, false);

	if (ios->clock &&
	    ((ios->clock != host->clock) || (ios->timing != host->timing))) {
		spin_unlock_irqrestore(&host->lock, flags);
		host->ops->set_clock(host, ios->clock);
		spin_lock_irqsave(&host->lock, flags);
		host->clock = ios->clock;

		if (host->quirks & SDHCI_QUIRK_DATA_TIMEOUT_USES_SDCLK &&
		    host->clock) {
			host->timeout_clk = host->mmc->actual_clock ?
						host->mmc->actual_clock / 1000 :
						host->clock / 1000;
			host->mmc->max_busy_timeout =
				host->ops->get_max_timeout_count ?
				host->ops->get_max_timeout_count(host) :
				1 << 27;
			host->mmc->max_busy_timeout /= host->timeout_clk;
		}
	}
	if (ios->clock && host->sdio_irq_async_status)
		sdhci_enable_sdio_irq_nolock(host, false);
	spin_unlock_irqrestore(&host->lock, flags);

	/*
	 * The controller clocks may be off during power-up and we may end up
	 * enabling card clock before giving power to the card. Hence, during
	 * MMC_POWER_UP enable the controller clock and turn-on the regulators.
	 * The mmc_power_up would provide the necessary delay before turning on
	 * the clocks to the card.
	 */
	if (ios->power_mode & MMC_POWER_UP) {
		if (host->ops->enable_controller_clock) {
			ret = host->ops->enable_controller_clock(host);
			if (ret) {
				pr_err("%s: enabling controller clock: failed: %d\n",
				       mmc_hostname(host->mmc), ret);
			} else {
				sdhci_set_power(host, ios->power_mode, ios->vdd);
			}
		}
	}

	spin_lock_irqsave(&host->lock, flags);
	if (!host->clock) {
		if (host->mmc && host->mmc->card &&
				mmc_card_sdio(host->mmc->card))
			sdhci_cfg_irq(host, true, false);
		spin_unlock_irqrestore(&host->lock, flags);
		return;
	}
	spin_unlock_irqrestore(&host->lock, flags);

	if (!host->ops->enable_controller_clock && (ios->power_mode &
						    (MMC_POWER_UP |
						     MMC_POWER_ON)))
		sdhci_set_power(host, ios->power_mode, ios->vdd);

	spin_lock_irqsave(&host->lock, flags);

	if (host->ops->platform_send_init_74_clocks)
		host->ops->platform_send_init_74_clocks(host, ios->power_mode);

	host->ops->set_bus_width(host, ios->bus_width);

	ctrl = sdhci_readb(host, SDHCI_HOST_CONTROL);

	if ((ios->timing == MMC_TIMING_SD_HS ||
	     ios->timing == MMC_TIMING_MMC_HS)
	    && !(host->quirks & SDHCI_QUIRK_NO_HISPD_BIT))
		ctrl |= SDHCI_CTRL_HISPD;
	else
		ctrl &= ~SDHCI_CTRL_HISPD;

	if (host->version >= SDHCI_SPEC_300) {
		u16 clk, ctrl_2;

		/* In case of UHS-I modes, set High Speed Enable */
		if ((ios->timing == MMC_TIMING_MMC_HS400) ||
		    (ios->timing == MMC_TIMING_MMC_HS200) ||
		    (ios->timing == MMC_TIMING_MMC_DDR52) ||
		    (ios->timing == MMC_TIMING_UHS_SDR50) ||
		    (ios->timing == MMC_TIMING_UHS_SDR104) ||
		    (ios->timing == MMC_TIMING_UHS_DDR50) ||
		    (ios->timing == MMC_TIMING_UHS_SDR25))
			ctrl |= SDHCI_CTRL_HISPD;

		if (!host->preset_enabled) {
			sdhci_writeb(host, ctrl, SDHCI_HOST_CONTROL);
			/*
			 * We only need to set Driver Strength if the
			 * preset value enable is not set.
			 */
			ctrl_2 = sdhci_readw(host, SDHCI_HOST_CONTROL2);
			ctrl_2 &= ~SDHCI_CTRL_DRV_TYPE_MASK;
			if (ios->drv_type == MMC_SET_DRIVER_TYPE_A)
				ctrl_2 |= SDHCI_CTRL_DRV_TYPE_A;
			else if (ios->drv_type == MMC_SET_DRIVER_TYPE_B)
				ctrl_2 |= SDHCI_CTRL_DRV_TYPE_B;
			else if (ios->drv_type == MMC_SET_DRIVER_TYPE_C)
				ctrl_2 |= SDHCI_CTRL_DRV_TYPE_C;
			else if (ios->drv_type == MMC_SET_DRIVER_TYPE_D)
				ctrl_2 |= SDHCI_CTRL_DRV_TYPE_D;
			else {
				pr_warn("%s: invalid driver type, default to "
					"driver type B\n", mmc_hostname(mmc));
				ctrl_2 |= SDHCI_CTRL_DRV_TYPE_B;
			}

			sdhci_writew(host, ctrl_2, SDHCI_HOST_CONTROL2);
		} else {
			/*
			 * According to SDHC Spec v3.00, if the Preset Value
			 * Enable in the Host Control 2 register is set, we
			 * need to reset SD Clock Enable before changing High
			 * Speed Enable to avoid generating clock gliches.
			 */

			/* Reset SD Clock Enable */
			clk = sdhci_readw(host, SDHCI_CLOCK_CONTROL);
			clk &= ~SDHCI_CLOCK_CARD_EN;
			sdhci_writew(host, clk, SDHCI_CLOCK_CONTROL);

			sdhci_writeb(host, ctrl, SDHCI_HOST_CONTROL);

			/* Re-enable SD Clock */
			if (ios->clock) {
				spin_unlock_irqrestore(&host->lock, flags);
				host->ops->set_clock(host, host->clock);
				spin_lock_irqsave(&host->lock, flags);
			}
		}

		/* Reset SD Clock Enable */
		clk = sdhci_readw(host, SDHCI_CLOCK_CONTROL);
		clk &= ~SDHCI_CLOCK_CARD_EN;
		sdhci_writew(host, clk, SDHCI_CLOCK_CONTROL);

		host->ops->set_uhs_signaling(host, ios->timing);
		host->timing = ios->timing;

		if (!(host->quirks2 & SDHCI_QUIRK2_PRESET_VALUE_BROKEN) &&
				((ios->timing == MMC_TIMING_UHS_SDR12) ||
				 (ios->timing == MMC_TIMING_UHS_SDR25) ||
				 (ios->timing == MMC_TIMING_UHS_SDR50) ||
				 (ios->timing == MMC_TIMING_UHS_SDR104) ||
				 (ios->timing == MMC_TIMING_UHS_DDR50) ||
				 (ios->timing == MMC_TIMING_MMC_DDR52))) {
			u16 preset;

			sdhci_enable_preset_value(host, true);
			preset = sdhci_get_preset_value(host);
			ios->drv_type = (preset & SDHCI_PRESET_DRV_MASK)
				>> SDHCI_PRESET_DRV_SHIFT;
		}

		/* Re-enable SD Clock */
		if (ios->clock) {
			spin_unlock_irqrestore(&host->lock, flags);
			host->ops->set_clock(host, host->clock);
			spin_lock_irqsave(&host->lock, flags);
		}
	} else
		sdhci_writeb(host, ctrl, SDHCI_HOST_CONTROL);

	spin_unlock_irqrestore(&host->lock, flags);
	/*
	 * Some (ENE) controllers go apeshit on some ios operation,
	 * signalling timeout and CRC errors even on CMD0. Resetting
	 * it on each ios seems to solve the problem.
	 */
	if (host->quirks & SDHCI_QUIRK_RESET_CMD_DATA_ON_IOS)
		sdhci_do_reset(host, SDHCI_RESET_CMD | SDHCI_RESET_DATA);

	/*
	 * Reset the chip on each power off.
	 * Should clear out any weird states.
	 */
	if (ios->power_mode == MMC_POWER_OFF) {
		sdhci_writel(host, 0, SDHCI_SIGNAL_ENABLE);
		sdhci_reinit(host);
		sdhci_set_power(host, ios->power_mode, ios->vdd);
	}
	if (!ios->clock)
		host->ops->set_clock(host, ios->clock);

	spin_lock_irqsave(&host->lock, flags);
	if (host->mmc && host->mmc->card &&
			mmc_card_sdio(host->mmc->card))
		sdhci_cfg_irq(host, true, false);
	spin_unlock_irqrestore(&host->lock, flags);

	mmiowb();
}

static void sdhci_set_ios(struct mmc_host *mmc, struct mmc_ios *ios)
{
	struct sdhci_host *host = mmc_priv(mmc);

	sdhci_runtime_pm_get(host);
	sdhci_do_set_ios(host, ios);
	sdhci_runtime_pm_put(host);
}

static int sdhci_do_get_cd(struct sdhci_host *host)
{
	int gpio_cd = mmc_gpio_get_cd(host->mmc);

	if (host->flags & SDHCI_DEVICE_DEAD)
		return 0;

	/* If nonremovable, assume that the card is always present. */
	if (host->mmc->caps & MMC_CAP_NONREMOVABLE)
		return 1;

	/*
	 * Try slot gpio detect, if defined it take precedence
	 * over build in controller functionality
	 */
	if (!IS_ERR_VALUE(gpio_cd))
		return !!gpio_cd;

	/* If polling, assume that the card is always present. */
	if (host->quirks & SDHCI_QUIRK_BROKEN_CARD_DETECTION)
		return 1;

	/* Host native card detect */
	return !!(sdhci_readl(host, SDHCI_PRESENT_STATE) & SDHCI_CARD_PRESENT);
}

static int sdhci_get_cd(struct mmc_host *mmc)
{
	struct sdhci_host *host = mmc_priv(mmc);
	int ret;

	sdhci_runtime_pm_get(host);
	ret = sdhci_do_get_cd(host);
	sdhci_runtime_pm_put(host);
	return ret;
}

static int sdhci_check_ro(struct sdhci_host *host)
{
	unsigned long flags;
	int is_readonly;

	spin_lock_irqsave(&host->lock, flags);

	if (host->flags & SDHCI_DEVICE_DEAD)
		is_readonly = 0;
	else if (host->ops->get_ro)
		is_readonly = host->ops->get_ro(host);
	else
		is_readonly = !(sdhci_readl(host, SDHCI_PRESENT_STATE)
				& SDHCI_WRITE_PROTECT);

	spin_unlock_irqrestore(&host->lock, flags);

	/* This quirk needs to be replaced by a callback-function later */
	return host->quirks & SDHCI_QUIRK_INVERTED_WRITE_PROTECT ?
		!is_readonly : is_readonly;
}

#define SAMPLE_COUNT	5

static int sdhci_do_get_ro(struct sdhci_host *host)
{
	int i, ro_count;

	if (!(host->quirks & SDHCI_QUIRK_UNSTABLE_RO_DETECT))
		return sdhci_check_ro(host);

	ro_count = 0;
	for (i = 0; i < SAMPLE_COUNT; i++) {
		if (sdhci_check_ro(host)) {
			if (++ro_count > SAMPLE_COUNT / 2)
				return 1;
		}
		msleep(30);
	}
	return 0;
}

static void sdhci_hw_reset(struct mmc_host *mmc)
{
	struct sdhci_host *host = mmc_priv(mmc);

	if (host->ops && host->ops->hw_reset)
		host->ops->hw_reset(host);
}

static int sdhci_get_ro(struct mmc_host *mmc)
{
	struct sdhci_host *host = mmc_priv(mmc);
	int ret;

	sdhci_runtime_pm_get(host);
	ret = sdhci_do_get_ro(host);
	sdhci_runtime_pm_put(host);
	return ret;
}

static void sdhci_enable_sdio_irq_nolock(struct sdhci_host *host, int enable)
{
	u16 ctrl = 0;

	if (host->flags & SDHCI_DEVICE_DEAD)
		return;

	if (mmc_card_and_host_support_async_int(host->mmc)) {
		ctrl = sdhci_readw(host, SDHCI_HOST_CONTROL2);
		if (enable)
			ctrl |= SDHCI_CTRL_ASYNC_INT_ENABLE;
		else
			ctrl &= ~SDHCI_CTRL_ASYNC_INT_ENABLE;
		sdhci_writew(host, ctrl, SDHCI_HOST_CONTROL2);
	}

	if (enable)
		host->ier |= SDHCI_INT_CARD_INT;
	else
		host->ier &= ~SDHCI_INT_CARD_INT;

	sdhci_writel(host, host->ier, SDHCI_INT_ENABLE);
	sdhci_writel(host, host->ier, SDHCI_SIGNAL_ENABLE);
	mmiowb();
}

static void sdhci_enable_sdio_irq(struct mmc_host *mmc, int enable)
{
	struct sdhci_host *host = mmc_priv(mmc);
	unsigned long flags;

	sdhci_runtime_pm_get(host);

	spin_lock_irqsave(&host->lock, flags);
	if (enable)
		host->flags |= SDHCI_SDIO_IRQ_ENABLED;
	else
		host->flags &= ~SDHCI_SDIO_IRQ_ENABLED;

	sdhci_enable_sdio_irq_nolock(host, enable);
	spin_unlock_irqrestore(&host->lock, flags);

	sdhci_runtime_pm_put(host);
}

static int sdhci_do_start_signal_voltage_switch(struct sdhci_host *host,
						struct mmc_ios *ios)
{
	struct mmc_host *mmc = host->mmc;
	u16 ctrl;
	int ret;

	/*
	 * Signal Voltage Switching is only applicable for Host Controllers
	 * v3.00 and above.
	 */
	if (host->version < SDHCI_SPEC_300)
		return 0;

	ctrl = sdhci_readw(host, SDHCI_HOST_CONTROL2);

	switch (ios->signal_voltage) {
	case MMC_SIGNAL_VOLTAGE_330:
		/* Set 1.8V Signal Enable in the Host Control2 register to 0 */
		ctrl &= ~SDHCI_CTRL_VDD_180;
		sdhci_writew(host, ctrl, SDHCI_HOST_CONTROL2);
		if (host->ops->check_power_status)
			host->ops->check_power_status(host, REQ_IO_HIGH);

		if (!IS_ERR(mmc->supply.vqmmc)) {
			ret = regulator_set_voltage(mmc->supply.vqmmc, 2700000,
						    3600000);
			if (ret) {
				pr_warn("%s: Switching to 3.3V signalling voltage failed\n",
					mmc_hostname(mmc));
				return -EIO;
			}
		}
		/* Wait for 5ms */
		usleep_range(5000, 5500);

		/* 3.3V regulator output should be stable within 5 ms */
		ctrl = sdhci_readw(host, SDHCI_HOST_CONTROL2);
		if (!(ctrl & SDHCI_CTRL_VDD_180))
			return 0;

		pr_warn("%s: 3.3V regulator output did not became stable\n",
			mmc_hostname(mmc));

		return -EAGAIN;
	case MMC_SIGNAL_VOLTAGE_180:
		if (!IS_ERR(mmc->supply.vqmmc)) {
			ret = regulator_set_voltage(mmc->supply.vqmmc,
					1700000, 1950000);
			if (ret) {
				pr_warn("%s: Switching to 1.8V signalling voltage failed\n",
					mmc_hostname(mmc));
				return -EIO;
			}
		}

		/*
		 * Enable 1.8V Signal Enable in the Host Control2
		 * register
		 */
		ctrl |= SDHCI_CTRL_VDD_180;
		sdhci_writew(host, ctrl, SDHCI_HOST_CONTROL2);
		if (host->ops->check_power_status)
			host->ops->check_power_status(host, REQ_IO_LOW);

		/* Some controller need to do more when switching */
		if (host->ops->voltage_switch)
			host->ops->voltage_switch(host);

		/* 1.8V regulator output should be stable within 5 ms */
		ctrl = sdhci_readw(host, SDHCI_HOST_CONTROL2);
		if (ctrl & SDHCI_CTRL_VDD_180)
			return 0;

		pr_warn("%s: 1.8V regulator output did not became stable\n",
			mmc_hostname(mmc));

		return -EAGAIN;
	case MMC_SIGNAL_VOLTAGE_120:
		if (!IS_ERR(mmc->supply.vqmmc)) {
			ret = regulator_set_voltage(mmc->supply.vqmmc, 1100000,
						    1300000);
			if (ret) {
				pr_warn("%s: Switching to 1.2V signalling voltage failed\n",
					mmc_hostname(mmc));
				return -EIO;
			}
		}
		return 0;
	default:
		/* No signal voltage switch required */
		return 0;
	}
}

static int sdhci_start_signal_voltage_switch(struct mmc_host *mmc,
	struct mmc_ios *ios)
{
	struct sdhci_host *host = mmc_priv(mmc);
	int err;

	if (host->version < SDHCI_SPEC_300)
		return 0;
	sdhci_runtime_pm_get(host);
	err = sdhci_do_start_signal_voltage_switch(host, ios);
	sdhci_runtime_pm_put(host);
	return err;
}

static int sdhci_card_busy(struct mmc_host *mmc)
{
	struct sdhci_host *host = mmc_priv(mmc);
	u32 present_state;

	sdhci_runtime_pm_get(host);
	/* Check whether DAT[3:0] is 0000 */
	present_state = sdhci_readl(host, SDHCI_PRESENT_STATE);
	sdhci_runtime_pm_put(host);

	return !(present_state & SDHCI_DATA_LVL_MASK);
}

static int sdhci_prepare_hs400_tuning(struct mmc_host *mmc, struct mmc_ios *ios)
{
	struct sdhci_host *host = mmc_priv(mmc);
	unsigned long flags;

	spin_lock_irqsave(&host->lock, flags);
	host->flags |= SDHCI_HS400_TUNING;
	spin_unlock_irqrestore(&host->lock, flags);

	return 0;
}

static int sdhci_enhanced_strobe(struct mmc_host *mmc)
{
	struct sdhci_host *host = mmc_priv(mmc);
	int err = 0;

	sdhci_runtime_pm_get(host);
	if (host->ops->enhanced_strobe)
		err = host->ops->enhanced_strobe(host);
	sdhci_runtime_pm_put(host);

	return err;
}

static int sdhci_execute_tuning(struct mmc_host *mmc, u32 opcode)
{
	struct sdhci_host *host = mmc_priv(mmc);
	u16 ctrl;
	int tuning_loop_counter = MAX_TUNING_LOOP;
	int err = 0;
	unsigned long flags;
	unsigned int tuning_count = 0;
	bool hs400_tuning;

	sdhci_runtime_pm_get(host);
	spin_lock_irqsave(&host->lock, flags);

	hs400_tuning = host->flags & SDHCI_HS400_TUNING;
	host->flags &= ~SDHCI_HS400_TUNING;

	if (host->tuning_mode == SDHCI_TUNING_MODE_1)
		tuning_count = host->tuning_count;

	/*
	 * The Host Controller needs tuning in case of SDR104 and DDR50
	 * mode, and for SDR50 mode when Use Tuning for SDR50 is set in
	 * the Capabilities register.
	 * If the Host Controller supports the HS200 mode then the
	 * tuning function has to be executed.
	 */
	switch (host->timing) {
	/* HS400 tuning is done in HS200 mode */
	case MMC_TIMING_MMC_HS400:
		if (!(mmc->caps2 & MMC_CAP2_HS400_POST_TUNING)) {
			err = -EINVAL;
			goto out_unlock;
		}
	case MMC_TIMING_MMC_HS200:
		/*
		 * Periodic re-tuning for HS400 is not expected to be needed, so
		 * disable it here.
		 */
		if (hs400_tuning)
			tuning_count = 0;
		break;

	case MMC_TIMING_UHS_SDR104:
	case MMC_TIMING_UHS_DDR50:
		break;

	case MMC_TIMING_UHS_SDR50:
		if (host->flags & SDHCI_SDR50_NEEDS_TUNING ||
		    host->flags & SDHCI_SDR104_NEEDS_TUNING)
			break;
		/* FALLTHROUGH */

	default:
		goto out_unlock;
	}

	if (host->ops->platform_execute_tuning) {
		spin_unlock_irqrestore(&host->lock, flags);
		/*
		 * Make sure re-tuning won't get triggered for the CRC errors
		 * occurred while executing tuning
		 */
		mmc_retune_disable(mmc);
		err = host->ops->platform_execute_tuning(host, opcode);
		mmc_retune_enable(mmc);
		sdhci_runtime_pm_put(host);
		return err;
	}

	ctrl = sdhci_readw(host, SDHCI_HOST_CONTROL2);
	ctrl |= SDHCI_CTRL_EXEC_TUNING;
	if (host->quirks2 & SDHCI_QUIRK2_TUNING_WORK_AROUND)
		ctrl |= SDHCI_CTRL_TUNED_CLK;
	sdhci_writew(host, ctrl, SDHCI_HOST_CONTROL2);

	/*
	 * As per the Host Controller spec v3.00, tuning command
	 * generates Buffer Read Ready interrupt, so enable that.
	 *
	 * Note: The spec clearly says that when tuning sequence
	 * is being performed, the controller does not generate
	 * interrupts other than Buffer Read Ready interrupt. But
	 * to make sure we don't hit a controller bug, we _only_
	 * enable Buffer Read Ready interrupt here.
	 */
	sdhci_writel(host, SDHCI_INT_DATA_AVAIL, SDHCI_INT_ENABLE);
	sdhci_writel(host, SDHCI_INT_DATA_AVAIL, SDHCI_SIGNAL_ENABLE);

	/*
	 * Issue CMD19 repeatedly till Execute Tuning is set to 0 or the number
	 * of loops reaches 40 times or a timeout of 150ms occurs.
	 */
	do {
		struct mmc_command cmd = {0};
		struct mmc_request mrq = {NULL};

		cmd.opcode = opcode;
		cmd.arg = 0;
		cmd.flags = MMC_RSP_R1 | MMC_CMD_ADTC;
		cmd.retries = 0;
		cmd.data = NULL;
		cmd.error = 0;

		if (tuning_loop_counter-- == 0)
			break;

		mrq.cmd = &cmd;
		host->mrq = &mrq;

		/*
		 * In response to CMD19, the card sends 64 bytes of tuning
		 * block to the Host Controller. So we set the block size
		 * to 64 here.
		 */
		if (cmd.opcode == MMC_SEND_TUNING_BLOCK_HS200) {
			if (mmc->ios.bus_width == MMC_BUS_WIDTH_8)
				sdhci_set_blk_size_reg(host, 128, 7);
			else if (mmc->ios.bus_width == MMC_BUS_WIDTH_4)
				sdhci_set_blk_size_reg(host, 64, 7);
		} else {
			sdhci_set_blk_size_reg(host, 64, 7);
		}

		/*
		 * The tuning block is sent by the card to the host controller.
		 * So we set the TRNS_READ bit in the Transfer Mode register.
		 * This also takes care of setting DMA Enable and Multi Block
		 * Select in the same register to 0.
		 */
		sdhci_writew(host, SDHCI_TRNS_READ, SDHCI_TRANSFER_MODE);

		sdhci_send_command(host, &cmd);

		host->cmd = NULL;
		host->mrq = NULL;

		spin_unlock_irqrestore(&host->lock, flags);
		/* Wait for Buffer Read Ready interrupt */
		wait_event_interruptible_timeout(host->buf_ready_int,
					(host->tuning_done == 1),
					msecs_to_jiffies(50));
		spin_lock_irqsave(&host->lock, flags);

		if (!host->tuning_done) {
			pr_info(DRIVER_NAME ": Timeout waiting for "
				"Buffer Read Ready interrupt during tuning "
				"procedure, falling back to fixed sampling "
				"clock\n");
			ctrl = sdhci_readw(host, SDHCI_HOST_CONTROL2);
			ctrl &= ~SDHCI_CTRL_TUNED_CLK;
			ctrl &= ~SDHCI_CTRL_EXEC_TUNING;
			sdhci_writew(host, ctrl, SDHCI_HOST_CONTROL2);

			sdhci_do_reset(host, SDHCI_RESET_CMD);
			sdhci_do_reset(host, SDHCI_RESET_DATA);

			err = -EIO;

			if (cmd.opcode != MMC_SEND_TUNING_BLOCK_HS200)
				goto out;

			sdhci_writel(host, host->ier, SDHCI_INT_ENABLE);
			sdhci_writel(host, host->ier, SDHCI_SIGNAL_ENABLE);

			spin_unlock_irqrestore(&host->lock, flags);

			memset(&cmd, 0, sizeof(cmd));
			cmd.opcode = MMC_STOP_TRANSMISSION;
			cmd.flags = MMC_RSP_SPI_R1B | MMC_RSP_R1B | MMC_CMD_AC;
			cmd.busy_timeout = 50;
			mmc_wait_for_cmd(mmc, &cmd, 0);

			spin_lock_irqsave(&host->lock, flags);

			goto out;
		}

		host->tuning_done = 0;

		ctrl = sdhci_readw(host, SDHCI_HOST_CONTROL2);

		/* eMMC spec does not require a delay between tuning cycles */
		if (opcode == MMC_SEND_TUNING_BLOCK)
			mdelay(1);
	} while (ctrl & SDHCI_CTRL_EXEC_TUNING);

	/*
	 * The Host Driver has exhausted the maximum number of loops allowed,
	 * so use fixed sampling frequency.
	 */
	if (tuning_loop_counter < 0) {
		ctrl &= ~SDHCI_CTRL_TUNED_CLK;
		sdhci_writew(host, ctrl, SDHCI_HOST_CONTROL2);
	}
	if (!(ctrl & SDHCI_CTRL_TUNED_CLK)) {
		pr_info(DRIVER_NAME ": Tuning procedure"
			" failed, falling back to fixed sampling"
			" clock\n");
		err = -EIO;
	}

out:
	if (tuning_count) {
		/*
		 * In case tuning fails, host controllers which support
		 * re-tuning can try tuning again at a later time, when the
		 * re-tuning timer expires.  So for these controllers, we
		 * return 0. Since there might be other controllers who do not
		 * have this capability, we return error for them.
		 */
		err = 0;
	}

	host->mmc->retune_period = err ? 0 : tuning_count;

	sdhci_writel(host, host->ier, SDHCI_INT_ENABLE);
	sdhci_writel(host, host->ier, SDHCI_SIGNAL_ENABLE);
out_unlock:
	spin_unlock_irqrestore(&host->lock, flags);
	sdhci_runtime_pm_put(host);

	return err;
}

static int sdhci_select_drive_strength(struct mmc_card *card,
				       unsigned int max_dtr, int host_drv,
				       int card_drv, int *drv_type)
{
	struct sdhci_host *host = mmc_priv(card->host);

	if (!host->ops->select_drive_strength)
		return 0;

	return host->ops->select_drive_strength(host, card, max_dtr, host_drv,
						card_drv, drv_type);
}

static void sdhci_enable_preset_value(struct sdhci_host *host, bool enable)
{
	/* Host Controller v3.00 defines preset value registers */
	if (host->version < SDHCI_SPEC_300)
		return;

	if (host->quirks2 & SDHCI_QUIRK2_BROKEN_PRESET_VALUE)
		return;

	/*
	 * We only enable or disable Preset Value if they are not already
	 * enabled or disabled respectively. Otherwise, we bail out.
	 */
	if (host->preset_enabled != enable) {
		u16 ctrl = sdhci_readw(host, SDHCI_HOST_CONTROL2);

		if (enable)
			ctrl |= SDHCI_CTRL_PRESET_VAL_ENABLE;
		else
			ctrl &= ~SDHCI_CTRL_PRESET_VAL_ENABLE;

		sdhci_writew(host, ctrl, SDHCI_HOST_CONTROL2);

		if (enable)
			host->flags |= SDHCI_PV_ENABLED;
		else
			host->flags &= ~SDHCI_PV_ENABLED;

		host->preset_enabled = enable;
	}
}

static void sdhci_post_req(struct mmc_host *mmc, struct mmc_request *mrq,
				int err)
{
	struct sdhci_host *host = mmc_priv(mmc);
	struct mmc_data *data = mrq->data;

	if (host->flags & SDHCI_REQ_USE_DMA) {
		if (data->host_cookie == COOKIE_GIVEN ||
				data->host_cookie == COOKIE_MAPPED)
			dma_unmap_sg(mmc_dev(host->mmc), data->sg, data->sg_len,
					 data->flags & MMC_DATA_WRITE ?
					 DMA_TO_DEVICE : DMA_FROM_DEVICE);
		data->host_cookie = COOKIE_UNMAPPED;
	}
	if (host->ops->post_req)
		host->ops->post_req(host, mrq);
}

static int sdhci_pre_dma_transfer(struct sdhci_host *host,
				       struct mmc_data *data)
{
	int sg_count;

	if (data->host_cookie == COOKIE_MAPPED) {
		data->host_cookie = COOKIE_GIVEN;
		return data->sg_count;
	}

	WARN_ON(data->host_cookie == COOKIE_GIVEN);

	sg_count = dma_map_sg(mmc_dev(host->mmc), data->sg, data->sg_len,
				data->flags & MMC_DATA_WRITE ?
				DMA_TO_DEVICE : DMA_FROM_DEVICE);

	if (sg_count == 0)
		return -ENOSPC;

	data->sg_count = sg_count;
	data->host_cookie = COOKIE_MAPPED;

	return sg_count;
}

static void sdhci_pre_req(struct mmc_host *mmc, struct mmc_request *mrq,
			       bool is_first_req)
{
	struct sdhci_host *host = mmc_priv(mmc);

	mrq->data->host_cookie = COOKIE_UNMAPPED;

	if (host->flags & SDHCI_REQ_USE_DMA)
		sdhci_pre_dma_transfer(host, mrq->data);

	if (host->ops->pre_req)
		host->ops->pre_req(host, mrq);
}

static void sdhci_card_event(struct mmc_host *mmc)
{
	struct sdhci_host *host = mmc_priv(mmc);
	unsigned long flags;
	int present;

	/* First check if client has provided their own card event */
	if (host->ops->card_event)
		host->ops->card_event(host);

	present = sdhci_do_get_cd(host);

	spin_lock_irqsave(&host->lock, flags);

	/* Check host->mrq first in case we are runtime suspended */
	if (host->mrq && !present) {
		pr_err("%s: Card removed during transfer!\n",
			mmc_hostname(host->mmc));
		pr_err("%s: Resetting controller.\n",
			mmc_hostname(host->mmc));

		sdhci_do_reset(host, SDHCI_RESET_CMD);
		sdhci_do_reset(host, SDHCI_RESET_DATA);

		host->mrq->cmd->error = -ENOMEDIUM;
		tasklet_schedule(&host->finish_tasklet);
	}

	spin_unlock_irqrestore(&host->lock, flags);
}

static int sdhci_late_init(struct mmc_host *mmc)
{
	struct sdhci_host *host = mmc_priv(mmc);

	if (host->ops->init)
		host->ops->init(host);

	return 0;
}

static void sdhci_force_err_irq(struct mmc_host *mmc, u64 errmask)
{
	struct sdhci_host *host = mmc_priv(mmc);
	u16 mask = errmask & 0xFFFF;

	pr_err("%s: Force raise error mask:0x%04x\n", __func__, mask);
	sdhci_runtime_pm_get(host);
	sdhci_writew(host, mask, SDHCI_SET_INT_ERROR);
	sdhci_runtime_pm_put(host);
}

static const struct mmc_host_ops sdhci_ops = {
	.init           = sdhci_late_init,
	.request	= sdhci_request,
	.post_req	= sdhci_post_req,
	.pre_req	= sdhci_pre_req,
	.set_ios	= sdhci_set_ios,
	.get_cd		= sdhci_get_cd,
	.get_ro		= sdhci_get_ro,
	.hw_reset	= sdhci_hw_reset,
	.enable_sdio_irq = sdhci_enable_sdio_irq,
	.start_signal_voltage_switch	= sdhci_start_signal_voltage_switch,
	.prepare_hs400_tuning		= sdhci_prepare_hs400_tuning,
	.execute_tuning			= sdhci_execute_tuning,
	.enhanced_strobe		= sdhci_enhanced_strobe,
	.select_drive_strength		= sdhci_select_drive_strength,
	.card_event			= sdhci_card_event,
	.card_busy	= sdhci_card_busy,
	.enable		= sdhci_enable,
	.disable	= sdhci_disable,
	.notify_load	= sdhci_notify_load,
	.notify_halt	= sdhci_notify_halt,
	.force_err_irq	= sdhci_force_err_irq,
};

/*****************************************************************************\
 *                                                                           *
 * Tasklets                                                                  *
 *                                                                           *
\*****************************************************************************/

static void sdhci_tasklet_finish(unsigned long param)
{
	struct sdhci_host *host;
	unsigned long flags;
	struct mmc_request *mrq;

	host = (struct sdhci_host*)param;

	spin_lock_irqsave(&host->lock, flags);

        /*
         * If this tasklet gets rescheduled while running, it will
         * be run again afterwards but without any active request.
         */
	if (!host->mrq) {
		spin_unlock_irqrestore(&host->lock, flags);
		return;
	}

	del_timer(&host->timer);

	mrq = host->mrq;

	/*
	 * The controller needs a reset of internal state machines
	 * upon error conditions.
	 */
	if (!(host->flags & SDHCI_DEVICE_DEAD) &&
	    ((mrq->cmd && mrq->cmd->error) ||
	     (mrq->sbc && mrq->sbc->error) ||
	     (mrq->data && ((mrq->data->error && !mrq->data->stop) ||
			    (mrq->data->stop && mrq->data->stop->error))) ||
	     (host->quirks & SDHCI_QUIRK_RESET_AFTER_REQUEST))) {

		/* Some controllers need this kick or reset won't work here */
		if (host->quirks & SDHCI_QUIRK_CLOCK_BEFORE_RESET)
			/* This is to force an update */
			host->ops->set_clock(host, host->clock);

		/* Spec says we should do both at the same time, but Ricoh
		   controllers do not like that. */
		sdhci_do_reset(host, SDHCI_RESET_CMD);
		sdhci_do_reset(host, SDHCI_RESET_DATA);
	} else {
		if (host->quirks2 & SDHCI_QUIRK2_RDWR_TX_ACTIVE_EOT)
			sdhci_reset(host, SDHCI_RESET_DATA);
	}

	host->mrq = NULL;
	host->cmd = NULL;
	host->data = NULL;
	host->auto_cmd_err_sts = 0;

#ifndef SDHCI_USE_LEDS_CLASS
	if (!(host->quirks2 & SDHCI_QUIRK2_BROKEN_LED_CONTROL))
		sdhci_deactivate_led(host);
#endif

	mmiowb();
	spin_unlock_irqrestore(&host->lock, flags);

	sdhci_crypto_cfg_end(host, mrq);
	mmc_request_done(host->mmc, mrq);
	sdhci_runtime_pm_put(host);
}

static void sdhci_timeout_timer(unsigned long data)
{
	struct sdhci_host *host;
	unsigned long flags;

	host = (struct sdhci_host*)data;

	spin_lock_irqsave(&host->lock, flags);

	if (host->mrq) {
		pr_err("%s: Timeout waiting for hardware "
			"interrupt.\n", mmc_hostname(host->mmc));
		sdhci_dumpregs(host);

		if (host->data) {
			pr_info("%s: bytes to transfer: %d transferred: %d\n",
				mmc_hostname(host->mmc),
				(host->data->blksz * host->data->blocks),
				(sdhci_readw(host, SDHCI_BLOCK_SIZE) & 0xFFF) *
				sdhci_readw(host, SDHCI_BLOCK_COUNT));
			host->data->error = -ETIMEDOUT;
			sdhci_finish_data(host);
		} else {
			if (host->cmd)
				host->cmd->error = -ETIMEDOUT;
			else
				host->mrq->cmd->error = -ETIMEDOUT;

			tasklet_schedule(&host->finish_tasklet);
		}
	}

	mmiowb();
	spin_unlock_irqrestore(&host->lock, flags);
}

/*****************************************************************************\
 *                                                                           *
 * Interrupt handling                                                        *
 *                                                                           *
\*****************************************************************************/

static void sdhci_cmd_irq(struct sdhci_host *host, u32 intmask, u32 *mask)
{
	u16 auto_cmd_status;
	BUG_ON(intmask == 0);

	if (!host->cmd) {
		pr_err("%s: Got command interrupt 0x%08x even "
			"though no command operation was in progress.\n",
			mmc_hostname(host->mmc), (unsigned)intmask);
		sdhci_dumpregs(host);
		return;
	}

	trace_mmc_cmd_rw_end(host->cmd->opcode, intmask,
				sdhci_readl(host, SDHCI_RESPONSE));

	if (intmask & SDHCI_INT_TIMEOUT)
		host->cmd->error = -ETIMEDOUT;
	else if (intmask & (SDHCI_INT_CRC | SDHCI_INT_END_BIT |
			SDHCI_INT_INDEX))
		host->cmd->error = -EILSEQ;

	if (intmask & SDHCI_INT_AUTO_CMD_ERR) {
		auto_cmd_status = host->auto_cmd_err_sts;
		pr_err_ratelimited("%s: %s: AUTO CMD err sts 0x%08x\n",
			mmc_hostname(host->mmc), __func__, auto_cmd_status);
		if (auto_cmd_status & (SDHCI_AUTO_CMD12_NOT_EXEC |
				       SDHCI_AUTO_CMD_INDEX_ERR |
				       SDHCI_AUTO_CMD_ENDBIT_ERR))
			host->cmd->error = -EIO;
		else if (auto_cmd_status & SDHCI_AUTO_CMD_TIMEOUT_ERR)
			host->cmd->error = -ETIMEDOUT;
		else if (auto_cmd_status & SDHCI_AUTO_CMD_CRC_ERR)
			host->cmd->error = -EILSEQ;
	}

	if (host->cmd->error) {
		/*
		 * If this command initiates a data phase and a response
		 * CRC error is signalled, the card can start transferring
		 * data - the card may have received the command without
		 * error.  We must not terminate the mmc_request early.
		 *
		 * If the card did not receive the command or returned an
		 * error which prevented it sending data, the data phase
		 * will time out.
		 *
		 * Even in case of cmd INDEX OR ENDBIT error we
		 * handle it the same way.
		 */
		if (host->cmd->data &&
		    (((intmask & (SDHCI_INT_CRC | SDHCI_INT_TIMEOUT)) ==
		     SDHCI_INT_CRC) || (host->cmd->error == -EILSEQ))) {
			host->cmd = NULL;
			return;
		}
		tasklet_schedule(&host->finish_tasklet);
		return;
	}

	/*
	 * The host can send and interrupt when the busy state has
	 * ended, allowing us to wait without wasting CPU cycles.
	 * Unfortunately this is overloaded on the "data complete"
	 * interrupt, so we need to take some care when handling
	 * it.
	 *
	 * Note: The 1.0 specification is a bit ambiguous about this
	 *       feature so there might be some problems with older
	 *       controllers.
	 */
	if (host->cmd->flags & MMC_RSP_BUSY) {
		if (host->cmd->data)
			DBG("Cannot wait for busy signal when also "
				"doing a data transfer");
		else if (!(host->quirks & SDHCI_QUIRK_NO_BUSY_IRQ)
				&& !host->busy_handle) {
			/* Mark that command complete before busy is ended */
			host->busy_handle = 1;
			return;
		}

		/* The controller does not support the end-of-busy IRQ,
		 * fall through and take the SDHCI_INT_RESPONSE */
	} else if ((host->quirks2 & SDHCI_QUIRK2_STOP_WITH_TC) &&
		   host->cmd->opcode == MMC_STOP_TRANSMISSION && !host->data) {
		*mask &= ~SDHCI_INT_DATA_END;
	}

	if (intmask & SDHCI_INT_RESPONSE)
		sdhci_finish_command(host);
}

#ifdef CONFIG_MMC_DEBUG
static void sdhci_adma_show_error(struct sdhci_host *host)
{
	const char *name = mmc_hostname(host->mmc);
	void *desc = host->adma_table;

	sdhci_dumpregs(host);

	while (true) {
		struct sdhci_adma2_64_desc *dma_desc = desc;

		if (host->flags & SDHCI_USE_64_BIT_DMA)
			DBG("%s: %p: DMA 0x%08x%08x, LEN 0x%04x, Attr=0x%02x\n",
			    name, desc, le32_to_cpu(dma_desc->addr_hi),
			    le32_to_cpu(dma_desc->addr_lo),
			    le16_to_cpu(dma_desc->len),
			    le16_to_cpu(dma_desc->cmd));
		else
			DBG("%s: %p: DMA 0x%08x, LEN 0x%04x, Attr=0x%02x\n",
			    name, desc, le32_to_cpu(dma_desc->addr_lo),
			    le16_to_cpu(dma_desc->len),
			    le16_to_cpu(dma_desc->cmd));

		desc += host->desc_sz;

		if (dma_desc->cmd & cpu_to_le16(ADMA2_END))
			break;
	}
}
#else
static void sdhci_adma_show_error(struct sdhci_host *host) { }
#endif

static void sdhci_data_irq(struct sdhci_host *host, u32 intmask)
{
	u32 command;
	bool pr_msg = false;
	BUG_ON(intmask == 0);

	command = SDHCI_GET_CMD(sdhci_readw(host, SDHCI_COMMAND));
	trace_mmc_data_rw_end(command, intmask);

	/* CMD19 generates _only_ Buffer Read Ready interrupt */
	if (intmask & SDHCI_INT_DATA_AVAIL) {
		if (!(host->quirks2 & SDHCI_QUIRK2_NON_STANDARD_TUNING) &&
			(command == MMC_SEND_TUNING_BLOCK ||
			command == MMC_SEND_TUNING_BLOCK_HS200)) {
			host->tuning_done = 1;
			wake_up(&host->buf_ready_int);
			return;
		}
	}

	if (!host->data) {
		/*
		 * The "data complete" interrupt is also used to
		 * indicate that a busy state has ended. See comment
		 * above in sdhci_cmd_irq().
		 */
		if (host->cmd && (host->cmd->flags & MMC_RSP_BUSY)) {
			if (intmask & SDHCI_INT_DATA_TIMEOUT) {
				host->cmd->error = -ETIMEDOUT;
				tasklet_schedule(&host->finish_tasklet);
				return;
			}
			if (intmask & SDHCI_INT_DATA_END) {
				/*
				 * Some cards handle busy-end interrupt
				 * before the command completed, so make
				 * sure we do things in the proper order.
				 */
				if (host->busy_handle)
					sdhci_finish_command(host);
				else
					host->busy_handle = 1;
				return;
			}
			if (host->quirks2 &
				SDHCI_QUIRK2_IGNORE_DATATOUT_FOR_R1BCMD)
				return;
		}

		pr_err("%s: Got data interrupt 0x%08x even "
			"though no data operation was in progress.\n",
			mmc_hostname(host->mmc), (unsigned)intmask);
		sdhci_dumpregs(host);

		return;
	}

	if (intmask & SDHCI_INT_DATA_TIMEOUT)
		host->data->error = -ETIMEDOUT;
	else if (intmask & SDHCI_INT_DATA_END_BIT)
		host->data->error = -EILSEQ;
	else if ((intmask & SDHCI_INT_DATA_CRC) &&
		(command != MMC_BUS_TEST_R))
		host->data->error = -EILSEQ;
	else if (intmask & SDHCI_INT_ADMA_ERROR) {
		pr_err("%s: ADMA error\n", mmc_hostname(host->mmc));
		sdhci_adma_show_error(host);
		host->data->error = -EIO;
		if (host->ops->adma_workaround)
			host->ops->adma_workaround(host, intmask);
	}
	if (host->data->error) {
		if (intmask & (SDHCI_INT_DATA_CRC | SDHCI_INT_DATA_TIMEOUT
					| SDHCI_INT_DATA_END_BIT)) {
			command = SDHCI_GET_CMD(sdhci_readw(host,
							    SDHCI_COMMAND));
			if ((command != MMC_SEND_TUNING_BLOCK_HS200) &&
			    (command != MMC_SEND_TUNING_BLOCK))
				pr_msg = true;
		} else {
			pr_msg = true;
		}
		if (pr_msg && __ratelimit(&host->dbg_dump_rs)) {
			pr_err("%s: data txfr (0x%08x) error: %d after %lld ms\n",
			       mmc_hostname(host->mmc), intmask,
			       host->data->error, ktime_to_ms(ktime_sub(
			       ktime_get(), host->data_start_time)));

			if (!host->mmc->sdr104_wa ||
			    (host->mmc->ios.timing != MMC_TIMING_UHS_SDR104))
				sdhci_dumpregs(host);
		}
		sdhci_finish_data(host);
	} else {
		if (intmask & (SDHCI_INT_DATA_AVAIL | SDHCI_INT_SPACE_AVAIL))
			sdhci_transfer_pio(host);

		/*
		 * We currently don't do anything fancy with DMA
		 * boundaries, but as we can't disable the feature
		 * we need to at least restart the transfer.
		 *
		 * According to the spec sdhci_readl(host, SDHCI_DMA_ADDRESS)
		 * should return a valid address to continue from, but as
		 * some controllers are faulty, don't trust them.
		 */
		if (intmask & SDHCI_INT_DMA_END) {
			u32 dmastart, dmanow;
			dmastart = sg_dma_address(host->data->sg);
			dmanow = dmastart + host->data->bytes_xfered;
			/*
			 * Force update to the next DMA block boundary.
			 */
			dmanow = (dmanow &
				~(SDHCI_DEFAULT_BOUNDARY_SIZE - 1)) +
				SDHCI_DEFAULT_BOUNDARY_SIZE;
			host->data->bytes_xfered = dmanow - dmastart;
			DBG("%s: DMA base 0x%08x, transferred 0x%06x bytes,"
				" next 0x%08x\n",
				mmc_hostname(host->mmc), dmastart,
				host->data->bytes_xfered, dmanow);
			sdhci_writel(host, dmanow, SDHCI_DMA_ADDRESS);
		}

		if (intmask & SDHCI_INT_DATA_END) {
			if (host->cmd) {
				/*
				 * Data managed to finish before the
				 * command completed. Make sure we do
				 * things in the proper order.
				 */
				host->data_early = 1;
			} else {
				sdhci_finish_data(host);
			}
		}
	}
}

#ifdef CONFIG_MMC_CQ_HCI
static int sdhci_get_cmd_err(u32 intmask)
{
	if (intmask & SDHCI_INT_TIMEOUT)
		return -ETIMEDOUT;
	else if (intmask & (SDHCI_INT_CRC | SDHCI_INT_END_BIT |
			    SDHCI_INT_INDEX))
		return -EILSEQ;
	return 0;
}

static int sdhci_get_data_err(u32 intmask)
{
	if (intmask & SDHCI_INT_DATA_TIMEOUT)
		return -ETIMEDOUT;
	else if (intmask & (SDHCI_INT_DATA_END_BIT | SDHCI_INT_DATA_CRC))
		return -EILSEQ;
	else if (intmask & SDHCI_INT_ADMA_ERROR)
		return -EIO;
	return 0;
}

static irqreturn_t sdhci_cmdq_irq(struct sdhci_host *host, u32 intmask)
{
	int err = 0;
	u32 mask = 0;
	irqreturn_t ret;

	if (intmask & SDHCI_INT_CMD_MASK)
		err = sdhci_get_cmd_err(intmask);
	else if (intmask & SDHCI_INT_DATA_MASK)
		err = sdhci_get_data_err(intmask);

	ret = cmdq_irq(host->mmc, err);
	if (err) {
		/* Clear the error interrupts */
		mask = intmask & SDHCI_INT_ERROR_MASK;
		sdhci_writel(host, mask, SDHCI_INT_STATUS);
	}
	return ret;

}

#else
static irqreturn_t sdhci_cmdq_irq(struct sdhci_host *host, u32 intmask)
{
	pr_err("%s: Received cmdq-irq when disabled !!!!\n",
		mmc_hostname(host->mmc));
	return IRQ_NONE;
}
#endif

static irqreturn_t sdhci_irq(int irq, void *dev_id)
{
	irqreturn_t result = IRQ_NONE;
	struct sdhci_host *host = dev_id;
	u32 intmask, mask, unexpected = 0;
	int max_loops = 16;

	spin_lock(&host->lock);

	if (host->runtime_suspended && !sdhci_sdio_irq_enabled(host)) {
		spin_unlock(&host->lock);
		return IRQ_NONE;
	}

	if (!host->clock && host->mmc->card &&
			mmc_card_sdio(host->mmc->card)) {
		if (!mmc_card_and_host_support_async_int(host->mmc)) {
			spin_unlock(&host->lock);
			return IRQ_NONE;
		}
		/*
		 * async card interrupt is level sensitive and received
		 * when clocks are off.
		 * If sdio card has asserted async interrupt, in that
		 * case we need to disable host->irq.
		 * Later we can disable card interrupt and re-enable
		 * host->irq.
		 */

		pr_debug("%s: %s: sdio_async intr. received\n",
				mmc_hostname(host->mmc), __func__);
		sdhci_cfg_irq(host, false, false);
		host->sdio_irq_async_status = true;
		host->thread_isr |= SDHCI_INT_CARD_INT;
		result = IRQ_WAKE_THREAD;
		spin_unlock(&host->lock);
		return result;
	}

	intmask = sdhci_readl(host, SDHCI_INT_STATUS);
	if (!intmask || intmask == 0xffffffff) {
		result = IRQ_NONE;
		goto out;
	}

	do {
		if (host->mmc->card && mmc_card_cmdq(host->mmc->card) &&
		!mmc_host_halt(host->mmc) && !mmc_host_cq_disable(host->mmc)) {
			pr_debug("*** %s: cmdq intr: 0x%08x\n",
					mmc_hostname(host->mmc),
					intmask);
			result = sdhci_cmdq_irq(host, intmask);
			if (result == IRQ_HANDLED)
				goto out;
		}

		MMC_TRACE(host->mmc,
			"%s: intmask: 0x%x\n", __func__, intmask);

		if (intmask & SDHCI_INT_AUTO_CMD_ERR)
			host->auto_cmd_err_sts = sdhci_readw(host,
					SDHCI_AUTO_CMD_ERR);
		/* Clear selected interrupts. */
		mask = intmask & (SDHCI_INT_CMD_MASK | SDHCI_INT_DATA_MASK |
				  SDHCI_INT_BUS_POWER);
		sdhci_writel(host, mask, SDHCI_INT_STATUS);

		DBG("*** %s got interrupt: 0x%08x\n",
			mmc_hostname(host->mmc), intmask);

		if (intmask & (SDHCI_INT_CARD_INSERT | SDHCI_INT_CARD_REMOVE)) {
			u32 present = sdhci_readl(host, SDHCI_PRESENT_STATE) &
				      SDHCI_CARD_PRESENT;

			/*
			 * There is a observation on i.mx esdhc.  INSERT
			 * bit will be immediately set again when it gets
			 * cleared, if a card is inserted.  We have to mask
			 * the irq to prevent interrupt storm which will
			 * freeze the system.  And the REMOVE gets the
			 * same situation.
			 *
			 * More testing are needed here to ensure it works
			 * for other platforms though.
			 */
			host->ier &= ~(SDHCI_INT_CARD_INSERT |
				       SDHCI_INT_CARD_REMOVE);
			host->ier |= present ? SDHCI_INT_CARD_REMOVE :
					       SDHCI_INT_CARD_INSERT;
			sdhci_writel(host, host->ier, SDHCI_INT_ENABLE);
			sdhci_writel(host, host->ier, SDHCI_SIGNAL_ENABLE);

			sdhci_writel(host, intmask & (SDHCI_INT_CARD_INSERT |
				     SDHCI_INT_CARD_REMOVE), SDHCI_INT_STATUS);

			host->thread_isr |= intmask & (SDHCI_INT_CARD_INSERT |
						       SDHCI_INT_CARD_REMOVE);
			result = IRQ_WAKE_THREAD;
		}

		if (intmask & SDHCI_INT_CMD_MASK) {
			if ((host->quirks2 & SDHCI_QUIRK2_SLOW_INT_CLR) &&
				(host->clock <= 400000))
				udelay(40);
			sdhci_cmd_irq(host, intmask & SDHCI_INT_CMD_MASK,
				      &intmask);
		}

		if (intmask & SDHCI_INT_DATA_MASK) {
			if ((host->quirks2 & SDHCI_QUIRK2_SLOW_INT_CLR) &&
			    (host->clock <= 400000))
				udelay(40);
			sdhci_data_irq(host, intmask & SDHCI_INT_DATA_MASK);
		}

		if (intmask & SDHCI_INT_BUS_POWER)
			pr_err("%s: Card is consuming too much power!\n",
				mmc_hostname(host->mmc));

		if ((intmask & SDHCI_INT_CARD_INT) &&
		    (host->ier & SDHCI_INT_CARD_INT)) {
			sdhci_enable_sdio_irq_nolock(host, false);
			host->thread_isr |= SDHCI_INT_CARD_INT;
			result = IRQ_WAKE_THREAD;
		}

		intmask &= ~(SDHCI_INT_CARD_INSERT | SDHCI_INT_CARD_REMOVE |
			     SDHCI_INT_CMD_MASK | SDHCI_INT_DATA_MASK |
			     SDHCI_INT_ERROR | SDHCI_INT_BUS_POWER |
			     SDHCI_INT_CARD_INT);

		if (intmask) {
			unexpected |= intmask;
			sdhci_writel(host, intmask, SDHCI_INT_STATUS);
		}

		if (result == IRQ_NONE)
			result = IRQ_HANDLED;

		intmask = sdhci_readl(host, SDHCI_INT_STATUS);
	} while (intmask && --max_loops);
out:
	spin_unlock(&host->lock);

	if (unexpected) {
		pr_err("%s: Unexpected interrupt 0x%08x.\n",
			   mmc_hostname(host->mmc), unexpected);
		sdhci_dumpregs(host);
	}

	return result;
}

static irqreturn_t sdhci_thread_irq(int irq, void *dev_id)
{
	struct sdhci_host *host = dev_id;
	unsigned long flags;
	u32 isr;

	spin_lock_irqsave(&host->lock, flags);
	isr = host->thread_isr;
	host->thread_isr = 0;
	spin_unlock_irqrestore(&host->lock, flags);

	if (isr & (SDHCI_INT_CARD_INSERT | SDHCI_INT_CARD_REMOVE)) {
		sdhci_card_event(host->mmc);
		mmc_detect_change(host->mmc, msecs_to_jiffies(200));
	}

	if (isr & SDHCI_INT_CARD_INT) {
		sdio_run_irqs(host->mmc);

		spin_lock_irqsave(&host->lock, flags);
		if (host->flags & SDHCI_SDIO_IRQ_ENABLED) {
			if (host->sdio_irq_async_status)
				host->sdio_irq_async_status = false;
			sdhci_enable_sdio_irq_nolock(host, true);
		}
		spin_unlock_irqrestore(&host->lock, flags);
	}

	return isr ? IRQ_HANDLED : IRQ_NONE;
}

/*****************************************************************************\
 *                                                                           *
 * Suspend/resume                                                            *
 *                                                                           *
\*****************************************************************************/

#ifdef CONFIG_PM
void sdhci_enable_irq_wakeups(struct sdhci_host *host)
{
	u8 val;
	u8 mask = SDHCI_WAKE_ON_INSERT | SDHCI_WAKE_ON_REMOVE
			| SDHCI_WAKE_ON_INT;

	val = sdhci_readb(host, SDHCI_WAKE_UP_CONTROL);
	val |= mask ;
	/* Avoid fake wake up */
	if (host->quirks & SDHCI_QUIRK_BROKEN_CARD_DETECTION)
		val &= ~(SDHCI_WAKE_ON_INSERT | SDHCI_WAKE_ON_REMOVE);
	sdhci_writeb(host, val, SDHCI_WAKE_UP_CONTROL);
}
EXPORT_SYMBOL_GPL(sdhci_enable_irq_wakeups);

static void sdhci_disable_irq_wakeups(struct sdhci_host *host)
{
	u8 val;
	u8 mask = SDHCI_WAKE_ON_INSERT | SDHCI_WAKE_ON_REMOVE
			| SDHCI_WAKE_ON_INT;

	val = sdhci_readb(host, SDHCI_WAKE_UP_CONTROL);
	val &= ~mask;
	sdhci_writeb(host, val, SDHCI_WAKE_UP_CONTROL);
}

int sdhci_suspend_host(struct sdhci_host *host)
{
	sdhci_disable_card_detection(host);

	mmc_retune_timer_stop(host->mmc);
	mmc_retune_needed(host->mmc);

	if (!device_may_wakeup(mmc_dev(host->mmc))) {
		host->ier = 0;
		sdhci_writel(host, 0, SDHCI_INT_ENABLE);
		sdhci_writel(host, 0, SDHCI_SIGNAL_ENABLE);
		free_irq(host->irq, host);
	} else {
		sdhci_enable_irq_wakeups(host);
		enable_irq_wake(host->irq);
	}
	return 0;
}

EXPORT_SYMBOL_GPL(sdhci_suspend_host);

int sdhci_resume_host(struct sdhci_host *host)
{
	int ret = 0;

	if (host->flags & (SDHCI_USE_SDMA | SDHCI_USE_ADMA)) {
		if (host->ops->enable_dma)
			host->ops->enable_dma(host);
	}

	if ((host->mmc->pm_flags & MMC_PM_KEEP_POWER) &&
	    (host->quirks2 & SDHCI_QUIRK2_HOST_OFF_CARD_ON)) {
		/* Card keeps power but host controller does not */
		sdhci_init(host, 0);
		host->pwr = 0;
		host->clock = 0;
		sdhci_do_set_ios(host, &host->mmc->ios);
	} else {
		sdhci_init(host, (host->mmc->pm_flags & MMC_PM_KEEP_POWER));
		mmiowb();
	}

	if (!device_may_wakeup(mmc_dev(host->mmc))) {
		ret = request_threaded_irq(host->irq, sdhci_irq,
					   sdhci_thread_irq, IRQF_SHARED,
					   mmc_hostname(host->mmc), host);
		if (ret)
			return ret;
	} else {
		sdhci_disable_irq_wakeups(host);
		disable_irq_wake(host->irq);
	}

	sdhci_enable_card_detection(host);

	return ret;
}

EXPORT_SYMBOL_GPL(sdhci_resume_host);

static int sdhci_runtime_pm_get(struct sdhci_host *host)
{
	return pm_runtime_get_sync(host->mmc->parent);
}

static int sdhci_runtime_pm_put(struct sdhci_host *host)
{
	pm_runtime_mark_last_busy(host->mmc->parent);
	return pm_runtime_put_autosuspend(host->mmc->parent);
}

static void sdhci_runtime_pm_bus_on(struct sdhci_host *host)
{
	if (host->bus_on)
		return;
	host->bus_on = true;
	pm_runtime_get_noresume(host->mmc->parent);
}

static void sdhci_runtime_pm_bus_off(struct sdhci_host *host)
{
	if (!host->bus_on)
		return;
	host->bus_on = false;
	pm_runtime_put_noidle(host->mmc->parent);
}

int sdhci_runtime_suspend_host(struct sdhci_host *host)
{
	unsigned long flags;

	mmc_retune_timer_stop(host->mmc);
	mmc_retune_needed(host->mmc);

	spin_lock_irqsave(&host->lock, flags);
	host->ier &= SDHCI_INT_CARD_INT;
	sdhci_writel(host, host->ier, SDHCI_INT_ENABLE);
	sdhci_writel(host, host->ier, SDHCI_SIGNAL_ENABLE);
	spin_unlock_irqrestore(&host->lock, flags);

	synchronize_hardirq(host->irq);

	spin_lock_irqsave(&host->lock, flags);
	host->runtime_suspended = true;
	spin_unlock_irqrestore(&host->lock, flags);

	return 0;
}
EXPORT_SYMBOL_GPL(sdhci_runtime_suspend_host);

int sdhci_runtime_resume_host(struct sdhci_host *host)
{
	unsigned long flags;
	int host_flags = host->flags;

	if (host_flags & (SDHCI_USE_SDMA | SDHCI_USE_ADMA)) {
		if (host->ops->enable_dma)
			host->ops->enable_dma(host);
	}

	sdhci_init(host, 0);

	/* Force clock and power re-program */
	host->pwr = 0;
	host->clock = 0;
	sdhci_do_start_signal_voltage_switch(host, &host->mmc->ios);
	sdhci_do_set_ios(host, &host->mmc->ios);

	if ((host_flags & SDHCI_PV_ENABLED) &&
		!(host->quirks2 & SDHCI_QUIRK2_PRESET_VALUE_BROKEN)) {
		spin_lock_irqsave(&host->lock, flags);
		sdhci_enable_preset_value(host, true);
		spin_unlock_irqrestore(&host->lock, flags);
	}

	spin_lock_irqsave(&host->lock, flags);

	host->runtime_suspended = false;

	/* Enable SDIO IRQ */
	if (host->flags & SDHCI_SDIO_IRQ_ENABLED)
		sdhci_enable_sdio_irq_nolock(host, true);

	/* Enable Card Detection */
	sdhci_enable_card_detection(host);

	spin_unlock_irqrestore(&host->lock, flags);

	return 0;
}
EXPORT_SYMBOL_GPL(sdhci_runtime_resume_host);

#endif /* CONFIG_PM */

/*****************************************************************************\
 *                                                                           *
 * Device allocation/registration                                            *
 *                                                                           *
\*****************************************************************************/

struct sdhci_host *sdhci_alloc_host(struct device *dev,
	size_t priv_size)
{
	struct mmc_host *mmc;
	struct sdhci_host *host;

	WARN_ON(dev == NULL);

	mmc = mmc_alloc_host(sizeof(struct sdhci_host) + priv_size, dev);
	if (!mmc)
		return ERR_PTR(-ENOMEM);

	host = mmc_priv(mmc);
	host->mmc = mmc;
	host->mmc_host_ops = sdhci_ops;
	mmc->ops = &host->mmc_host_ops;

	spin_lock_init(&host->lock);
	ratelimit_state_init(&host->dbg_dump_rs, SDHCI_DBG_DUMP_RS_INTERVAL,
			SDHCI_DBG_DUMP_RS_BURST);

	return host;
}

EXPORT_SYMBOL_GPL(sdhci_alloc_host);

#ifdef CONFIG_MMC_CQ_HCI
static void sdhci_cmdq_set_transfer_params(struct mmc_host *mmc)
{
	struct sdhci_host *host = mmc_priv(mmc);
	u8 ctrl;

	if (host->version >= SDHCI_SPEC_200) {
		ctrl = sdhci_readb(host, SDHCI_HOST_CONTROL);
		ctrl &= ~SDHCI_CTRL_DMA_MASK;
		if (host->flags & SDHCI_USE_64_BIT_DMA)
			ctrl |= SDHCI_CTRL_ADMA64;
		else
			ctrl |= SDHCI_CTRL_ADMA32;
		sdhci_writeb(host, ctrl, SDHCI_HOST_CONTROL);
	}
	if (host->ops->toggle_cdr)
		host->ops->toggle_cdr(host, false);
}

static void sdhci_cmdq_clear_set_irqs(struct mmc_host *mmc, bool clear)
{
	struct sdhci_host *host = mmc_priv(mmc);
	u32 ier = 0;

	ier &= ~SDHCI_INT_ALL_MASK;

	if (clear) {
		ier = SDHCI_INT_CMDQ_EN | SDHCI_INT_ERROR_MASK;
		sdhci_writel(host, ier, SDHCI_INT_ENABLE);
		sdhci_writel(host, ier, SDHCI_SIGNAL_ENABLE);
	} else {
		ier = SDHCI_INT_BUS_POWER | SDHCI_INT_DATA_END_BIT |
			     SDHCI_INT_DATA_CRC | SDHCI_INT_DATA_TIMEOUT |
			     SDHCI_INT_INDEX | SDHCI_INT_END_BIT |
			     SDHCI_INT_CRC | SDHCI_INT_TIMEOUT |
			     SDHCI_INT_DATA_END | SDHCI_INT_RESPONSE |
			     SDHCI_INT_AUTO_CMD_ERR;
		sdhci_writel(host, ier, SDHCI_INT_ENABLE);
		sdhci_writel(host, ier, SDHCI_SIGNAL_ENABLE);
	}
}

static void sdhci_cmdq_set_data_timeout(struct mmc_host *mmc, u32 val)
{
	struct sdhci_host *host = mmc_priv(mmc);

	sdhci_writeb(host, val, SDHCI_TIMEOUT_CONTROL);
}

static void sdhci_cmdq_dump_vendor_regs(struct mmc_host *mmc)
{
	struct sdhci_host *host = mmc_priv(mmc);

	sdhci_dumpregs(host);
}

static int sdhci_cmdq_init(struct sdhci_host *host, struct mmc_host *mmc,
			   bool dma64)
{
	return cmdq_init(host->cq_host, mmc, dma64);
}

static void sdhci_cmdq_set_block_size(struct mmc_host *mmc)
{
	struct sdhci_host *host = mmc_priv(mmc);

	sdhci_set_blk_size_reg(host, 512, 0);
}

static void sdhci_enhanced_strobe_mask(struct mmc_host *mmc, bool set)
{
	struct sdhci_host *host = mmc_priv(mmc);

	if (host->ops->enhanced_strobe_mask)
		host->ops->enhanced_strobe_mask(host, set);
}

static void sdhci_cmdq_clear_set_dumpregs(struct mmc_host *mmc, bool set)
{
	struct sdhci_host *host = mmc_priv(mmc);

	if (host->ops->clear_set_dumpregs)
		host->ops->clear_set_dumpregs(host, set);
}
static int sdhci_cmdq_crypto_cfg(struct mmc_host *mmc,
		struct mmc_request *mrq, u32 slot, u64 *ice_ctx)
{
	struct sdhci_host *host = mmc_priv(mmc);
	int err = 0;

	if (!host->is_crypto_en)
		return 0;

	if (host->crypto_reset_reqd && host->ops->crypto_engine_reset) {
		err = host->ops->crypto_engine_reset(host);
		if (err) {
			pr_err("%s: crypto reset failed\n",
					mmc_hostname(host->mmc));
			goto out;
		}
		host->crypto_reset_reqd = false;
	}

	if (host->ops->crypto_engine_cmdq_cfg) {
		err = host->ops->crypto_engine_cmdq_cfg(host, mrq,
				slot, ice_ctx);
		if (err) {
			pr_err("%s: failed to configure crypto\n",
					mmc_hostname(host->mmc));
			goto out;
		}
	}
out:
	return err;
}

static int sdhci_cmdq_crypto_cfg_end(struct mmc_host *mmc,
					struct mmc_request *mrq)
{
	struct sdhci_host *host = mmc_priv(mmc);

	if (!host->is_crypto_en)
		return 0;

	return sdhci_crypto_cfg_end(host, mrq);
}

static void sdhci_cmdq_crypto_cfg_reset(struct mmc_host *mmc, unsigned int slot)
{
	struct sdhci_host *host = mmc_priv(mmc);

	if (!host->is_crypto_en)
		return;

	if (host->ops->crypto_cfg_reset)
		host->ops->crypto_cfg_reset(host, slot);
}

static void sdhci_cmdq_post_cqe_halt(struct mmc_host *mmc)
{
	struct sdhci_host *host = mmc_priv(mmc);

	sdhci_writel(host, sdhci_readl(host, SDHCI_INT_ENABLE) |
			SDHCI_INT_RESPONSE, SDHCI_INT_ENABLE);
	sdhci_writel(host, SDHCI_INT_RESPONSE, SDHCI_INT_STATUS);
}
#else
static void sdhci_cmdq_set_transfer_params(struct mmc_host *mmc)
{

}
static void sdhci_cmdq_clear_set_irqs(struct mmc_host *mmc, bool clear)
{

}

static void sdhci_cmdq_set_data_timeout(struct mmc_host *mmc, u32 val)
{

}

static void sdhci_cmdq_dump_vendor_regs(struct mmc_host *mmc)
{

}

static int sdhci_cmdq_init(struct sdhci_host *host, struct mmc_host *mmc,
			   bool dma64)
{
	return -ENOSYS;
}

static void sdhci_cmdq_set_block_size(struct mmc_host *mmc)
{

}

static void sdhci_enhanced_strobe_mask(struct mmc_host *mmc, bool set)
{

}

static void sdhci_cmdq_clear_set_dumpregs(struct mmc_host *mmc, bool set)
{

}
static int sdhci_cmdq_crypto_cfg(struct mmc_host *mmc,
		struct mmc_request *mrq, u32 slot, u64 *ice_ctx)
{
	return 0;
}

static int sdhci_cmdq_crypto_cfg_end(struct mmc_host *mmc,
				struct mmc_request *mrq)
{
	return 0;
}

static void sdhci_cmdq_crypto_cfg_reset(struct mmc_host *mmc, unsigned int slot)
{

}
static void sdhci_cmdq_post_cqe_halt(struct mmc_host *mmc)
{
}
#endif

static const struct cmdq_host_ops sdhci_cmdq_ops = {
	.clear_set_irqs = sdhci_cmdq_clear_set_irqs,
	.set_data_timeout = sdhci_cmdq_set_data_timeout,
	.dump_vendor_regs = sdhci_cmdq_dump_vendor_regs,
	.set_block_size = sdhci_cmdq_set_block_size,
	.clear_set_dumpregs = sdhci_cmdq_clear_set_dumpregs,
	.enhanced_strobe_mask = sdhci_enhanced_strobe_mask,
	.crypto_cfg	= sdhci_cmdq_crypto_cfg,
	.crypto_cfg_end	= sdhci_cmdq_crypto_cfg_end,
	.crypto_cfg_reset	= sdhci_cmdq_crypto_cfg_reset,
	.post_cqe_halt = sdhci_cmdq_post_cqe_halt,
	.set_transfer_params = sdhci_cmdq_set_transfer_params,
};

#ifdef CONFIG_ARCH_DMA_ADDR_T_64BIT
static int sdhci_is_adma2_64bit(struct sdhci_host *host)
{
	u32 caps;

	caps = (host->quirks & SDHCI_QUIRK_MISSING_CAPS) ? host->caps :
		sdhci_readl(host, SDHCI_CAPABILITIES);

	if (caps & SDHCI_CAN_64BIT)
		return 1;
	return 0;
}
#else
static int sdhci_is_adma2_64bit(struct sdhci_host *host)
{
	return 0;
}
#endif

int sdhci_add_host(struct sdhci_host *host)
{
	struct mmc_host *mmc;
	u32 caps[2] = {0, 0};
	u32 max_current_caps;
	unsigned int ocr_avail;
	unsigned int override_timeout_clk;
	u32 max_clk;
	int ret;

	WARN_ON(host == NULL);
	if (host == NULL)
		return -EINVAL;

	mmc = host->mmc;

	if (debug_quirks)
		host->quirks = debug_quirks;
	if (debug_quirks2)
		host->quirks2 = debug_quirks2;

	override_timeout_clk = host->timeout_clk;

	sdhci_do_reset(host, SDHCI_RESET_ALL);

	host->version = sdhci_readw(host, SDHCI_HOST_VERSION);
	host->version = (host->version & SDHCI_SPEC_VER_MASK)
				>> SDHCI_SPEC_VER_SHIFT;
	if (host->version > SDHCI_SPEC_300) {
		pr_err("%s: Unknown controller version (%d). "
			"You may experience problems.\n", mmc_hostname(mmc),
			host->version);
	}

	caps[0] = (host->quirks & SDHCI_QUIRK_MISSING_CAPS) ? host->caps :
		sdhci_readl(host, SDHCI_CAPABILITIES);

	if (host->version >= SDHCI_SPEC_300)
		caps[1] = (host->quirks & SDHCI_QUIRK_MISSING_CAPS) ?
			host->caps1 :
			sdhci_readl(host, SDHCI_CAPABILITIES_1);

	if (host->quirks & SDHCI_QUIRK_FORCE_DMA)
		host->flags |= SDHCI_USE_SDMA;
	else if (!(caps[0] & SDHCI_CAN_DO_SDMA))
		DBG("Controller doesn't have SDMA capability\n");
	else
		host->flags |= SDHCI_USE_SDMA;

	if ((host->quirks & SDHCI_QUIRK_BROKEN_DMA) &&
		(host->flags & SDHCI_USE_SDMA)) {
		DBG("Disabling DMA as it is marked broken\n");
		host->flags &= ~SDHCI_USE_SDMA;
	}

	if ((host->version >= SDHCI_SPEC_200) &&
		(caps[0] & SDHCI_CAN_DO_ADMA2))
		host->flags |= SDHCI_USE_ADMA;

	if ((host->quirks & SDHCI_QUIRK_BROKEN_ADMA) &&
		(host->flags & SDHCI_USE_ADMA)) {
		DBG("Disabling ADMA as it is marked broken\n");
		host->flags &= ~SDHCI_USE_ADMA;
	}

	/*
	 * It is assumed that a 64-bit capable device has set a 64-bit DMA mask
	 * and *must* do 64-bit DMA.  A driver has the opportunity to change
	 * that during the first call to ->enable_dma().  Similarly
	 * SDHCI_QUIRK2_BROKEN_64_BIT_DMA must be left to the drivers to
	 * implement.
	 */
	if (sdhci_is_adma2_64bit(host))
		host->flags |= SDHCI_USE_64_BIT_DMA;

	if (host->flags & (SDHCI_USE_SDMA | SDHCI_USE_ADMA)) {
		if (host->ops->enable_dma) {
			if (host->ops->enable_dma(host)) {
				pr_warn("%s: No suitable DMA available - falling back to PIO\n",
					mmc_hostname(mmc));
				host->flags &=
					~(SDHCI_USE_SDMA | SDHCI_USE_ADMA);
			}
		}
	}

	/* SDMA does not support 64-bit DMA */
	if (host->flags & SDHCI_USE_64_BIT_DMA)
		host->flags &= ~SDHCI_USE_SDMA;

	if (host->flags & SDHCI_USE_ADMA) {
		/*
		 * The DMA descriptor table size is calculated as the maximum
		 * number of segments times 2, to allow for an alignment
		 * descriptor for each segment, plus 1 for a nop end descriptor,
		 * all multipled by the descriptor size.
		 */
		if (host->flags & SDHCI_USE_64_BIT_DMA) {
			host->adma_table_sz = (SDHCI_MAX_SEGS * 2 + 1) *
					      SDHCI_ADMA2_64_DESC_SZ;
			host->desc_sz = SDHCI_ADMA2_64_DESC_SZ;
		} else {
			host->adma_table_sz = (SDHCI_MAX_SEGS * 2 + 1) *
					      SDHCI_ADMA2_32_DESC_SZ;
			host->desc_sz = SDHCI_ADMA2_32_DESC_SZ;
		}
		host->adma_table = dma_alloc_coherent(mmc_dev(mmc),
						      host->adma_table_sz,
						      &host->adma_addr,
						      GFP_KERNEL);
		host->align_buffer_sz = SDHCI_MAX_SEGS * SDHCI_ADMA2_ALIGN;
		host->align_buffer = kmalloc(host->align_buffer_sz, GFP_KERNEL);
		if (!host->adma_table || !host->align_buffer) {
			if (host->adma_table)
				dma_free_coherent(mmc_dev(mmc),
						  host->adma_table_sz,
						  host->adma_table,
						  host->adma_addr);
			kfree(host->align_buffer);
			pr_warn("%s: Unable to allocate ADMA buffers - falling back to standard DMA\n",
				mmc_hostname(mmc));
			host->flags &= ~SDHCI_USE_ADMA;
			host->adma_table = NULL;
			host->align_buffer = NULL;
		} else if (host->adma_addr & (SDHCI_ADMA2_DESC_ALIGN - 1)) {
			pr_warn("%s: unable to allocate aligned ADMA descriptor\n",
				mmc_hostname(mmc));
			host->flags &= ~SDHCI_USE_ADMA;
			dma_free_coherent(mmc_dev(mmc), host->adma_table_sz,
					  host->adma_table, host->adma_addr);
			kfree(host->align_buffer);
			host->adma_table = NULL;
			host->align_buffer = NULL;
		}
	}

	/*
	 * If we use DMA, then it's up to the caller to set the DMA
	 * mask, but PIO does not need the hw shim so we set a new
	 * mask here in that case.
	 */
	if (!(host->flags & (SDHCI_USE_SDMA | SDHCI_USE_ADMA))) {
		host->dma_mask = DMA_BIT_MASK(64);
		mmc_dev(mmc)->dma_mask = &host->dma_mask;
	}

	if (host->version >= SDHCI_SPEC_300)
		host->max_clk = (caps[0] & SDHCI_CLOCK_V3_BASE_MASK)
			>> SDHCI_CLOCK_BASE_SHIFT;
	else
		host->max_clk = (caps[0] & SDHCI_CLOCK_BASE_MASK)
			>> SDHCI_CLOCK_BASE_SHIFT;

	host->max_clk *= 1000000;
	if (host->max_clk == 0 || host->quirks &
			SDHCI_QUIRK_CAP_CLOCK_BASE_BROKEN) {
		if (!host->ops->get_max_clock) {
			pr_err("%s: Hardware doesn't specify base clock "
			       "frequency.\n", mmc_hostname(mmc));
			return -ENODEV;
		}
		host->max_clk = host->ops->get_max_clock(host);
	}

	/*
	 * In case of Host Controller v3.00, find out whether clock
	 * multiplier is supported.
	 */
	host->clk_mul = (caps[1] & SDHCI_CLOCK_MUL_MASK) >>
			SDHCI_CLOCK_MUL_SHIFT;

	/*
	 * In case the value in Clock Multiplier is 0, then programmable
	 * clock mode is not supported, otherwise the actual clock
	 * multiplier is one more than the value of Clock Multiplier
	 * in the Capabilities Register.
	 */
	if (host->clk_mul)
		host->clk_mul += 1;

	/*
	 * Set host parameters.
	 */
	max_clk = host->max_clk;

	if (host->ops->get_min_clock)
		mmc->f_min = host->ops->get_min_clock(host);
	else if (host->version >= SDHCI_SPEC_300) {
		if (host->clk_mul) {
			mmc->f_min = (host->max_clk * host->clk_mul) / 1024;
			max_clk = host->max_clk * host->clk_mul;
		} else
			mmc->f_min = host->max_clk / SDHCI_MAX_DIV_SPEC_300;
	} else
		mmc->f_min = host->max_clk / SDHCI_MAX_DIV_SPEC_200;

	if (!mmc->f_max || (mmc->f_max && (mmc->f_max > max_clk)))
		mmc->f_max = max_clk;

	if (!(host->quirks & SDHCI_QUIRK_DATA_TIMEOUT_USES_SDCLK)) {
		host->timeout_clk = (caps[0] & SDHCI_TIMEOUT_CLK_MASK) >>
					SDHCI_TIMEOUT_CLK_SHIFT;
		if (host->timeout_clk == 0) {
			if (host->ops->get_timeout_clock) {
				host->timeout_clk =
					host->ops->get_timeout_clock(host);
			} else {
				pr_err("%s: Hardware doesn't specify timeout clock frequency.\n",
					mmc_hostname(mmc));
				return -ENODEV;
			}
		}

		if (caps[0] & SDHCI_TIMEOUT_CLK_UNIT)
			host->timeout_clk *= 1000;

		if (override_timeout_clk)
			host->timeout_clk = override_timeout_clk;

		mmc->max_busy_timeout = host->ops->get_max_timeout_count ?
			host->ops->get_max_timeout_count(host) : 1 << 27;
		mmc->max_busy_timeout /= host->timeout_clk;
	}

	mmc->caps |= MMC_CAP_SDIO_IRQ | MMC_CAP_ERASE | MMC_CAP_CMD23;
	mmc->caps2 |= MMC_CAP2_SDIO_IRQ_NOTHREAD;

	if (caps[0] & SDHCI_CAN_ASYNC_INT)
		mmc->caps2 |= MMC_CAP2_ASYNC_SDIO_IRQ_4BIT_MODE;

	if (host->quirks & SDHCI_QUIRK_MULTIBLOCK_READ_ACMD12)
		host->flags |= SDHCI_AUTO_CMD12;

	/* Auto-CMD23 stuff only works in ADMA or PIO. */
	if ((host->version >= SDHCI_SPEC_300) &&
	    ((host->flags & SDHCI_USE_ADMA) ||
	     !(host->flags & SDHCI_USE_SDMA)) &&
	     !(host->quirks2 & SDHCI_QUIRK2_ACMD23_BROKEN)) {
		host->flags |= SDHCI_AUTO_CMD23;
		DBG("%s: Auto-CMD23 available\n", mmc_hostname(mmc));
	} else {
		DBG("%s: Auto-CMD23 unavailable\n", mmc_hostname(mmc));
	}

	/*
	 * A controller may support 8-bit width, but the board itself
	 * might not have the pins brought out.  Boards that support
	 * 8-bit width must set "mmc->caps |= MMC_CAP_8_BIT_DATA;" in
	 * their platform code before calling sdhci_add_host(), and we
	 * won't assume 8-bit width for hosts without that CAP.
	 */
	if (!(host->quirks & SDHCI_QUIRK_FORCE_1_BIT_DATA))
		mmc->caps |= MMC_CAP_4_BIT_DATA;

	if (host->quirks2 & SDHCI_QUIRK2_HOST_NO_CMD23)
		mmc->caps &= ~MMC_CAP_CMD23;

	if (caps[0] & SDHCI_CAN_DO_HISPD)
		mmc->caps |= MMC_CAP_SD_HIGHSPEED | MMC_CAP_MMC_HIGHSPEED;

	if ((host->quirks & SDHCI_QUIRK_BROKEN_CARD_DETECTION) &&
	    !(mmc->caps & MMC_CAP_NONREMOVABLE) &&
	    (IS_ERR_VALUE(mmc_gpio_get_cd(host->mmc)) &&
	    !(mmc->caps2 & MMC_CAP2_NONHOTPLUG)))
		mmc->caps |= MMC_CAP_NEEDS_POLL;

	/* If there are external regulators, get them */
	if (mmc_regulator_get_supply(mmc) == -EPROBE_DEFER)
		return -EPROBE_DEFER;

	/* If vqmmc regulator and no 1.8V signalling, then there's no UHS */
	if (!IS_ERR(mmc->supply.vqmmc)) {
		ret = regulator_enable(mmc->supply.vqmmc);
		if (!regulator_is_supported_voltage(mmc->supply.vqmmc, 1700000,
						    1950000))
			caps[1] &= ~(SDHCI_SUPPORT_SDR104 |
					SDHCI_SUPPORT_SDR50 |
					SDHCI_SUPPORT_DDR50);
		if (ret) {
			pr_warn("%s: Failed to enable vqmmc regulator: %d\n",
				mmc_hostname(mmc), ret);
			mmc->supply.vqmmc = ERR_PTR(-EINVAL);
		}
	}

	if (host->quirks2 & SDHCI_QUIRK2_NO_1_8_V)
		caps[1] &= ~(SDHCI_SUPPORT_SDR104 | SDHCI_SUPPORT_SDR50 |
		       SDHCI_SUPPORT_DDR50);

	/* Any UHS-I mode in caps implies SDR12 and SDR25 support. */
	if (caps[1] & (SDHCI_SUPPORT_SDR104 | SDHCI_SUPPORT_SDR50 |
		       SDHCI_SUPPORT_DDR50))
		mmc->caps |= MMC_CAP_UHS_SDR12 | MMC_CAP_UHS_SDR25;

	/* SDR104 supports also implies SDR50 support */
	if (caps[1] & SDHCI_SUPPORT_SDR104) {
		mmc->caps |= MMC_CAP_UHS_SDR104 | MMC_CAP_UHS_SDR50;
		/* SD3.0: SDR104 is supported so (for eMMC) the caps2
		 * field can be promoted to support HS200.
		 */
		if (!(host->quirks2 & SDHCI_QUIRK2_BROKEN_HS200))
			mmc->caps2 |= MMC_CAP2_HS200;
	} else if (caps[1] & SDHCI_SUPPORT_SDR50)
		mmc->caps |= MMC_CAP_UHS_SDR50;

	if (host->quirks2 & SDHCI_QUIRK2_CAPS_BIT63_FOR_HS400 &&
	    (caps[1] & SDHCI_SUPPORT_HS400))
		mmc->caps2 |= MMC_CAP2_HS400;

	if ((mmc->caps2 & MMC_CAP2_HSX00_1_2V) &&
	    (IS_ERR(mmc->supply.vqmmc) ||
	     !regulator_is_supported_voltage(mmc->supply.vqmmc, 1100000,
					     1300000)))
		mmc->caps2 &= ~MMC_CAP2_HSX00_1_2V;

	if ((caps[1] & SDHCI_SUPPORT_DDR50) &&
		!(host->quirks2 & SDHCI_QUIRK2_BROKEN_DDR50))
		mmc->caps |= MMC_CAP_UHS_DDR50;

	/* Does the host need tuning for SDR50? */
	if (caps[1] & SDHCI_USE_SDR50_TUNING)
		host->flags |= SDHCI_SDR50_NEEDS_TUNING;

	/* Does the host need tuning for SDR104 / HS200? */
	if (mmc->caps2 & MMC_CAP2_HS200)
		host->flags |= SDHCI_SDR104_NEEDS_TUNING;

	/* Driver Type(s) (A, C, D) supported by the host */
	if (caps[1] & SDHCI_DRIVER_TYPE_A)
		mmc->caps |= MMC_CAP_DRIVER_TYPE_A;
	if (caps[1] & SDHCI_DRIVER_TYPE_C)
		mmc->caps |= MMC_CAP_DRIVER_TYPE_C;
	if (caps[1] & SDHCI_DRIVER_TYPE_D)
		mmc->caps |= MMC_CAP_DRIVER_TYPE_D;

	/* Initial value for re-tuning timer count */
	host->tuning_count = (caps[1] & SDHCI_RETUNING_TIMER_COUNT_MASK) >>
			      SDHCI_RETUNING_TIMER_COUNT_SHIFT;

	/*
	 * In case Re-tuning Timer is not disabled, the actual value of
	 * re-tuning timer will be 2 ^ (n - 1).
	 */
	if (host->tuning_count)
		host->tuning_count = 1 << (host->tuning_count - 1);

	/* Re-tuning mode supported by the Host Controller */
	host->tuning_mode = (caps[1] & SDHCI_RETUNING_MODE_MASK) >>
			     SDHCI_RETUNING_MODE_SHIFT;

	ocr_avail = 0;

	/*
	 * According to SD Host Controller spec v3.00, if the Host System
	 * can afford more than 150mA, Host Driver should set XPC to 1. Also
	 * the value is meaningful only if Voltage Support in the Capabilities
	 * register is set. The actual current value is 4 times the register
	 * value.
	 */
	max_current_caps = sdhci_readl(host, SDHCI_MAX_CURRENT);
	if (!max_current_caps) {
		u32 curr = 0;

		if (!IS_ERR(mmc->supply.vmmc))
			curr = regulator_get_current_limit(mmc->supply.vmmc);
		else if (host->ops->get_current_limit)
			curr = host->ops->get_current_limit(host);

		if (curr > 0) {
			/* convert to SDHCI_MAX_CURRENT format */
			curr = curr/1000;  /* convert to mA */
			curr = curr/SDHCI_MAX_CURRENT_MULTIPLIER;

			curr = min_t(u32, curr, SDHCI_MAX_CURRENT_LIMIT);
			max_current_caps =
				(curr << SDHCI_MAX_CURRENT_330_SHIFT) |
				(curr << SDHCI_MAX_CURRENT_300_SHIFT) |
				(curr << SDHCI_MAX_CURRENT_180_SHIFT);
		}
	}

	if (caps[0] & SDHCI_CAN_VDD_330) {
		ocr_avail |= MMC_VDD_32_33 | MMC_VDD_33_34;

		mmc->max_current_330 = ((max_current_caps &
				   SDHCI_MAX_CURRENT_330_MASK) >>
				   SDHCI_MAX_CURRENT_330_SHIFT) *
				   SDHCI_MAX_CURRENT_MULTIPLIER;
	}
	if (caps[0] & SDHCI_CAN_VDD_300) {
		ocr_avail |= MMC_VDD_29_30 | MMC_VDD_30_31;

		mmc->max_current_300 = ((max_current_caps &
				   SDHCI_MAX_CURRENT_300_MASK) >>
				   SDHCI_MAX_CURRENT_300_SHIFT) *
				   SDHCI_MAX_CURRENT_MULTIPLIER;
	}
	if (caps[0] & SDHCI_CAN_VDD_180) {
		ocr_avail |= MMC_VDD_165_195;

		mmc->max_current_180 = ((max_current_caps &
				   SDHCI_MAX_CURRENT_180_MASK) >>
				   SDHCI_MAX_CURRENT_180_SHIFT) *
				   SDHCI_MAX_CURRENT_MULTIPLIER;
	}

	/* If OCR set by host, use it instead. */
	if (host->ocr_mask)
		ocr_avail = host->ocr_mask;

	/* If OCR set by external regulators, give it highest prio. */
	if (mmc->ocr_avail)
		ocr_avail = mmc->ocr_avail;

	mmc->ocr_avail = ocr_avail;
	mmc->ocr_avail_sdio = ocr_avail;
	if (host->ocr_avail_sdio)
		mmc->ocr_avail_sdio &= host->ocr_avail_sdio;
	mmc->ocr_avail_sd = ocr_avail;
	if (host->ocr_avail_sd)
		mmc->ocr_avail_sd &= host->ocr_avail_sd;
	else /* normal SD controllers don't support 1.8V */
		mmc->ocr_avail_sd &= ~MMC_VDD_165_195;
	mmc->ocr_avail_mmc = ocr_avail;
	if (host->ocr_avail_mmc)
		mmc->ocr_avail_mmc &= host->ocr_avail_mmc;

	if (mmc->ocr_avail == 0) {
		pr_err("%s: Hardware doesn't report any "
			"support voltages.\n", mmc_hostname(mmc));
		return -ENODEV;
	}

	/*
	 * Maximum number of segments. Depends on if the hardware
	 * can do scatter/gather or not.
	 */
	if (host->flags & SDHCI_USE_ADMA)
		mmc->max_segs = SDHCI_MAX_SEGS;
	else if (host->flags & SDHCI_USE_SDMA)
		mmc->max_segs = 1;
	else /* PIO */
		mmc->max_segs = SDHCI_MAX_SEGS;

	/*
	 * Maximum number of sectors in one transfer. Limited by SDMA boundary
	 * size (512KiB). Note some tuning modes impose a 4MiB limit, but this
	 * is less anyway.
	 */
	mmc->max_req_size = 524288;

	/*
	 * Maximum segment size. Could be one segment with the maximum number
	 * of bytes. When doing hardware scatter/gather, each entry cannot
	 * be larger than 64 KiB though.
	 */
	if (host->flags & SDHCI_USE_ADMA) {
		if (host->quirks & SDHCI_QUIRK_BROKEN_ADMA_ZEROLEN_DESC)
			mmc->max_seg_size = 65535;
		else
			mmc->max_seg_size = 65536;
	} else {
		mmc->max_seg_size = mmc->max_req_size;
	}

	/*
	 * Maximum block size. This varies from controller to controller and
	 * is specified in the capabilities register.
	 */
	if (host->quirks & SDHCI_QUIRK_FORCE_BLK_SZ_2048) {
		mmc->max_blk_size = 2;
	} else {
		mmc->max_blk_size = (caps[0] & SDHCI_MAX_BLOCK_MASK) >>
				SDHCI_MAX_BLOCK_SHIFT;
		if (mmc->max_blk_size >= 3) {
			pr_warn("%s: Invalid maximum block size, assuming 512 bytes\n",
				mmc_hostname(mmc));
			mmc->max_blk_size = 0;
		}
	}

	mmc->max_blk_size = 512 << mmc->max_blk_size;

	/*
	 * Maximum block count.
	 */
	mmc->max_blk_count = (host->quirks & SDHCI_QUIRK_NO_MULTIBLOCK) ? 1 : 65535;

	/*
	 * Init tasklets.
	 */
	tasklet_init(&host->finish_tasklet,
		sdhci_tasklet_finish, (unsigned long)host);

	setup_timer(&host->timer, sdhci_timeout_timer, (unsigned long)host);

	init_waitqueue_head(&host->buf_ready_int);

	host->flags |= SDHCI_HOST_IRQ_STATUS;

	sdhci_init(host, 0);

	ret = request_threaded_irq(host->irq, sdhci_irq, sdhci_thread_irq,
				   IRQF_SHARED,	mmc_hostname(mmc), host);
	if (ret) {
		pr_err("%s: Failed to request IRQ %d: %d\n",
		       mmc_hostname(mmc), host->irq, ret);
		goto untasklet;
	}

#ifdef CONFIG_MMC_DEBUG
	sdhci_dumpregs(host);
#endif

#ifdef SDHCI_USE_LEDS_CLASS
	if (!(host->quirks2 & SDHCI_QUIRK2_BROKEN_LED_CONTROL)) {
		snprintf(host->led_name, sizeof(host->led_name),
			"%s::", mmc_hostname(mmc));
		host->led.name = host->led_name;
		host->led.brightness = LED_OFF;
		host->led.default_trigger = mmc_hostname(mmc);
		host->led.brightness_set = sdhci_led_control;

		ret = led_classdev_register(mmc_dev(mmc), &host->led);
		if (ret) {
			pr_err("%s: Failed to register LED device: %d\n",
			       mmc_hostname(mmc), ret);
			goto reset;
		}
	}
#endif

	mmiowb();

	if (host->quirks2 & SDHCI_QUIRK2_IGN_DATA_END_BIT_ERROR) {
		host->ier = (host->ier & ~SDHCI_INT_DATA_END_BIT);
		sdhci_writel(host, host->ier, SDHCI_INT_ENABLE);
		sdhci_writel(host, host->ier, SDHCI_SIGNAL_ENABLE);
	}

	if (mmc->caps2 &  MMC_CAP2_CMD_QUEUE) {
		bool dma64 = (host->flags & SDHCI_USE_64_BIT_DMA) ?
			true : false;
		ret = sdhci_cmdq_init(host, mmc, dma64);
		if (ret)
			pr_err("%s: CMDQ init: failed (%d)\n",
			       mmc_hostname(host->mmc), ret);
		else
			host->cq_host->ops = &sdhci_cmdq_ops;
	}

	pr_info("%s: SDHCI controller on %s [%s] using %s in %s mode\n",
	mmc_hostname(mmc), host->hw_name, dev_name(mmc_dev(mmc)),
		(host->flags & SDHCI_USE_ADMA) ?
		((host->flags & SDHCI_USE_64_BIT_DMA) ?
		"64-bit ADMA" : "32-bit ADMA") :
		((host->flags & SDHCI_USE_SDMA) ? "DMA" : "PIO"),
		((mmc->caps2 &  MMC_CAP2_CMD_QUEUE) && !ret) ?
		"CMDQ" : "legacy");

	sdhci_enable_card_detection(host);

	mmc_add_host(mmc);
	return 0;

#ifdef SDHCI_USE_LEDS_CLASS
reset:
	sdhci_do_reset(host, SDHCI_RESET_ALL);
	sdhci_writel(host, 0, SDHCI_INT_ENABLE);
	sdhci_writel(host, 0, SDHCI_SIGNAL_ENABLE);
	free_irq(host->irq, host);
#endif
untasklet:
	tasklet_kill(&host->finish_tasklet);

	return ret;
}

EXPORT_SYMBOL_GPL(sdhci_add_host);

void sdhci_remove_host(struct sdhci_host *host, int dead)
{
	struct mmc_host *mmc = host->mmc;
	unsigned long flags;

	if (dead) {
		spin_lock_irqsave(&host->lock, flags);

		host->flags |= SDHCI_DEVICE_DEAD;

		if (host->mrq) {
			pr_err("%s: Controller removed during "
				" transfer!\n", mmc_hostname(mmc));

			host->mrq->cmd->error = -ENOMEDIUM;
			tasklet_schedule(&host->finish_tasklet);
		}

		spin_unlock_irqrestore(&host->lock, flags);
	}

	sdhci_disable_card_detection(host);

	mmc_remove_host(host->mmc);

#ifdef SDHCI_USE_LEDS_CLASS
	if (!(host->quirks2 & SDHCI_QUIRK2_BROKEN_LED_CONTROL))
		led_classdev_unregister(&host->led);
#endif

	if (!dead)
		sdhci_do_reset(host, SDHCI_RESET_ALL);

	sdhci_writel(host, 0, SDHCI_INT_ENABLE);
	sdhci_writel(host, 0, SDHCI_SIGNAL_ENABLE);
	free_irq(host->irq, host);

	del_timer_sync(&host->timer);

	tasklet_kill(&host->finish_tasklet);

	if (!IS_ERR(mmc->supply.vqmmc))
		regulator_disable(mmc->supply.vqmmc);

	if (host->adma_table)
		dma_free_coherent(mmc_dev(mmc), host->adma_table_sz,
				  host->adma_table, host->adma_addr);
	kfree(host->align_buffer);

	host->adma_table = NULL;
	host->align_buffer = NULL;
}

EXPORT_SYMBOL_GPL(sdhci_remove_host);

void sdhci_free_host(struct sdhci_host *host)
{
	mmc_free_host(host->mmc);
}

EXPORT_SYMBOL_GPL(sdhci_free_host);

/*****************************************************************************\
 *                                                                           *
 * Driver init/exit                                                          *
 *                                                                           *
\*****************************************************************************/

static int __init sdhci_drv_init(void)
{
	pr_info(DRIVER_NAME
		": Secure Digital Host Controller Interface driver\n");
	pr_info(DRIVER_NAME ": Copyright(c) Pierre Ossman\n");

	return 0;
}

static void __exit sdhci_drv_exit(void)
{
}

module_init(sdhci_drv_init);
module_exit(sdhci_drv_exit);

module_param(debug_quirks, uint, 0444);
module_param(debug_quirks2, uint, 0444);

MODULE_AUTHOR("Pierre Ossman <pierre@ossman.eu>");
MODULE_DESCRIPTION("Secure Digital Host Controller Interface core driver");
MODULE_LICENSE("GPL");

MODULE_PARM_DESC(debug_quirks, "Force certain quirks.");
MODULE_PARM_DESC(debug_quirks2, "Force certain other quirks.");<|MERGE_RESOLUTION|>--- conflicted
+++ resolved
@@ -1438,13 +1438,9 @@
 			return;
 		}
 		timeout--;
-<<<<<<< HEAD
-		udelay(1);
-=======
 		spin_unlock_irq(&host->lock);
 		usleep_range(900, 1100);
 		spin_lock_irq(&host->lock);
->>>>>>> 8f8ee970
 	}
 
 	clk |= SDHCI_CLOCK_CARD_EN;
